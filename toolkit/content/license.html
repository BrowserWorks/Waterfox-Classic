<<<<<<< HEAD
﻿<!DOCTYPE HTML PUBLIC "-//W3C//DTD HTML 4.01//EN" 
                      "http://www.w3.org/TR/html4/strict.dtd">
=======
﻿<!DOCTYPE HTML>
>>>>>>> a7252cb8
<!-- This Source Code Form is subject to the terms of the Mozilla Public
   - License, v. 2.0. If a copy of the MPL was not distributed with this file,
   - You can obtain one at http://mozilla.org/MPL/2.0/.  -->

<html lang="en">
  <head>
    <meta http-equiv="Content-Type" content="text/html;charset=utf-8">
    <title>about:license</title>

    <style type="text/css">
      .path {
        font-family: monospace;
      }
      
      dt {
        font-weight: bold;
      }      
    </style>
    <link rel="stylesheet" href="chrome://global/skin/about.css" type="text/css">
  </head>

  <body id="lic-info" class="aboutPageWideContainer">
    <h1><a id="top"></a>about:license</h1>

    <div>

#ifdef APP_LICENSE_BLOCK
#includesubst @APP_LICENSE_BLOCK@
#endif
    
    <p>All of the <b>source code</b> to this product is 
       <a href="https://developer.mozilla.org/en/Mozilla_Source_Code_%28Mercurial%29">available</a> 
       under licenses which are both 
       <a href="http://www.gnu.org/philosophy/free-sw.html">free</a> and 
       <a href="http://www.opensource.org/docs/definition.php">open source</a>.
       Most of it is available under the Mozilla Public License 2.0 (MPL).
    </p>

    <ul>
      <li><a href="about:license#mpl">Mozilla Public License 2.0</a>
      <ul>
        <li><a href="http://www.mozilla.org/MPL/2.0/FAQ.html">MPL 2.0 FAQ</a></li>
      </ul>
      </li>
    </ul>
    
    <p>The remainder of the software which is not under the MPL is available
       under one of
       a variety of other licenses. Those that require reproduction 
       of the license text in the distribution are given below. 
       (Note: your copy of this product may not contain code covered by one 
       or more of the licenses listed here, depending on the exact product 
       and version you choose.)
    </p>
    
    <ul>
      <li><a href="about:license#android">Android Open Source License</a></li>
      <li><a href="about:license#angle">ANGLE License</a></li>
      <li><a href="about:license#apache">Apache License 2.0</a></li>
      <li><a href="about:license#apple">Apple License</a></li>
      <li><a href="about:license#apple-mozilla">Apple/Mozilla NPRuntime License</a></li>
      <li><a href="about:license#apple-torch">Apple/Torch Mobile License</a></li>
      <li><a href="about:license#breakpad">Breakpad License</a></li>
      <li><a href="about:license#bspatch">bspatch License</a></li>
      <li><a href="about:license#cairo">Cairo Component Licenses</a></li>
      <li><a href="about:license#chromium">Chromium License</a></li>
      <li><a href="about:license#hunspell-nl">Dutch Spellchecking Dictionary License</a></li>
      <li><a href="about:license#edl">Eclipse Distribution License</a></li>
      <li><a href="about:license#expat">Expat License</a></li>
      <li><a href="about:license#firebug">Firebug License</a></li>
      <li><a href="about:license#gfx-font-list">gfxFontList License</a></li>
      <li><a href="about:license#gears">Google Gears License</a></li>
      <li><a href="about:license#gears-istumbler">Google Gears/iStumbler License</a></li>
      <li><a href="about:license#vp8">Google VP8 License</a></li>
      <li><a href="about:license#growl">Growl License</a></li>
      <li><a href="about:license#halloc">halloc License</a></li>
      <li><a href="about:license#harfbuzz">HarfBuzz License</a></li>
      <li><a href="about:license#icu">ICU License</a></li>
      <li><a href="about:license#jpnic">Japan Network Information Center License</a></li>
      <li><a href="about:license#jemalloc">jemalloc License</a></li>
      <li><a href="about:license#jquery">jQuery License</a></li>
      <li><a href="about:license#libcubeb">libcubeb License</a></li>
      <li><a href="about:license#libevent">libevent License</a></li>
      <li><a href="about:license#libffi">libffi License</a></li>
      <li><a href="about:license#libnestegg">libnestegg License</a></li>
      <li><a href="about:license#hunspell-lt">Lithuanian Spellchecking Dictionary License</a></li>
      <li><a href="about:license#maattachedwindow">MAAttachedWindow License</a></li>
      <li><a href="about:license#msstdint">msstdint License</a></li>
      <li><a href="about:license#openvision">OpenVision License</a></li>
      <li><a href="about:license#qcms">qcms License</a></li>
      <li><a href="about:license#xdg">Red Hat xdg_user_dir_lookup License</a></li>
      <li><a href="about:license#hunspell-ru">Russian Spellchecking Dictionary License</a></li>
      <li><a href="about:license#skia">Skia License</a></li>
      <li><a href="about:license#snappy">Snappy License</a></li>
      <li><a href="about:license#sparkle">Sparkle License</a></li>
      <li><a href="about:license#sunsoft">SunSoft License</a></li>
      <li><a href="about:license#ucal">University of California License</a></li>      
      <li><a href="about:license#ucambridge">University of Cambridge License</a></li>      
      <li><a href="about:license#uszeged">University of Szeged License</a></li>      
      <li><a href="about:license#hunspell-en-US">US English Spellchecking Dictionary Licenses</a></li>
      <li><a href="about:license#v8">V8 License</a></li>
      <li><a href="about:license#xiph">Xiph.org Foundation License</a></li>
    </ul>

<br>

    <ul>      
      <li><a href="about:license#other-notices">Other Required Notices</a>
      <li><a href="about:license#optional-notices">Optional Notices</a>
#ifdef XP_WIN
<<<<<<< HEAD
      <li><a href="about:license#proprietary">Proprietary Operating System Libraries</a>
=======
      <li><a href="about:license#proprietary-notices">Proprietary Operating System Libraries</a>
>>>>>>> a7252cb8
#endif    
    </ul>
    
    </div>
    
    <hr>

  <h1 id="mozilla-public-license-version-2.0">Mozilla Public License 2.0</h1>

  <h2 id="definitions">1. Definitions</h2>

  <dl>
    <dt>1.1. "Contributor"</dt>

    <dd>
      <p>means each individual or legal entity that creates, contributes to
      the creation of, or owns Covered Software.</p>
    </dd>

    <dt>1.2. "Contributor Version"</dt>

    <dd>
      <p>means the combination of the Contributions of others (if any) used
      by a Contributor and that particular Contributor's Contribution.</p>
    </dd>

    <dt>1.3. "Contribution"</dt>

    <dd>
      <p>means Covered Software of a particular Contributor.</p>
    </dd>

    <dt>1.4. "Covered Software"</dt>

    <dd>
      <p>means Source Code Form to which the initial Contributor has attached
      the notice in Exhibit A, the Executable Form of such Source Code Form,
      and Modifications of such Source Code Form, in each case including
      portions thereof.</p>
    </dd>

    <dt>1.5. "Incompatible With Secondary Licenses"</dt>

    <dd>
      <p>means</p>

      <ol type="a">
        <li>
          <p>that the initial Contributor has attached the notice described
          in Exhibit B to the Covered Software; or</p>
        </li>

        <li>
          <p>that the Covered Software was made available under the terms of
          version 1.1 or earlier of the License, but not also under the terms
          of a Secondary License.</p>
        </li>
      </ol>
    </dd>

    <dt>1.6. "Executable Form"</dt>

    <dd>
      <p>means any form of the work other than Source Code Form.</p>
    </dd>

    <dt>1.7. "Larger Work"</dt>

    <dd>
      <p>means a work that combines Covered Software with other material, in
      a separate file or files, that is not Covered Software.</p>
    </dd>

    <dt>1.8. "License"</dt>

    <dd>
      <p>means this document.</p>
    </dd>

    <dt>1.9. "Licensable"</dt>

    <dd>
      <p>means having the right to grant, to the maximum extent possible,
      whether at the time of the initial grant or subsequently, any and all
      of the rights conveyed by this License.</p>
    </dd>

    <dt>1.10. "Modifications"</dt>

    <dd>
      <p>means any of the following:</p>

      <ol type="a">
        <li>
          <p>any file in Source Code Form that results from an addition to,
          deletion from, or modification of the contents of Covered Software;
          or</p>
        </li>

        <li>
          <p>any new file in Source Code Form that contains any Covered
          Software.</p>
        </li>
      </ol>
    </dd>

    <dt>1.11. "Patent Claims" of a Contributor</dt>

    <dd>
      <p>means any patent claim(s), including without limitation, method,
      process, and apparatus claims, in any patent Licensable by such
      Contributor that would be infringed, but for the grant of the License,
      by the making, using, selling, offering for sale, having made, import,
      or transfer of either its Contributions or its Contributor Version.</p>
    </dd>

    <dt>1.12. "Secondary License"</dt>

    <dd>
      <p>means either the GNU General Public License, Version 2.0, the GNU
      Lesser General Public License, Version 2.1, the GNU Affero General
      Public License, Version 3.0, or any later versions of those
      licenses.</p>
    </dd>

    <dt>1.13. "Source Code Form"</dt>

    <dd>
      <p>means the form of the work preferred for making modifications.</p>
    </dd>

    <dt>1.14. "You" (or "Your")</dt>

    <dd>
      <p>means an individual or a legal entity exercising rights under this
      License. For legal entities, "You" includes any entity that controls,
      is controlled by, or is under common control with You. For purposes of
      this definition, "control" means (a) the power, direct or indirect, to
      cause the direction or management of such entity, whether by contract
      or otherwise, or (b) ownership of more than fifty percent (50%) of the
      outstanding shares or beneficial ownership of such entity.</p>
    </dd>
  </dl>

  <h2 id="license-grants-and-conditions">2. License Grants and
  Conditions</h2>

  <h3 id="grants">2.1. Grants</h3>

  <p>Each Contributor hereby grants You a world-wide, royalty-free,
  non-exclusive license:</p>

  <ol type="a">
    <li>
      <p>under intellectual property rights (other than patent or trademark)
      Licensable by such Contributor to use, reproduce, make available,
      modify, display, perform, distribute, and otherwise exploit its
      Contributions, either on an unmodified basis, with Modifications, or as
      part of a Larger Work; and</p>
    </li>

    <li>
      <p>under Patent Claims of such Contributor to make, use, sell, offer
      for sale, have made, import, and otherwise transfer either its
      Contributions or its Contributor Version.</p>
    </li>
  </ol>

  <h3 id="effective-date">2.2. Effective Date</h3>

  <p>The licenses granted in Section 2.1 with respect to any Contribution
  become effective for each Contribution on the date the Contributor first
  distributes such Contribution.</p>

  <h3 id="limitations-on-grant-scope">2.3. Limitations on Grant Scope</h3>

  <p>The licenses granted in this Section 2 are the only rights granted under
  this License. No additional rights or licenses will be implied from the
  distribution or licensing of Covered Software under this License.
  Notwithstanding Section 2.1(b) above, no patent license is granted by a
  Contributor:</p>

  <ol type="a">
    <li>
      <p>for any code that a Contributor has removed from Covered Software;
      or</p>
    </li>

    <li>
      <p>for infringements caused by: (i) Your and any other third party's
      modifications of Covered Software, or (ii) the combination of its
      Contributions with other software (except as part of its Contributor
      Version); or</p>
    </li>

    <li>
      <p>under Patent Claims infringed by Covered Software in the absence of
      its Contributions.</p>
    </li>
  </ol>

  <p>This License does not grant any rights in the trademarks, service marks,
  or logos of any Contributor (except as may be necessary to comply with the
  notice requirements in Section 3.4).</p>

  <h3 id="subsequent-licenses">2.4. Subsequent Licenses</h3>

  <p>No Contributor makes additional grants as a result of Your choice to
  distribute the Covered Software under a subsequent version of this License
  (see Section 10.2) or under the terms of a Secondary License (if permitted
  under the terms of Section 3.3).</p>

  <h3 id="representation">2.5. Representation</h3>

  <p>Each Contributor represents that the Contributor believes its
  Contributions are its original creation(s) or it has sufficient rights to
  grant the rights to its Contributions conveyed by this License.</p>

  <h3 id="fair-use">2.6. Fair Use</h3>

  <p>This License is not intended to limit any rights You have under
  applicable copyright doctrines of fair use, fair dealing, or other
  equivalents.</p>

  <h3 id="conditions">2.7. Conditions</h3>

  <p>Sections 3.1, 3.2, 3.3, and 3.4 are conditions of the licenses granted
  in Section 2.1.</p>

  <h2 id="responsibilities">3. Responsibilities</h2>

  <h3 id="distribution-of-source-form">3.1. Distribution of Source Form</h3>

  <p>All distribution of Covered Software in Source Code Form, including any
  Modifications that You create or to which You contribute, must be under the
  terms of this License. You must inform recipients that the Source Code Form
  of the Covered Software is governed by the terms of this License, and how
  they can obtain a copy of this License. You may not attempt to alter or
  restrict the recipients' rights in the Source Code Form.</p>

  <h3 id="distribution-of-executable-form">3.2. Distribution of Executable
  Form</h3>

  <p>If You distribute Covered Software in Executable Form then:</p>

  <ol type="a">
    <li>
      <p>such Covered Software must also be made available in Source Code
      Form, as described in Section 3.1, and You must inform recipients of
      the Executable Form how they can obtain a copy of such Source Code Form
      by reasonable means in a timely manner, at a charge no more than the
      cost of distribution to the recipient; and</p>
    </li>

    <li>
      <p>You may distribute such Executable Form under the terms of this
      License, or sublicense it under different terms, provided that the
      license for the Executable Form does not attempt to limit or alter the
      recipients' rights in the Source Code Form under this License.</p>
    </li>
  </ol>

  <h3 id="distribution-of-a-larger-work">3.3. Distribution of a Larger
  Work</h3>

  <p>You may create and distribute a Larger Work under terms of Your choice,
  provided that You also comply with the requirements of this License for the
  Covered Software. If the Larger Work is a combination of Covered Software
  with a work governed by one or more Secondary Licenses, and the Covered
  Software is not Incompatible With Secondary Licenses, this License permits
  You to additionally distribute such Covered Software under the terms of
  such Secondary License(s), so that the recipient of the Larger Work may, at
  their option, further distribute the Covered Software under the terms of
  either this License or such Secondary License(s).</p>

  <h3 id="notices">3.4. Notices</h3>

  <p>You may not remove or alter the substance of any license notices
  (including copyright notices, patent notices, disclaimers of warranty, or
  limitations of liability) contained within the Source Code Form of the
  Covered Software, except that You may alter any license notices to the
  extent required to remedy known factual inaccuracies.</p>

  <h3 id="application-of-additional-terms">3.5. Application of Additional
  Terms</h3>

  <p>You may choose to offer, and to charge a fee for, warranty, support,
  indemnity or liability obligations to one or more recipients of Covered
  Software. However, You may do so only on Your own behalf, and not on behalf
  of any Contributor. You must make it absolutely clear that any such
  warranty, support, indemnity, or liability obligation is offered by You
  alone, and You hereby agree to indemnify every Contributor for any
  liability incurred by such Contributor as a result of warranty, support,
  indemnity or liability terms You offer. You may include additional
  disclaimers of warranty and limitations of liability specific to any
  jurisdiction.</p>

  <h2 id="inability-to-comply-due-to-statute-or-regulation">4. Inability to
  Comply Due to Statute or Regulation</h2>

  <p>If it is impossible for You to comply with any of the terms of this
  License with respect to some or all of the Covered Software due to statute,
  judicial order, or regulation then You must: (a) comply with the terms of
  this License to the maximum extent possible; and (b) describe the
  limitations and the code they affect. Such description must be placed in a
  text file included with all distributions of the Covered Software under
  this License. Except to the extent prohibited by statute or regulation,
  such description must be sufficiently detailed for a recipient of ordinary
  skill to be able to understand it.</p>

  <h2 id="termination">5. Termination</h2>

  <h3>5.1.</h3>
  
  <p>The rights granted under this License will terminate automatically
  if You fail to comply with any of its terms. However, if You become
  compliant, then the rights granted under this License from a particular
  Contributor are reinstated (a) provisionally, unless and until such
  Contributor explicitly and finally terminates Your grants, and (b) on an
  ongoing basis, if such Contributor fails to notify You of the
  non-compliance by some reasonable means prior to 60 days after You have
  come back into compliance. Moreover, Your grants from a particular
  Contributor are reinstated on an ongoing basis if such Contributor notifies
  You of the non-compliance by some reasonable means, this is the first time
  You have received notice of non-compliance with this License from such
  Contributor, and You become compliant prior to 30 days after Your receipt
  of the notice.</p>

  <h3>5.2.</h3>
  
  <p>If You initiate litigation against any entity by asserting a patent
  infringement claim (excluding declaratory judgment actions, counter-claims,
  and cross-claims) alleging that a Contributor Version directly or
  indirectly infringes any patent, then the rights granted to You by any and
  all Contributors for the Covered Software under Section 2.1 of this License
  shall terminate.</p>

  <h3>5.3.</h3>
  
  <p>In the event of termination under Sections 5.1 or 5.2 above, all
  end user license agreements (excluding distributors and resellers) which
  have been validly granted by You or Your distributors under this License
  prior to termination shall survive termination.</p>

  <h2 id="disclaimer-of-warranty">6. Disclaimer of Warranty</h2>

  <p><em>Covered Software is provided under this License on an "as is" basis,
  without warranty of any kind, either expressed, implied, or statutory,
  including, without limitation, warranties that the Covered Software is free
  of defects, merchantable, fit for a particular purpose or non-infringing.
  The entire risk as to the quality and performance of the Covered Software
  is with You. Should any Covered Software prove defective in any respect,
  You (not any Contributor) assume the cost of any necessary servicing,
  repair, or correction. This disclaimer of warranty constitutes an essential
  part of this License. No use of any Covered Software is authorized under
  this License except under this disclaimer.</em></p>

  <h2 id="limitation-of-liability">7. Limitation of Liability</h2>

  <p><em>Under no circumstances and under no legal theory, whether tort
  (including negligence), contract, or otherwise, shall any Contributor, or
  anyone who distributes Covered Software as permitted above, be liable to
  You for any direct, indirect, special, incidental, or consequential damages
  of any character including, without limitation, damages for lost profits,
  loss of goodwill, work stoppage, computer failure or malfunction, or any
  and all other commercial damages or losses, even if such party shall have
  been informed of the possibility of such damages. This limitation of
  liability shall not apply to liability for death or personal injury
  resulting from such party's negligence to the extent applicable law
  prohibits such limitation. Some jurisdictions do not allow the exclusion or
  limitation of incidental or consequential damages, so this exclusion and
  limitation may not apply to You.</em></p>

  <h2 id="litigation">8. Litigation</h2>

  <p>Any litigation relating to this License may be brought only in the
  courts of a jurisdiction where the defendant maintains its principal place
  of business and such litigation shall be governed by laws of that
  jurisdiction, without reference to its conflict-of-law provisions. Nothing
  in this Section shall prevent a party's ability to bring cross-claims or
  counter-claims.</p>

  <h2 id="miscellaneous">9. Miscellaneous</h2>

  <p>This License represents the complete agreement concerning the subject
  matter hereof. If any provision of this License is held to be
  unenforceable, such provision shall be reformed only to the extent
  necessary to make it enforceable. Any law or regulation which provides that
  the language of a contract shall be construed against the drafter shall not
  be used to construe this License against a Contributor.</p>

  <h2 id="versions-of-the-license">10. Versions of the License</h2>

  <h3 id="new-versions">10.1. New Versions</h3>

  <p>Mozilla Foundation is the license steward. Except as provided in Section
  10.3, no one other than the license steward has the right to modify or
  publish new versions of this License. Each version will be given a
  distinguishing version number.</p>

  <h3 id="effect-of-new-versions">10.2. Effect of New Versions</h3>

  <p>You may distribute the Covered Software under the terms of the version
  of the License under which You originally received the Covered Software, or
  under the terms of any subsequent version published by the license
  steward.</p>

  <h3 id="modified-versions">10.3. Modified Versions</h3>

  <p>If you create software not governed by this License, and you want to
  create a new license for such software, you may create and use a modified
  version of this License if you rename the license and remove any references
  to the name of the license steward (except to note that such modified
  license differs from this License).</p>

  <h3 id=
  "distributing-source-code-form-that-is-incompatible-with-secondary-licenses">
  10.4. Distributing Source Code Form that is Incompatible With Secondary
  Licenses</h3>

  <p>If You choose to distribute Source Code Form that is Incompatible With
  Secondary Licenses under the terms of this version of the License, the
  notice described in Exhibit B of this License must be attached.</p>

  <h2 id="exhibit-a---source-code-form-license-notice">Exhibit A - Source
  Code Form License Notice</h2>

  <blockquote>
    <p>This Source Code Form is subject to the terms of the Mozilla Public
    License, v. 2.0. If a copy of the MPL was not distributed with this file,
    You can obtain one at http://mozilla.org/MPL/2.0/.</p>
  </blockquote>

  <p>If it is not possible or desirable to put the notice in a particular
  file, then You may include the notice in a location (such as a LICENSE file
  in a relevant directory) where a recipient would be likely to look for such
  a notice.</p>

  <p>You may add additional accurate notices of copyright ownership.</p>

  <h2 id="exhibit-b---incompatible-with-secondary-licenses-notice">Exhibit B
  - "Incompatible With Secondary Licenses" Notice</h2>

  <blockquote>
    <p>This Source Code Form is "Incompatible With Secondary Licenses", as
    defined by the Mozilla Public License, v. 2.0.</p>
  </blockquote>



    <hr>

    <h1><a id="android"></a>Android Open Source License</h1>

    <p>This license applies to various files in the Mozilla codebase,
    including those in the directory <span class="path">gfx/skia/</span>.</p>

<pre>
 Copyright 2009, The Android Open Source Project

 Redistribution and use in source and binary forms, with or without
 modification, are permitted provided that the following conditions
 are met:
  * Redistributions of source code must retain the above copyright
    notice, this list of conditions and the following disclaimer.
  * Redistributions in binary form must reproduce the above copyright
    notice, this list of conditions and the following disclaimer in the
    documentation and/or other materials provided with the distribution.

 THIS SOFTWARE IS PROVIDED BY THE COPYRIGHT HOLDERS ``AS IS'' AND ANY
 EXPRESS OR IMPLIED WARRANTIES, INCLUDING, BUT NOT LIMITED TO, THE
 IMPLIED WARRANTIES OF MERCHANTABILITY AND FITNESS FOR A PARTICULAR
 PURPOSE ARE DISCLAIMED.  IN NO EVENT SHALL THE COPYRIGHT OWNER OR
 CONTRIBUTORS BE LIABLE FOR ANY DIRECT, INDIRECT, INCIDENTAL, SPECIAL,
 EXEMPLARY, OR CONSEQUENTIAL DAMAGES (INCLUDING, BUT NOT LIMITED TO,
 PROCUREMENT OF SUBSTITUTE GOODS OR SERVICES; LOSS OF USE, DATA, OR
 PROFITS; OR BUSINESS INTERRUPTION) HOWEVER CAUSED AND ON ANY THEORY
 OF LIABILITY, WHETHER IN CONTRACT, STRICT LIABILITY, OR TORT
 (INCLUDING NEGLIGENCE OR OTHERWISE) ARISING IN ANY WAY OUT OF THE USE
 OF THIS SOFTWARE, EVEN IF ADVISED OF THE POSSIBILITY OF SUCH DAMAGE.
</pre>


    <hr>

    <h1><a id="angle"></a>ANGLE License</h1>

    <p>This license applies to files in the directory <span class="path">gfx/angle/</span>.</p>
    
<pre>
Copyright (C) 2002-2010 The ANGLE Project Authors. 
All rights reserved.

Redistribution and use in source and binary forms, with or without
modification, are permitted provided that the following conditions
are met:

    Redistributions of source code must retain the above copyright
    notice, this list of conditions and the following disclaimer.

    Redistributions in binary form must reproduce the above 
    copyright notice, this list of conditions and the following
    disclaimer in the documentation and/or other materials provided
    with the distribution.

    Neither the name of TransGaming Inc., Google Inc., 3DLabs Inc.
    Ltd., nor the names of their contributors may be used to endorse
    or promote products derived from this software without specific
    prior written permission.

THIS SOFTWARE IS PROVIDED BY THE COPYRIGHT HOLDERS AND CONTRIBUTORS
"AS IS" AND ANY EXPRESS OR IMPLIED WARRANTIES, INCLUDING, BUT NOT 
LIMITED TO, THE IMPLIED WARRANTIES OF MERCHANTABILITY AND FITNESS
FOR A PARTICULAR PURPOSE ARE DISCLAIMED. IN NO EVENT SHALL THE
COPYRIGHT OWNER OR CONTRIBUTORS BE LIABLE FOR ANY DIRECT, INDIRECT,
INCIDENTAL, SPECIAL, EXEMPLARY, OR CONSEQUENTIAL DAMAGES (INCLUDING,
BUT NOT LIMITED TO, PROCUREMENT OF SUBSTITUTE GOODS OR SERVICES;
LOSS OF USE, DATA, OR PROFITS; OR BUSINESS INTERRUPTION) HOWEVER
CAUSED AND ON ANY THEORY OF LIABILITY, WHETHER IN CONTRACT, STRICT
LIABILITY, OR TORT (INCLUDING NEGLIGENCE OR OTHERWISE) ARISING IN
ANY WAY OUT OF THE USE OF THIS SOFTWARE, EVEN IF ADVISED OF THE
POSSIBILITY OF SUCH DAMAGE.
</pre>



<<<<<<< HEAD
    <hr>

    <h1><a name="apache"></a>Apache License 2.0</h1>

    <p>This license applies to various files in the Mozilla codebase.</p>
    
<pre>
                                 Apache License
                           Version 2.0, January 2004
                        http://www.apache.org/licenses/

   TERMS AND CONDITIONS FOR USE, REPRODUCTION, AND DISTRIBUTION

   1. Definitions.

      "License" shall mean the terms and conditions for use, reproduction,
      and distribution as defined by Sections 1 through 9 of this document.

      "Licensor" shall mean the copyright owner or entity authorized by
      the copyright owner that is granting the License.

      "Legal Entity" shall mean the union of the acting entity and all
      other entities that control, are controlled by, or are under common
      control with that entity. For the purposes of this definition,
      "control" means (i) the power, direct or indirect, to cause the
      direction or management of such entity, whether by contract or
      otherwise, or (ii) ownership of fifty percent (50%) or more of the
      outstanding shares, or (iii) beneficial ownership of such entity.

      "You" (or "Your") shall mean an individual or Legal Entity
      exercising permissions granted by this License.

      "Source" form shall mean the preferred form for making modifications,
      including but not limited to software source code, documentation
      source, and configuration files.

      "Object" form shall mean any form resulting from mechanical
      transformation or translation of a Source form, including but
      not limited to compiled object code, generated documentation,
      and conversions to other media types.

      "Work" shall mean the work of authorship, whether in Source or
      Object form, made available under the License, as indicated by a
      copyright notice that is included in or attached to the work
      (an example is provided in the Appendix below).

      "Derivative Works" shall mean any work, whether in Source or Object
      form, that is based on (or derived from) the Work and for which the
      editorial revisions, annotations, elaborations, or other modifications
      represent, as a whole, an original work of authorship. For the purposes
      of this License, Derivative Works shall not include works that remain
      separable from, or merely link (or bind by name) to the interfaces of,
      the Work and Derivative Works thereof.

      "Contribution" shall mean any work of authorship, including
      the original version of the Work and any modifications or additions
      to that Work or Derivative Works thereof, that is intentionally
      submitted to Licensor for inclusion in the Work by the copyright owner
      or by an individual or Legal Entity authorized to submit on behalf of
      the copyright owner. For the purposes of this definition, "submitted"
      means any form of electronic, verbal, or written communication sent
      to the Licensor or its representatives, including but not limited to
      communication on electronic mailing lists, source code control systems,
      and issue tracking systems that are managed by, or on behalf of, the
      Licensor for the purpose of discussing and improving the Work, but
      excluding communication that is conspicuously marked or otherwise
      designated in writing by the copyright owner as "Not a Contribution."

      "Contributor" shall mean Licensor and any individual or Legal Entity
      on behalf of whom a Contribution has been received by Licensor and
      subsequently incorporated within the Work.

   2. Grant of Copyright License. Subject to the terms and conditions of
      this License, each Contributor hereby grants to You a perpetual,
      worldwide, non-exclusive, no-charge, royalty-free, irrevocable
      copyright license to reproduce, prepare Derivative Works of,
      publicly display, publicly perform, sublicense, and distribute the
      Work and such Derivative Works in Source or Object form.

   3. Grant of Patent License. Subject to the terms and conditions of
      this License, each Contributor hereby grants to You a perpetual,
      worldwide, non-exclusive, no-charge, royalty-free, irrevocable
      (except as stated in this section) patent license to make, have made,
      use, offer to sell, sell, import, and otherwise transfer the Work,
      where such license applies only to those patent claims licensable
      by such Contributor that are necessarily infringed by their
      Contribution(s) alone or by combination of their Contribution(s)
      with the Work to which such Contribution(s) was submitted. If You
      institute patent litigation against any entity (including a
      cross-claim or counterclaim in a lawsuit) alleging that the Work
      or a Contribution incorporated within the Work constitutes direct
      or contributory patent infringement, then any patent licenses
      granted to You under this License for that Work shall terminate
      as of the date such litigation is filed.

   4. Redistribution. You may reproduce and distribute copies of the
      Work or Derivative Works thereof in any medium, with or without
      modifications, and in Source or Object form, provided that You
      meet the following conditions:

      (a) You must give any other recipients of the Work or
          Derivative Works a copy of this License; and

      (b) You must cause any modified files to carry prominent notices
          stating that You changed the files; and

      (c) You must retain, in the Source form of any Derivative Works
          that You distribute, all copyright, patent, trademark, and
          attribution notices from the Source form of the Work,
          excluding those notices that do not pertain to any part of
          the Derivative Works; and

      (d) If the Work includes a "NOTICE" text file as part of its
          distribution, then any Derivative Works that You distribute must
          include a readable copy of the attribution notices contained
          within such NOTICE file, excluding those notices that do not
          pertain to any part of the Derivative Works, in at least one
          of the following places: within a NOTICE text file distributed
          as part of the Derivative Works; within the Source form or
          documentation, if provided along with the Derivative Works; or,
          within a display generated by the Derivative Works, if and
          wherever such third-party notices normally appear. The contents
          of the NOTICE file are for informational purposes only and
          do not modify the License. You may add Your own attribution
          notices within Derivative Works that You distribute, alongside
          or as an addendum to the NOTICE text from the Work, provided
          that such additional attribution notices cannot be construed
          as modifying the License.

      You may add Your own copyright statement to Your modifications and
      may provide additional or different license terms and conditions
      for use, reproduction, or distribution of Your modifications, or
      for any such Derivative Works as a whole, provided Your use,
      reproduction, and distribution of the Work otherwise complies with
      the conditions stated in this License.

   5. Submission of Contributions. Unless You explicitly state otherwise,
      any Contribution intentionally submitted for inclusion in the Work
      by You to the Licensor shall be under the terms and conditions of
      this License, without any additional terms or conditions.
      Notwithstanding the above, nothing herein shall supersede or modify
      the terms of any separate license agreement you may have executed
      with Licensor regarding such Contributions.

   6. Trademarks. This License does not grant permission to use the trade
      names, trademarks, service marks, or product names of the Licensor,
      except as required for reasonable and customary use in describing the
      origin of the Work and reproducing the content of the NOTICE file.

   7. Disclaimer of Warranty. Unless required by applicable law or
      agreed to in writing, Licensor provides the Work (and each
      Contributor provides its Contributions) on an "AS IS" BASIS,
      WITHOUT WARRANTIES OR CONDITIONS OF ANY KIND, either express or
      implied, including, without limitation, any warranties or conditions
      of TITLE, NON-INFRINGEMENT, MERCHANTABILITY, or FITNESS FOR A
      PARTICULAR PURPOSE. You are solely responsible for determining the
      appropriateness of using or redistributing the Work and assume any
      risks associated with Your exercise of permissions under this License.

   8. Limitation of Liability. In no event and under no legal theory,
      whether in tort (including negligence), contract, or otherwise,
      unless required by applicable law (such as deliberate and grossly
      negligent acts) or agreed to in writing, shall any Contributor be
      liable to You for damages, including any direct, indirect, special,
      incidental, or consequential damages of any character arising as a
      result of this License or out of the use or inability to use the
      Work (including but not limited to damages for loss of goodwill,
      work stoppage, computer failure or malfunction, or any and all
      other commercial damages or losses), even if such Contributor
      has been advised of the possibility of such damages.

   9. Accepting Warranty or Additional Liability. While redistributing
      the Work or Derivative Works thereof, You may choose to offer,
      and charge a fee for, acceptance of support, warranty, indemnity,
      or other liability obligations and/or rights consistent with this
      License. However, in accepting such obligations, You may act only
      on Your own behalf and on Your sole responsibility, not on behalf
      of any other Contributor, and only if You agree to indemnify,
      defend, and hold each Contributor harmless for any liability
      incurred by, or claims asserted against, such Contributor by reason
      of your accepting any such warranty or additional liability.

   END OF TERMS AND CONDITIONS
</pre>



=======
>>>>>>> a7252cb8
    <hr>

    <h1><a id="apache"></a>Apache License 2.0</h1>

    <p>This license applies to various files in the Mozilla codebase.</p>
    
<pre>
                                 Apache License
                           Version 2.0, January 2004
                        http://www.apache.org/licenses/

   TERMS AND CONDITIONS FOR USE, REPRODUCTION, AND DISTRIBUTION

   1. Definitions.

      "License" shall mean the terms and conditions for use, reproduction,
      and distribution as defined by Sections 1 through 9 of this document.

      "Licensor" shall mean the copyright owner or entity authorized by
      the copyright owner that is granting the License.

      "Legal Entity" shall mean the union of the acting entity and all
      other entities that control, are controlled by, or are under common
      control with that entity. For the purposes of this definition,
      "control" means (i) the power, direct or indirect, to cause the
      direction or management of such entity, whether by contract or
      otherwise, or (ii) ownership of fifty percent (50%) or more of the
      outstanding shares, or (iii) beneficial ownership of such entity.

      "You" (or "Your") shall mean an individual or Legal Entity
      exercising permissions granted by this License.

      "Source" form shall mean the preferred form for making modifications,
      including but not limited to software source code, documentation
      source, and configuration files.

      "Object" form shall mean any form resulting from mechanical
      transformation or translation of a Source form, including but
      not limited to compiled object code, generated documentation,
      and conversions to other media types.

      "Work" shall mean the work of authorship, whether in Source or
      Object form, made available under the License, as indicated by a
      copyright notice that is included in or attached to the work
      (an example is provided in the Appendix below).

      "Derivative Works" shall mean any work, whether in Source or Object
      form, that is based on (or derived from) the Work and for which the
      editorial revisions, annotations, elaborations, or other modifications
      represent, as a whole, an original work of authorship. For the purposes
      of this License, Derivative Works shall not include works that remain
      separable from, or merely link (or bind by name) to the interfaces of,
      the Work and Derivative Works thereof.

      "Contribution" shall mean any work of authorship, including
      the original version of the Work and any modifications or additions
      to that Work or Derivative Works thereof, that is intentionally
      submitted to Licensor for inclusion in the Work by the copyright owner
      or by an individual or Legal Entity authorized to submit on behalf of
      the copyright owner. For the purposes of this definition, "submitted"
      means any form of electronic, verbal, or written communication sent
      to the Licensor or its representatives, including but not limited to
      communication on electronic mailing lists, source code control systems,
      and issue tracking systems that are managed by, or on behalf of, the
      Licensor for the purpose of discussing and improving the Work, but
      excluding communication that is conspicuously marked or otherwise
      designated in writing by the copyright owner as "Not a Contribution."

      "Contributor" shall mean Licensor and any individual or Legal Entity
      on behalf of whom a Contribution has been received by Licensor and
      subsequently incorporated within the Work.

   2. Grant of Copyright License. Subject to the terms and conditions of
      this License, each Contributor hereby grants to You a perpetual,
      worldwide, non-exclusive, no-charge, royalty-free, irrevocable
      copyright license to reproduce, prepare Derivative Works of,
      publicly display, publicly perform, sublicense, and distribute the
      Work and such Derivative Works in Source or Object form.

   3. Grant of Patent License. Subject to the terms and conditions of
      this License, each Contributor hereby grants to You a perpetual,
      worldwide, non-exclusive, no-charge, royalty-free, irrevocable
      (except as stated in this section) patent license to make, have made,
      use, offer to sell, sell, import, and otherwise transfer the Work,
      where such license applies only to those patent claims licensable
      by such Contributor that are necessarily infringed by their
      Contribution(s) alone or by combination of their Contribution(s)
      with the Work to which such Contribution(s) was submitted. If You
      institute patent litigation against any entity (including a
      cross-claim or counterclaim in a lawsuit) alleging that the Work
      or a Contribution incorporated within the Work constitutes direct
      or contributory patent infringement, then any patent licenses
      granted to You under this License for that Work shall terminate
      as of the date such litigation is filed.

   4. Redistribution. You may reproduce and distribute copies of the
      Work or Derivative Works thereof in any medium, with or without
      modifications, and in Source or Object form, provided that You
      meet the following conditions:

      (a) You must give any other recipients of the Work or
          Derivative Works a copy of this License; and

      (b) You must cause any modified files to carry prominent notices
          stating that You changed the files; and

      (c) You must retain, in the Source form of any Derivative Works
          that You distribute, all copyright, patent, trademark, and
          attribution notices from the Source form of the Work,
          excluding those notices that do not pertain to any part of
          the Derivative Works; and

      (d) If the Work includes a "NOTICE" text file as part of its
          distribution, then any Derivative Works that You distribute must
          include a readable copy of the attribution notices contained
          within such NOTICE file, excluding those notices that do not
          pertain to any part of the Derivative Works, in at least one
          of the following places: within a NOTICE text file distributed
          as part of the Derivative Works; within the Source form or
          documentation, if provided along with the Derivative Works; or,
          within a display generated by the Derivative Works, if and
          wherever such third-party notices normally appear. The contents
          of the NOTICE file are for informational purposes only and
          do not modify the License. You may add Your own attribution
          notices within Derivative Works that You distribute, alongside
          or as an addendum to the NOTICE text from the Work, provided
          that such additional attribution notices cannot be construed
          as modifying the License.

      You may add Your own copyright statement to Your modifications and
      may provide additional or different license terms and conditions
      for use, reproduction, or distribution of Your modifications, or
      for any such Derivative Works as a whole, provided Your use,
      reproduction, and distribution of the Work otherwise complies with
      the conditions stated in this License.

   5. Submission of Contributions. Unless You explicitly state otherwise,
      any Contribution intentionally submitted for inclusion in the Work
      by You to the Licensor shall be under the terms and conditions of
      this License, without any additional terms or conditions.
      Notwithstanding the above, nothing herein shall supersede or modify
      the terms of any separate license agreement you may have executed
      with Licensor regarding such Contributions.

   6. Trademarks. This License does not grant permission to use the trade
      names, trademarks, service marks, or product names of the Licensor,
      except as required for reasonable and customary use in describing the
      origin of the Work and reproducing the content of the NOTICE file.

   7. Disclaimer of Warranty. Unless required by applicable law or
      agreed to in writing, Licensor provides the Work (and each
      Contributor provides its Contributions) on an "AS IS" BASIS,
      WITHOUT WARRANTIES OR CONDITIONS OF ANY KIND, either express or
      implied, including, without limitation, any warranties or conditions
      of TITLE, NON-INFRINGEMENT, MERCHANTABILITY, or FITNESS FOR A
      PARTICULAR PURPOSE. You are solely responsible for determining the
      appropriateness of using or redistributing the Work and assume any
      risks associated with Your exercise of permissions under this License.

   8. Limitation of Liability. In no event and under no legal theory,
      whether in tort (including negligence), contract, or otherwise,
      unless required by applicable law (such as deliberate and grossly
      negligent acts) or agreed to in writing, shall any Contributor be
      liable to You for damages, including any direct, indirect, special,
      incidental, or consequential damages of any character arising as a
      result of this License or out of the use or inability to use the
      Work (including but not limited to damages for loss of goodwill,
      work stoppage, computer failure or malfunction, or any and all
      other commercial damages or losses), even if such Contributor
      has been advised of the possibility of such damages.

   9. Accepting Warranty or Additional Liability. While redistributing
      the Work or Derivative Works thereof, You may choose to offer,
      and charge a fee for, acceptance of support, warranty, indemnity,
      or other liability obligations and/or rights consistent with this
      License. However, in accepting such obligations, You may act only
      on Your own behalf and on Your sole responsibility, not on behalf
      of any other Contributor, and only if You agree to indemnify,
      defend, and hold each Contributor harmless for any liability
      incurred by, or claims asserted against, such Contributor by reason
      of your accepting any such warranty or additional liability.

   END OF TERMS AND CONDITIONS
</pre>



    <hr>

    <h1><a id="apple"></a>Apple License</h1>

    <p>This license applies to certain files in the directories <span class="path">js/src/assembler/assembler/</span>, <span class="path">js/src/assembler/wtf/</span>, <span class="path">js/src/yarr</span>, and <span class="path">widget/cocoa</span>.</p>
    
<pre>
Copyright (C) 2008, 2009 Apple Inc. All rights reserved.

Redistribution and use in source and binary forms, with or without
modification, are permitted provided that the following conditions
are met:
1. Redistributions of source code must retain the above copyright
   notice, this list of conditions and the following disclaimer.
2. Redistributions in binary form must reproduce the above copyright
   notice, this list of conditions and the following disclaimer in the
   documentation and/or other materials provided with the distribution.

THIS SOFTWARE IS PROVIDED BY APPLE INC. ``AS IS'' AND ANY
EXPRESS OR IMPLIED WARRANTIES, INCLUDING, BUT NOT LIMITED TO, THE
IMPLIED WARRANTIES OF MERCHANTABILITY AND FITNESS FOR A PARTICULAR
PURPOSE ARE DISCLAIMED.  IN NO EVENT SHALL APPLE INC. OR
CONTRIBUTORS BE LIABLE FOR ANY DIRECT, INDIRECT, INCIDENTAL, SPECIAL,
EXEMPLARY, OR CONSEQUENTIAL DAMAGES (INCLUDING, BUT NOT LIMITED TO,
PROCUREMENT OF SUBSTITUTE GOODS OR SERVICES; LOSS OF USE, DATA, OR
PROFITS; OR BUSINESS INTERRUPTION) HOWEVER CAUSED AND ON ANY THEORY
OF LIABILITY, WHETHER IN CONTRACT, STRICT LIABILITY, OR TORT
(INCLUDING NEGLIGENCE OR OTHERWISE) ARISING IN ANY WAY OUT OF THE USE
OF THIS SOFTWARE, EVEN IF ADVISED OF THE POSSIBILITY OF SUCH DAMAGE.
</pre>

    
    <hr>

    <h1><a id="apple-mozilla"></a>Apple/Mozilla NPRuntime License</h1>

    <p>This license applies to the file
    <span class="path">dom/plugins/base/npruntime.h</span>.</p>

<pre>
Copyright &copy; 2004, Apple Computer, Inc. and The Mozilla Foundation. 
All rights reserved.

Redistribution and use in source and binary forms, with or without
modification, are permitted provided that the following conditions are
met:

1. Redistributions of source code must retain the above copyright
notice, this list of conditions and the following disclaimer.
2. Redistributions in binary form must reproduce the above copyright
notice, this list of conditions and the following disclaimer in the
documentation and/or other materials provided with the distribution.
3. Neither the names of Apple Computer, Inc. ("Apple") or The Mozilla
Foundation ("Mozilla") nor the names of their contributors may be used
to endorse or promote products derived from this software without
specific prior written permission.

THIS SOFTWARE IS PROVIDED BY APPLE, MOZILLA AND THEIR CONTRIBUTORS "AS
IS" AND ANY EXPRESS OR IMPLIED WARRANTIES, INCLUDING, BUT NOT LIMITED
TO, THE IMPLIED WARRANTIES OF MERCHANTABILITY AND FITNESS FOR A
PARTICULAR PURPOSE ARE DISCLAIMED. IN NO EVENT SHALL APPLE, MOZILLA OR
THEIR CONTRIBUTORS BE LIABLE FOR ANY DIRECT, INDIRECT, INCIDENTAL,
SPECIAL, EXEMPLARY, OR CONSEQUENTIAL DAMAGES (INCLUDING, BUT NOT LIMITED
TO, PROCUREMENT OF SUBSTITUTE GOODS OR SERVICES; LOSS OF USE, DATA, OR
PROFITS; OR BUSINESS INTERRUPTION) HOWEVER CAUSED AND ON ANY THEORY OF
LIABILITY, WHETHER IN CONTRACT, STRICT LIABILITY, OR TORT (INCLUDING
NEGLIGENCE OR OTHERWISE) ARISING IN ANY WAY OUT OF THE USE OF THIS
SOFTWARE, EVEN IF ADVISED OF THE POSSIBILITY OF SUCH DAMAGE.
</pre>


    <hr>

    <h1><a id="apple-torch"></a>Apple/Torch Mobile License</h1>

    <p>This license applies to the following files:</p>
    
    <ul>
      <li class="path">js/src/assembler/wtf/Assertions.cpp</li>
      <li class="path">js/src/assembler/wtf/Platform.h</li>
    </ul>
    
<pre>
Copyright (C) 2003, 2006, 2007 Apple Inc.  All rights reserved.
Copyright (C) 2007-2009 Torch Mobile, Inc.

Redistribution and use in source and binary forms, with or without
modification, are permitted provided that the following conditions
are met:
1. Redistributions of source code must retain the above copyright
   notice, this list of conditions and the following disclaimer.
2. Redistributions in binary form must reproduce the above copyright
   notice, this list of conditions and the following disclaimer in the
   documentation and/or other materials provided with the distribution.

THIS SOFTWARE IS PROVIDED BY APPLE COMPUTER, INC. ``AS IS'' AND ANY
EXPRESS OR IMPLIED WARRANTIES, INCLUDING, BUT NOT LIMITED TO, THE
IMPLIED WARRANTIES OF MERCHANTABILITY AND FITNESS FOR A PARTICULAR
PURPOSE ARE DISCLAIMED.  IN NO EVENT SHALL APPLE COMPUTER, INC. OR
CONTRIBUTORS BE LIABLE FOR ANY DIRECT, INDIRECT, INCIDENTAL, SPECIAL,
EXEMPLARY, OR CONSEQUENTIAL DAMAGES (INCLUDING, BUT NOT LIMITED TO,
PROCUREMENT OF SUBSTITUTE GOODS OR SERVICES; LOSS OF USE, DATA, OR
PROFITS; OR BUSINESS INTERRUPTION) HOWEVER CAUSED AND ON ANY THEORY
OF LIABILITY, WHETHER IN CONTRACT, STRICT LIABILITY, OR TORT
(INCLUDING NEGLIGENCE OR OTHERWISE) ARISING IN ANY WAY OUT OF THE USE
OF THIS SOFTWARE, EVEN IF ADVISED OF THE POSSIBILITY OF SUCH DAMAGE.
</pre>


    <hr>

    <h1><a id="breakpad"></a>Breakpad License</h1>

    <p>This license applies to files in the directory
    <span class="path">toolkit/crashreporter/google-breakpad/</span> and
    <span class="path">camino/google-breakpad/</span>.</p>

<pre>
Copyright (c) 2006, Google Inc.
All rights reserved.

Redistribution and use in source and binary forms, with or without
modification, are permitted provided that the following conditions are
met:

    * Redistributions of source code must retain the above copyright
notice, this list of conditions and the following disclaimer.
    * Redistributions in binary form must reproduce the above
copyright notice, this list of conditions and the following disclaimer
in the documentation and/or other materials provided with the
distribution.
    * Neither the name of Google Inc. nor the names of its
contributors may be used to endorse or promote products derived from
this software without specific prior written permission.

THIS SOFTWARE IS PROVIDED BY THE COPYRIGHT HOLDERS AND CONTRIBUTORS
"AS IS" AND ANY EXPRESS OR IMPLIED WARRANTIES, INCLUDING, BUT NOT
LIMITED TO, THE IMPLIED WARRANTIES OF MERCHANTABILITY AND FITNESS FOR
A PARTICULAR PURPOSE ARE DISCLAIMED. IN NO EVENT SHALL THE COPYRIGHT
OWNER OR CONTRIBUTORS BE LIABLE FOR ANY DIRECT, INDIRECT, INCIDENTAL,
SPECIAL, EXEMPLARY, OR CONSEQUENTIAL DAMAGES (INCLUDING, BUT NOT
LIMITED TO, PROCUREMENT OF SUBSTITUTE GOODS OR SERVICES; LOSS OF USE,
DATA, OR PROFITS; OR BUSINESS INTERRUPTION) HOWEVER CAUSED AND ON ANY
THEORY OF LIABILITY, WHETHER IN CONTRACT, STRICT LIABILITY, OR TORT
(INCLUDING NEGLIGENCE OR OTHERWISE) ARISING IN ANY WAY OUT OF THE USE
OF THIS SOFTWARE, EVEN IF ADVISED OF THE POSSIBILITY OF SUCH DAMAGE.
</pre>


    <hr>

    <h1><a id="bspatch"></a>bspatch License</h1>

    <p>This license applies to the files
    <span class="path">toolkit/mozapps/update/updater/bspatch.cpp</span> and
    <span class="path">toolkit/mozapps/update/updater/bspatch.h</span>.
    </p>

<pre>
Copyright 2003,2004 Colin Percival
All rights reserved

Redistribution and use in source and binary forms, with or without
modification, are permitted providing that the following conditions
are met:
1. Redistributions of source code must retain the above copyright
   notice, this list of conditions and the following disclaimer.
2. Redistributions in binary form must reproduce the above copyright
   notice, this list of conditions and the following disclaimer in the
   documentation and/or other materials provided with the distribution.

THIS SOFTWARE IS PROVIDED BY THE AUTHOR ``AS IS'' AND ANY EXPRESS OR
IMPLIED WARRANTIES, INCLUDING, BUT NOT LIMITED TO, THE IMPLIED
WARRANTIES OF MERCHANTABILITY AND FITNESS FOR A PARTICULAR PURPOSE
ARE DISCLAIMED.  IN NO EVENT SHALL THE AUTHOR BE LIABLE FOR ANY
DIRECT, INDIRECT, INCIDENTAL, SPECIAL, EXEMPLARY, OR CONSEQUENTIAL
DAMAGES (INCLUDING, BUT NOT LIMITED TO, PROCUREMENT OF SUBSTITUTE GOODS
OR SERVICES; LOSS OF USE, DATA, OR PROFITS; OR BUSINESS INTERRUPTION)
HOWEVER CAUSED AND ON ANY THEORY OF LIABILITY, WHETHER IN CONTRACT,
STRICT LIABILITY, OR TORT (INCLUDING NEGLIGENCE OR OTHERWISE) ARISING
IN ANY WAY OUT OF THE USE OF THIS SOFTWARE, EVEN IF ADVISED OF THE
POSSIBILITY OF SUCH DAMAGE.
</pre>


    <hr>

    <h1><a id="cairo"></a>Cairo Component Licenses</h1>

    <p>This license, with different copyright holders, applies to certain files
     in the directory <span class="path">gfx/cairo/</span>. The copyright
     holders and the applicable ranges of dates are as follows:

    <ul>
<li>2004 Richard D. Worth
<li>2004, 2005 Red Hat, Inc.
<li>2003 USC, Information Sciences Institute
<li>2004 David Reveman
<li>2005 Novell, Inc.
<li>2004 David Reveman, Peter Nilsson
<li>2000 Keith Packard, member of The XFree86 Project, Inc.
<li>2005 Lars Knoll &amp; Zack Rusin, Trolltech
<li>1998, 2000, 2002, 2004 Keith Packard
<li>2004 Nicholas Miell
<li>2005 Trolltech AS
<li>2000 SuSE, Inc.
<li>2003 Carl Worth
<li>1987, 1988, 1989, 1998 The Open Group
<li>1987, 1988, 1989 Digital Equipment Corporation, Maynard, Massachusetts. 
<li>1998 Keith Packard
<li>2003 Richard Henderson
    </ul>
    
<pre>
Copyright &copy; &lt;date&gt; &lt;copyright holder&gt;

Permission to use, copy, modify, distribute, and sell this software
and its documentation for any purpose is hereby granted without
fee, provided that the above copyright notice appear in all copies
and that both that copyright notice and this permission notice
appear in supporting documentation, and that the name of
&lt;copyright holder&gt; not be used in advertising or publicity pertaining to
distribution of the software without specific, written prior permission.
&lt;copyright holder&gt; makes no representations about the suitability of this
software for any purpose. It is provided "as is" without express or
implied warranty.

&lt;COPYRIGHT HOLDER&gt; DISCLAIMS ALL WARRANTIES WITH REGARD TO THIS SOFTWARE,
INCLUDING ALL IMPLIED WARRANTIES OF MERCHANTABILITY AND FITNESS, IN
NO EVENT SHALL &lt;COPYRIGHT HOLDER&gt; BE LIABLE FOR ANY SPECIAL, INDIRECT OR
CONSEQUENTIAL DAMAGES OR ANY DAMAGES WHATSOEVER RESULTING FROM LOSS
OF USE, DATA OR PROFITS, WHETHER IN AN ACTION OF CONTRACT,
NEGLIGENCE OR OTHER TORTIOUS ACTION, ARISING OUT OF OR IN CONNECTION
WITH THE USE OR PERFORMANCE OF THIS SOFTWARE.
</pre>


    <hr>

    <h1><a id="chromium"></a>Chromium License</h1>

    <p>This license applies to parts of the code in
      <span class="path">editor/libeditor/base/nsEditorEventListener.cpp</span>,
      <span class="path">widget/cocoa/GfxInfo.mm</span>
      and also some files in the directories
      <span class="path">ipc/chromium/</span>,
      <span class="path">dom/plugins/</span>,
      <span class="path">tools/profiler/sps/</span>,
      <span class="path">gfx/ots/</span> and
      <span class="path">gfx/ycbcr</span>.
    </p>

<pre>
Copyright (c) 2006-2008 The Chromium Authors. All rights reserved.

Redistribution and use in source and binary forms, with or without
modification, are permitted provided that the following conditions are
met:

   * Redistributions of source code must retain the above copyright
notice, this list of conditions and the following disclaimer.
   * Redistributions in binary form must reproduce the above
copyright notice, this list of conditions and the following disclaimer
in the documentation and/or other materials provided with the
distribution.
   * Neither the name of Google Inc. nor the names of its
contributors may be used to endorse or promote products derived from
this software without specific prior written permission.

THIS SOFTWARE IS PROVIDED BY THE COPYRIGHT HOLDERS AND CONTRIBUTORS
"AS IS" AND ANY EXPRESS OR IMPLIED WARRANTIES, INCLUDING, BUT NOT
LIMITED TO, THE IMPLIED WARRANTIES OF MERCHANTABILITY AND FITNESS FOR
A PARTICULAR PURPOSE ARE DISCLAIMED. IN NO EVENT SHALL THE COPYRIGHT
OWNER OR CONTRIBUTORS BE LIABLE FOR ANY DIRECT, INDIRECT, INCIDENTAL,
SPECIAL, EXEMPLARY, OR CONSEQUENTIAL DAMAGES (INCLUDING, BUT NOT
LIMITED TO, PROCUREMENT OF SUBSTITUTE GOODS OR SERVICES; LOSS OF USE,
DATA, OR PROFITS; OR BUSINESS INTERRUPTION) HOWEVER CAUSED AND ON ANY
THEORY OF LIABILITY, WHETHER IN CONTRACT, STRICT LIABILITY, OR TORT
(INCLUDING NEGLIGENCE OR OTHERWISE) ARISING IN ANY WAY OUT OF THE USE
OF THIS SOFTWARE, EVEN IF ADVISED OF THE POSSIBILITY OF SUCH DAMAGE.
</pre>


    <hr>

    <h1><a id="hunspell-nl"></a>Dutch Spellchecking Dictionary License</h1>

    <p>This license applies to certain files in the directory
      <span class="path">l10n/nl/extensions/spellcheck/hunspell/</span>. (This
      code only ships in some localized versions of this product.)</p>

<pre>
Copyright (c) 2006, 2007 OpenTaal
Copyright (c) 2001, 2002, 2003, 2005 Simon Brouwer e.a.
Copyright (c) 1996 Nederlandstalige Tex Gebruikersgroep

All rights reserved.

Redistribution and use in source and binary forms, with or without 
modification, are permitted provided that the following conditions are met:

* Redistributions of source code must retain the above copyright notice, this 
list of conditions and the following disclaimer.
* Redistributions in binary form must reproduce the above copyright notice, 
this list of conditions and the following disclaimer in the documentation 
and/or other materials provided with the distribution.
* Neither the name of the OpenTaal, Simon Brouwer e.a., or Nederlandstalige Tex 
Gebruikersgroep nor the names of its contributors may be used to endorse or 
promote products derived from this software without specific prior written 
permission.

THIS SOFTWARE IS PROVIDED BY THE COPYRIGHT HOLDERS AND CONTRIBUTORS
"AS IS" AND ANY EXPRESS OR IMPLIED WARRANTIES, INCLUDING, BUT NOT
LIMITED TO, THE IMPLIED WARRANTIES OF MERCHANTABILITY AND FITNESS FOR
A PARTICULAR PURPOSE ARE DISCLAIMED. IN NO EVENT SHALL THE COPYRIGHT OWNER OR
CONTRIBUTORS BE LIABLE FOR ANY DIRECT, INDIRECT, INCIDENTAL, SPECIAL,
EXEMPLARY, OR CONSEQUENTIAL DAMAGES (INCLUDING, BUT NOT LIMITED TO,
PROCUREMENT OF SUBSTITUTE GOODS OR SERVICES; LOSS OF USE, DATA, OR
PROFITS; OR BUSINESS INTERRUPTION) HOWEVER CAUSED AND ON ANY THEORY OF
LIABILITY, WHETHER IN CONTRACT, STRICT LIABILITY, OR TORT (INCLUDING
NEGLIGENCE OR OTHERWISE) ARISING IN ANY WAY OUT OF THE USE OF THIS
SOFTWARE, EVEN IF ADVISED OF THE POSSIBILITY OF SUCH DAMAGE.
</pre>



    <hr>

<<<<<<< HEAD
    <h1><a name="edl"></a>Eclipse Distribution License</h1>
=======
    <h1><a id="edl"></a>Eclipse Distribution License</h1>
>>>>>>> a7252cb8

    <p>This license applies to certain files in the directory
    <span class="path">browser/devtools/sourceeditor/orion/</span>.</p>

<pre>
Eclipse Distribution License - v 1.0

Copyright (c) 2007, Eclipse Foundation, Inc. and its licensors.

All rights reserved.

Redistribution and use in source and binary forms, with or without modification,
are permitted provided that the following conditions are met:

* Redistributions of source code must retain the above copyright notice, this
  list of conditions and the following disclaimer.
* Redistributions in binary form must reproduce the above copyright notice, this
  list of conditions and the following disclaimer in the documentation and/or
  other materials provided with the distribution.
* Neither the name of the Eclipse Foundation, Inc. nor the names of its
  contributors may be used to endorse or promote products derived from this
  software without specific prior written permission.

THIS SOFTWARE IS PROVIDED BY THE COPYRIGHT HOLDERS AND CONTRIBUTORS "AS IS" AND
ANY EXPRESS OR IMPLIED WARRANTIES, INCLUDING, BUT NOT LIMITED TO, THE IMPLIED
WARRANTIES OF MERCHANTABILITY AND FITNESS FOR A PARTICULAR PURPOSE ARE
DISCLAIMED.  IN NO EVENT SHALL THE COPYRIGHT OWNER OR CONTRIBUTORS BE LIABLE FOR
ANY DIRECT, INDIRECT, INCIDENTAL, SPECIAL, EXEMPLARY, OR CONSEQUENTIAL DAMAGES
(INCLUDING, BUT NOT LIMITED TO, PROCUREMENT OF SUBSTITUTE GOODS OR SERVICES;
LOSS OF USE, DATA, OR PROFITS; OR BUSINESS INTERRUPTION) HOWEVER CAUSED AND ON
ANY THEORY OF LIABILITY, WHETHER IN CONTRACT, STRICT LIABILITY, OR TORT
(INCLUDING NEGLIGENCE OR OTHERWISE) ARISING IN ANY WAY OUT OF THE USE OF THIS
SOFTWARE, EVEN IF ADVISED OF THE POSSIBILITY OF SUCH DAMAGE.
</pre>



<<<<<<< HEAD
    <hr>

    <h1><a name="expat"></a>Expat License</h1>

    <p>This license applies to certain files in the directory
    <span class="path">parser/expat/</span>.</p>

<pre>
Copyright (c) 1998, 1999, 2000 Thai Open Source Software Center Ltd
                               and Clark Cooper
Copyright (c) 2001, 2002, 2003 Expat maintainers.

Permission is hereby granted, free of charge, to any person obtaining
a copy of this software and associated documentation files (the
"Software"), to deal in the Software without restriction, including
without limitation the rights to use, copy, modify, merge, publish,
distribute, sublicense, and/or sell copies of the Software, and to
permit persons to whom the Software is furnished to do so, subject to
the following conditions:

The above copyright notice and this permission notice shall be included
in all copies or substantial portions of the Software.

THE SOFTWARE IS PROVIDED "AS IS", WITHOUT WARRANTY OF ANY KIND,
EXPRESS OR IMPLIED, INCLUDING BUT NOT LIMITED TO THE WARRANTIES OF
MERCHANTABILITY, FITNESS FOR A PARTICULAR PURPOSE AND NONINFRINGEMENT.
IN NO EVENT SHALL THE AUTHORS OR COPYRIGHT HOLDERS BE LIABLE FOR ANY
CLAIM, DAMAGES OR OTHER LIABILITY, WHETHER IN AN ACTION OF CONTRACT,
TORT OR OTHERWISE, ARISING FROM, OUT OF OR IN CONNECTION WITH THE
SOFTWARE OR THE USE OR OTHER DEALINGS IN THE SOFTWARE.
</pre>



=======
>>>>>>> a7252cb8
    <hr>

    <h1><a id="expat"></a>Expat License</h1>

    <p>This license applies to certain files in the directory
    <span class="path">parser/expat/</span>.</p>

<pre>
Copyright (c) 1998, 1999, 2000 Thai Open Source Software Center Ltd
                               and Clark Cooper
Copyright (c) 2001, 2002, 2003 Expat maintainers.

Permission is hereby granted, free of charge, to any person obtaining
a copy of this software and associated documentation files (the
"Software"), to deal in the Software without restriction, including
without limitation the rights to use, copy, modify, merge, publish,
distribute, sublicense, and/or sell copies of the Software, and to
permit persons to whom the Software is furnished to do so, subject to
the following conditions:

The above copyright notice and this permission notice shall be included
in all copies or substantial portions of the Software.

THE SOFTWARE IS PROVIDED "AS IS", WITHOUT WARRANTY OF ANY KIND,
EXPRESS OR IMPLIED, INCLUDING BUT NOT LIMITED TO THE WARRANTIES OF
MERCHANTABILITY, FITNESS FOR A PARTICULAR PURPOSE AND NONINFRINGEMENT.
IN NO EVENT SHALL THE AUTHORS OR COPYRIGHT HOLDERS BE LIABLE FOR ANY
CLAIM, DAMAGES OR OTHER LIABILITY, WHETHER IN AN ACTION OF CONTRACT,
TORT OR OTHERWISE, ARISING FROM, OUT OF OR IN CONNECTION WITH THE
SOFTWARE OR THE USE OR OTHER DEALINGS IN THE SOFTWARE.
</pre>



    <hr>


    <h1><a id="firebug"></a>Firebug License</h1>

    <p>This license applies to the code
    <span class="path">browser/devtools/webconsole/NetworkHelper.jsm</span>.</p>

<pre>
Copyright (c) 2007, Parakey Inc.
All rights reserved.

Redistribution and use of this software in source and binary forms, with or
without modification, are permitted provided that the following conditions are
met:

* Redistributions of source code must retain the above
  copyright notice, this list of conditions and the
  following disclaimer.

* Redistributions in binary form must reproduce the above
  copyright notice, this list of conditions and the
  following disclaimer in the documentation and/or other
  materials provided with the distribution.

* Neither the name of Parakey Inc. nor the names of its
  contributors may be used to endorse or promote products
  derived from this software without specific prior
  written permission of Parakey Inc.

THIS SOFTWARE IS PROVIDED BY THE COPYRIGHT HOLDERS AND CONTRIBUTORS "AS IS"
AND ANY EXPRESS OR IMPLIED WARRANTIES, INCLUDING, BUT NOT LIMITED TO, THE
IMPLIED WARRANTIES OF MERCHANTABILITY AND FITNESS FOR A PARTICULAR PURPOSE ARE
DISCLAIMED. IN NO EVENT SHALL THE COPYRIGHT OWNER OR CONTRIBUTORS BE LIABLE
FOR ANY DIRECT, INDIRECT, INCIDENTAL, SPECIAL, EXEMPLARY, OR CONSEQUENTIAL
DAMAGES (INCLUDING, BUT NOT LIMITED TO, PROCUREMENT OF SUBSTITUTE GOODS OR
SERVICES; LOSS OF USE, DATA, OR PROFITS; OR BUSINESS INTERRUPTION) HOWEVER
CAUSED AND ON ANY THEORY OF LIABILITY, WHETHER IN CONTRACT, STRICT LIABILITY,
OR TORT (INCLUDING NEGLIGENCE OR OTHERWISE) ARISING IN ANY WAY OUT OF THE USE
OF THIS SOFTWARE, EVEN IF ADVISED OF THE POSSIBILITY OF SUCH DAMAGE.
</pre>



    <hr>

    <h1><a id="gfx-font-list"></a>gfxFontList License</h1>

    <p>This license applies to the files
    <span class="path">gfx/thebes/gfxMacPlatformFontList.mm</span> and
    <span class="path">gfx/thebes/gfxPlatformFontList.cpp</span>.
    </p>

<pre>
Copyright (C) 2006 Apple Computer, Inc.  All rights reserved.

Redistribution and use in source and binary forms, with or without
modification, are permitted provided that the following conditions
are met:

1.  Redistributions of source code must retain the above copyright
    notice, this list of conditions and the following disclaimer.
2.  Redistributions in binary form must reproduce the above copyright
    notice, this list of conditions and the following disclaimer in the
    documentation and/or other materials provided with the distribution.
3.  Neither the name of Apple Computer, Inc. ("Apple") nor the names of
    its contributors may be used to endorse or promote products derived
    from this software without specific prior written permission.

THIS SOFTWARE IS PROVIDED BY APPLE AND ITS CONTRIBUTORS "AS IS" AND ANY
EXPRESS OR IMPLIED WARRANTIES, INCLUDING, BUT NOT LIMITED TO, THE IMPLIED
WARRANTIES OF MERCHANTABILITY AND FITNESS FOR A PARTICULAR PURPOSE ARE
DISCLAIMED. IN NO EVENT SHALL APPLE OR ITS CONTRIBUTORS BE LIABLE FOR ANY
DIRECT, INDIRECT, INCIDENTAL, SPECIAL, EXEMPLARY, OR CONSEQUENTIAL DAMAGES
(INCLUDING, BUT NOT LIMITED TO, PROCUREMENT OF SUBSTITUTE GOODS OR SERVICES;
LOSS OF USE, DATA, OR PROFITS; OR BUSINESS INTERRUPTION) HOWEVER CAUSED AND
ON ANY THEORY OF LIABILITY, WHETHER IN CONTRACT, STRICT LIABILITY, OR TORT
(INCLUDING NEGLIGENCE OR OTHERWISE) ARISING IN ANY WAY OUT OF THE USE OF
THIS SOFTWARE, EVEN IF ADVISED OF THE POSSIBILITY OF SUCH DAMAGE.
</pre>



    <hr>

<<<<<<< HEAD
    <h1><a name="gears"></a>Google Gears License</h1>
=======
    <h1><a id="gears"></a>Google Gears License</h1>
>>>>>>> a7252cb8

    <p>This license applies to the file
    <span class="path">netwerk/wifi/wlanapi.h</span>.</p>

<pre>
Copyright 2008, Google Inc.

Redistribution and use in source and binary forms, with or without
modification, are permitted provided that the following conditions are met:

 1. Redistributions of source code must retain the above copyright notice,
    this list of conditions and the following disclaimer.
 2. Redistributions in binary form must reproduce the above copyright notice,
    this list of conditions and the following disclaimer in the documentation
    and/or other materials provided with the distribution.
 3. Neither the name of Google Inc. nor the names of its contributors may be
    used to endorse or promote products derived from this software without
    specific prior written permission.

THIS SOFTWARE IS PROVIDED BY THE AUTHOR ``AS IS'' AND ANY EXPRESS OR IMPLIED
WARRANTIES, INCLUDING, BUT NOT LIMITED TO, THE IMPLIED WARRANTIES OF
MERCHANTABILITY AND FITNESS FOR A PARTICULAR PURPOSE ARE DISCLAIMED. IN NO
EVENT SHALL THE AUTHOR BE LIABLE FOR ANY DIRECT, INDIRECT, INCIDENTAL,
SPECIAL, EXEMPLARY, OR CONSEQUENTIAL DAMAGES (INCLUDING, BUT NOT LIMITED TO,
PROCUREMENT OF SUBSTITUTE GOODS OR SERVICES; LOSS OF USE, DATA, OR PROFITS;
OR BUSINESS INTERRUPTION) HOWEVER CAUSED AND ON ANY THEORY OF LIABILITY,
WHETHER IN CONTRACT, STRICT LIABILITY, OR TORT (INCLUDING NEGLIGENCE OR
OTHERWISE) ARISING IN ANY WAY OUT OF THE USE OF THIS SOFTWARE, EVEN IF
ADVISED OF THE POSSIBILITY OF SUCH DAMAGE.
</pre>




    <hr>

<<<<<<< HEAD
    <h1><a name="vp8"></a>Google VP8 License</h1>
=======
    <h1><a id="vp8"></a>Google VP8 License</h1>
>>>>>>> a7252cb8

    <p>This license applies to certain files in the directory
    <span class="path">media/libvpx</span>.</p>
<pre>
Copyright (c) 2010, Google, Inc.

All rights reserved.

Redistribution and use in source and binary forms, with or without
modification, are permitted provided that the following conditions
are met:

- Redistributions of source code must retain the above copyright
  notice, this list of conditions and the following disclaimer.

- Redistributions in binary form must reproduce the above
  copyright notice, this list of conditions and the following
  disclaimer in the documentation and/or other materials provided
  with the distribution.

- Neither the name of Google nor the names of its contributors may
  be used to endorse or promote products derived from this software
  without specific prior written permission.

THIS SOFTWARE IS PROVIDED BY THE COPYRIGHT HOLDERS AND CONTRIBUTORS
"AS IS" AND ANY EXPRESS OR IMPLIED WARRANTIES, INCLUDING, BUT NOT
LIMITED TO, THE IMPLIED WARRANTIES OF MERCHANTABILITY AND FITNESS FOR
A PARTICULAR PURPOSE ARE DISCLAIMED. IN NO EVENT SHALL THE COPYRIGHT
HOLDER OR CONTRIBUTORS BE LIABLE FOR ANY DIRECT, INDIRECT, INCIDENTAL,
SPECIAL, EXEMPLARY, OR CONSEQUENTIAL DAMAGES (INCLUDING, BUT NOT
LIMITED TO, PROCUREMENT OF SUBSTITUTE GOODS OR SERVICES; LOSS OF USE,
DATA, OR PROFITS; OR BUSINESS INTERRUPTION) HOWEVER CAUSED AND ON ANY
THEORY OF LIABILITY, WHETHER IN CONTRACT, STRICT LIABILITY, OR TORT
(INCLUDING NEGLIGENCE OR OTHERWISE) ARISING IN ANY WAY OUT OF THE USE
OF THIS SOFTWARE, EVEN IF ADVISED OF THE POSSIBILITY OF SUCH DAMAGE.

Subject to the terms and conditions of the above License, Google
hereby grants to You a perpetual, worldwide, non-exclusive,
no-charge, royalty-free, irrevocable (except as stated in this
section) patent license to make, have made, use, offer to sell, sell,
import, and otherwise transfer this implementation of VP8, where such
license applies only to those patent claims, both currently owned by
Google and acquired in the future, licensable by Google that are
necessarily infringed by this implementation of VP8. If You or your
agent or exclusive licensee institute or order or agree to the
institution of patent litigation against any entity (including a
cross-claim or counterclaim in a lawsuit) alleging that this
implementation of VP8 or any code incorporated within this
implementation of VP8 constitutes direct or contributory patent
infringement, or inducement of patent infringement, then any rights
granted to You under this License for this implementation of VP8
shall terminate as of the date such litigation is filed.
</pre>

    <hr>

<<<<<<< HEAD
    <h1><a name="gears-istumbler"></a>Google Gears/iStumbler License</h1>
=======
    <h1><a id="gears-istumbler"></a>Google Gears/iStumbler License</h1>
>>>>>>> a7252cb8

    <p>This license applies to the file
    <span class="path">netwerk/wifi/osx_wifi.h</span>.</p>

<pre>
Copyright 2008, Google Inc.

Redistribution and use in source and binary forms, with or without
modification, are permitted provided that the following conditions are met:

 1. Redistributions of source code must retain the above copyright notice,
    this list of conditions and the following disclaimer.
 2. Redistributions in binary form must reproduce the above copyright notice,
    this list of conditions and the following disclaimer in the documentation
    and/or other materials provided with the distribution.
 3. Neither the name of Google Inc. nor the names of its contributors may be
    used to endorse or promote products derived from this software without
    specific prior written permission.

THIS SOFTWARE IS PROVIDED BY THE AUTHOR ``AS IS'' AND ANY EXPRESS OR IMPLIED
WARRANTIES, INCLUDING, BUT NOT LIMITED TO, THE IMPLIED WARRANTIES OF
MERCHANTABILITY AND FITNESS FOR A PARTICULAR PURPOSE ARE DISCLAIMED. IN NO
EVENT SHALL THE AUTHOR BE LIABLE FOR ANY DIRECT, INDIRECT, INCIDENTAL,
SPECIAL, EXEMPLARY, OR CONSEQUENTIAL DAMAGES (INCLUDING, BUT NOT LIMITED TO,
PROCUREMENT OF SUBSTITUTE GOODS OR SERVICES; LOSS OF USE, DATA, OR PROFITS;
OR BUSINESS INTERRUPTION) HOWEVER CAUSED AND ON ANY THEORY OF LIABILITY,
WHETHER IN CONTRACT, STRICT LIABILITY, OR TORT (INCLUDING NEGLIGENCE OR
OTHERWISE) ARISING IN ANY WAY OUT OF THE USE OF THIS SOFTWARE, EVEN IF
ADVISED OF THE POSSIBILITY OF SUCH DAMAGE.

The contents of this file are taken from Apple80211.h from the iStumbler
project (http://www.istumbler.net). This project is released under the BSD
license with the following restrictions.

Copyright (c) 02006, Alf Watt (alf@istumbler.net). All rights reserved.

Redistribution and use in source and binary forms, with or without 
modification, are permitted provided that the following conditions 
are met:

* Redistributions of source code must retain the above copyright
  notice, this list of conditions and the following disclaimer.

* Redistributions in binary form must reproduce the above copyright
  notice, this list of conditions and the following disclaimer in the
  documentation and/or other materials provided with the distribution.

* Neither the name of iStumbler nor the names of its contributors may be
  used to endorse or promote products derived from this software without
  specific prior written permission.

THIS SOFTWARE IS PROVIDED BY THE COPYRIGHT HOLDERS AND CONTRIBUTORS "AS
IS" AND ANY EXPRESS OR IMPLIED WARRANTIES, INCLUDING, BUT NOT LIMITED
TO, THE IMPLIED WARRANTIES OF MERCHANTABILITY AND FITNESS FOR A
PARTICULAR PURPOSE ARE DISCLAIMED. IN NO EVENT SHALL THE COPYRIGHT OWNER
OR CONTRIBUTORS BE LIABLE FOR ANY DIRECT, INDIRECT, INCIDENTAL, SPECIAL,
EXEMPLARY, OR CONSEQUENTIAL DAMAGES (INCLUDING, BUT NOT LIMITED TO,
PROCUREMENT OF SUBSTITUTE GOODS OR SERVICES; LOSS OF USE, DATA, OR
PROFITS; OR BUSINESS INTERRUPTION) HOWEVER CAUSED AND ON ANY THEORY OF
LIABILITY, WHETHER IN CONTRACT, STRICT LIABILITY, OR TORT (INCLUDING
NEGLIGENCE OR OTHERWISE) ARISING IN ANY WAY OUT OF THE USE OF THIS
SOFTWARE, EVEN IF ADVISED OF THE POSSIBILITY OF SUCH DAMAGE.
</pre>



    <hr>

    <h1><a id="growl"></a>Growl License</h1>

    <p>This license applies to certain files in the directory
    <span class="path">toolkit/components/alerts/mac/growl/</span>.
    (This code only ships in the Mac OS X version of the product.)

<pre>
Copyright (c) The Growl Project, 2004-2011
All rights reserved.

Redistribution and use in source and binary forms, with or without
modification, are permitted provided that the following conditions are met:


1. Redistributions of source code must retain the above copyright
   notice, this list of conditions and the following disclaimer.
2. Redistributions in binary form must reproduce the above copyright
   notice, this list of conditions and the following disclaimer in the
   documentation and/or other materials provided with the distribution.
3. Neither the name of Growl nor the names of its contributors
   may be used to endorse or promote products derived from this software
   without specific prior written permission.


THIS SOFTWARE IS PROVIDED BY THE COPYRIGHT HOLDERS AND CONTRIBUTORS "AS IS" AND
ANY EXPRESS OR IMPLIED WARRANTIES, INCLUDING, BUT NOT LIMITED TO, THE IMPLIED
WARRANTIES OF MERCHANTABILITY AND FITNESS FOR A PARTICULAR PURPOSE ARE
DISCLAIMED. IN NO EVENT SHALL THE COPYRIGHT OWNER OR CONTRIBUTORS BE LIABLE FOR
ANY DIRECT, INDIRECT, INCIDENTAL, SPECIAL, EXEMPLARY, OR CONSEQUENTIAL DAMAGES
(INCLUDING, BUT NOT LIMITED TO, PROCUREMENT OF SUBSTITUTE GOODS OR SERVICES;
LOSS OF USE, DATA, OR PROFITS; OR BUSINESS INTERRUPTION) HOWEVER CAUSED AND ON
ANY THEORY OF LIABILITY, WHETHER IN CONTRACT, STRICT LIABILITY, OR TORT
(INCLUDING NEGLIGENCE OR OTHERWISE) ARISING IN ANY WAY OUT OF THE USE OF THIS
SOFTWARE, EVEN IF ADVISED OF THE POSSIBILITY OF SUCH DAMAGE.
</pre>


    <hr>

<<<<<<< HEAD
    <h1><a name="halloc"></a>halloc License</h1>
=======
    <h1><a id="halloc"></a>halloc License</h1>
>>>>>>> a7252cb8

    <p>This license applies to certain files in the directory
    <span class="path">media/libnestegg/src</span>.</p>
<pre>
Copyright (c) 2004-2010 Alex Pankratov. All rights reserved.

Redistribution and use in source and binary forms, with or without
modification, are permitted provided that the following conditions are met:

    * Redistributions of source code must retain the above copyright notice,
      this list of conditions and the following disclaimer.
    * Redistributions in binary form must reproduce the above copyright notice,
      this list of conditions and the following disclaimer in the documentation
      and/or other materials provided with the distribution.
    * Neither the name of the project nor the names of its contributors may be
      used to endorse or promote products derived from this software without
      specific prior written permission.

THIS SOFTWARE IS PROVIDED BY THE COPYRIGHT HOLDERS AND CONTRIBUTORS "AS IS" AND
ANY EXPRESS OR IMPLIED WARRANTIES, INCLUDING, BUT NOT LIMITED TO, THE IMPLIED
WARRANTIES OF MERCHANTABILITY AND FITNESS FOR A PARTICULAR PURPOSE ARE
DISCLAIMED. IN NO EVENT SHALL THE COPYRIGHT HOLDER OR CONTRIBUTORS BE LIABLE
FOR ANY DIRECT, INDIRECT, INCIDENTAL, SPECIAL, EXEMPLARY, OR CONSEQUENTIAL
DAMAGES (INCLUDING, BUT NOT LIMITED TO, PROCUREMENT OF SUBSTITUTE GOODS OR
SERVICES; LOSS OF USE, DATA, OR PROFITS; OR BUSINESS INTERRUPTION) HOWEVER
CAUSED AND ON ANY THEORY OF LIABILITY, WHETHER IN CONTRACT, STRICT LIABILITY,
OR TORT (INCLUDING NEGLIGENCE OR OTHERWISE) ARISING IN ANY WAY OUT OF THE USE
OF THIS SOFTWARE, EVEN IF ADVISED OF THE POSSIBILITY OF SUCH DAMAGE.
</pre>

    <hr>

    <h1><a id="harfbuzz"></a>HarfBuzz License</h1>

    <p>This license, with different copyright holders, applies to the files in
    the directory <span class="path">gfx/harfbuzz/</span>.
    The copyright holders and the applicable ranges of dates are as follows:</p>

    <ul>
        <li>1998-2004  David Turner and Werner Lemberg</li>
        <li>2004, 2007, 2008, 2009, 2010  Red Hat, Inc.</li>
        <li>2006  Behdad Esfahbod</li>
        <li>2007  Chris Wilson</li>
        <li>2009  Keith Stribley &lt;devel@thanlwinsoft.org&gt;</li>
        <li>2010  Mozilla Foundation</li>
    </ul>

<pre>
Copyright (C) &lt;date&gt; &lt;copyright holder&gt;

 This is part of HarfBuzz, an OpenType Layout engine library.

Permission is hereby granted, without written agreement and without
license or royalty fees, to use, copy, modify, and distribute this
software and its documentation for any purpose, provided that the
above copyright notice and the following two paragraphs appear in
all copies of this software.

IN NO EVENT SHALL THE COPYRIGHT HOLDER BE LIABLE TO ANY PARTY FOR
DIRECT, INDIRECT, SPECIAL, INCIDENTAL, OR CONSEQUENTIAL DAMAGES
ARISING OUT OF THE USE OF THIS SOFTWARE AND ITS DOCUMENTATION, EVEN
IF THE COPYRIGHT HOLDER HAS BEEN ADVISED OF THE POSSIBILITY OF SUCH
DAMAGE.

THE COPYRIGHT HOLDER SPECIFICALLY DISCLAIMS ANY WARRANTIES, INCLUDING,
BUT NOT LIMITED TO, THE IMPLIED WARRANTIES OF MERCHANTABILITY AND
FITNESS FOR A PARTICULAR PURPOSE.  THE SOFTWARE PROVIDED HEREUNDER IS
ON AN "AS IS" BASIS, AND THE COPYRIGHT HOLDER HAS NO OBLIGATION TO
PROVIDE MAINTENANCE, SUPPORT, UPDATES, ENHANCEMENTS, OR MODIFICATIONS.
</pre>

    <hr>

    <h1><a id="icu"></a>ICU License</h1>

    <p>This license applies to some code in the
    <span class="path">gfx/thebes</span> directory.</p>

<pre>
ICU License - ICU 1.8.1 and later

COPYRIGHT AND PERMISSION NOTICE

Copyright (c) 1995-2009 International Business Machines Corporation and
others

All rights reserved.

Permission is hereby granted, free of charge, to any person obtaining a
copy of this software and associated documentation files (the "Software"),
to deal in the Software without restriction, including without limitation
the rights to use, copy, modify, merge, publish, distribute, and/or sell
copies of the Software, and to permit persons to whom the Software is
furnished to do so, provided that the above copyright notice(s) and this
permission notice appear in all copies of the Software and that both the
above copyright notice(s) and this permission notice appear in supporting
documentation.

THE SOFTWARE IS PROVIDED "AS IS", WITHOUT WARRANTY OF ANY KIND, EXPRESS OR
IMPLIED, INCLUDING BUT NOT LIMITED TO THE WARRANTIES OF MERCHANTABILITY,
FITNESS FOR A PARTICULAR PURPOSE AND NONINFRINGEMENT OF THIRD PARTY RIGHTS.
IN NO EVENT SHALL THE COPYRIGHT HOLDER OR HOLDERS INCLUDED IN THIS NOTICE
BE LIABLE FOR ANY CLAIM, OR ANY SPECIAL INDIRECT OR CONSEQUENTIAL DAMAGES,
OR ANY DAMAGES WHATSOEVER RESULTING FROM LOSS OF USE, DATA OR PROFITS,
WHETHER IN AN ACTION OF CONTRACT, NEGLIGENCE OR OTHER TORTIOUS ACTION,
ARISING OUT OF OR IN CONNECTION WITH THE USE OR PERFORMANCE OF THIS
SOFTWARE.

Except as contained in this notice, the name of a copyright holder shall
not be used in advertising or otherwise to promote the sale, use or other
dealings in this Software without prior written authorization of the
copyright holder.

All trademarks and registered trademarks mentioned herein are the property
of their respective owners. 
</pre>


    <hr>

    <h1><a id="jpnic"></a>Japan Network Information Center License</h1>

    <p>This license applies to certain files in the
    directory <span class="path">netwerk/dns/src/</span>.</p>

<pre>
Copyright (c) 2001,2002 Japan Network Information Center.
All rights reserved.
 
By using this file, you agree to the terms and conditions set forth below.

     LICENSE TERMS AND CONDITIONS 

The following License Terms and Conditions apply, unless a different
license is obtained from Japan Network Information Center ("JPNIC"),
a Japanese association, Kokusai-Kougyou-Kanda Bldg 6F, 2-3-4 Uchi-Kanda,
Chiyoda-ku, Tokyo 101-0047, Japan.

1. Use, Modification and Redistribution (including distribution of any
   modified or derived work) in source and/or binary forms is permitted
   under this License Terms and Conditions.

2. Redistribution of source code must retain the copyright notices as they
   appear in each source code file, this License Terms and Conditions.

3. Redistribution in binary form must reproduce the Copyright Notice,
   this License Terms and Conditions, in the documentation and/or other
   materials provided with the distribution.  For the purposes of binary
   distribution the "Copyright Notice" refers to the following language:
   "Copyright (c) 2000-2002 Japan Network Information Center. All rights
   reserved."

4. The name of JPNIC may not be used to endorse or promote products
   derived from this Software without specific prior written approval of
   JPNIC.

5. Disclaimer/Limitation of Liability: THIS SOFTWARE IS PROVIDED BY JPNIC
   "AS IS" AND ANY EXPRESS OR IMPLIED WARRANTIES, INCLUDING, BUT NOT
   LIMITED TO, THE IMPLIED WARRANTIES OF MERCHANTABILITY AND FITNESS FOR A
   PARTICULAR PURPOSE ARE DISCLAIMED.  IN NO EVENT SHALL JPNIC BE LIABLE
   FOR ANY DIRECT, INDIRECT, INCIDENTAL, SPECIAL, EXEMPLARY, OR
   CONSEQUENTIAL DAMAGES (INCLUDING, BUT NOT LIMITED TO, PROCUREMENT OF
   SUBSTITUTE GOODS OR SERVICES; LOSS OF USE, DATA, OR PROFITS; OR
   BUSINESS INTERRUPTION) HOWEVER CAUSED AND ON ANY THEORY OF LIABILITY,
   WHETHER IN CONTRACT, STRICT LIABILITY, OR TORT (INCLUDING NEGLIGENCE OR
   OTHERWISE) ARISING IN ANY WAY OUT OF THE USE OF THIS SOFTWARE, EVEN IF
   ADVISED OF THE POSSIBILITY OF SUCH DAMAGES.
</pre>

    <hr>

    <h1><a id="jemalloc"></a>jemalloc License</h1>

    <p>This license applies to files in the directory
    <span class="path">memory/jemalloc/</span>.
    </p>

<pre>
Copyright (C) 2006-2008 Jason Evans &lt;jasone@FreeBSD.org&gt;.
All rights reserved.

Redistribution and use in source and binary forms, with or without
modification, are permitted provided that the following conditions
are met:
1. Redistributions of source code must retain the above copyright
   notice(s), this list of conditions and the following disclaimer as
   the first lines of this file unmodified other than the possible
   addition of one or more copyright notices.
2. Redistributions in binary form must reproduce the above copyright
   notice(s), this list of conditions and the following disclaimer in
   the documentation and/or other materials provided with the
   distribution.

THIS SOFTWARE IS PROVIDED BY THE COPYRIGHT HOLDER(S) ``AS IS'' AND ANY
EXPRESS OR IMPLIED WARRANTIES, INCLUDING, BUT NOT LIMITED TO, THE
IMPLIED WARRANTIES OF MERCHANTABILITY AND FITNESS FOR A PARTICULAR
PURPOSE ARE DISCLAIMED.  IN NO EVENT SHALL THE COPYRIGHT HOLDER(S) BE
LIABLE FOR ANY DIRECT, INDIRECT, INCIDENTAL, SPECIAL, EXEMPLARY, OR
CONSEQUENTIAL DAMAGES (INCLUDING, BUT NOT LIMITED TO, PROCUREMENT OF
SUBSTITUTE GOODS OR SERVICES; LOSS OF USE, DATA, OR PROFITS; OR
BUSINESS INTERRUPTION) HOWEVER CAUSED AND ON ANY THEORY OF LIABILITY,
WHETHER IN CONTRACT, STRICT LIABILITY, OR TORT (INCLUDING NEGLIGENCE
OR OTHERWISE) ARISING IN ANY WAY OUT OF THE USE OF THIS SOFTWARE,
EVEN IF ADVISED OF THE POSSIBILITY OF SUCH DAMAGE.
</pre>

    <hr>

    <h1><a id="jquery"></a>jQuery License</h1>

    <p>This license applies to files in the directory
      <span class="path">mail/jquery/</span>. 
      Furthermore, the file <span class="path">browser/base/content/tabview/iq.js</span>
      incorporates work from jQuery.</p>

<pre>
Copyright (c) 2010 John Resig, http://jquery.com/

Permission is hereby granted, free of charge, to any person obtaining
a copy of this software and associated documentation files (the
"Software"), to deal in the Software without restriction, including
without limitation the rights to use, copy, modify, merge, publish,
distribute, sublicense, and/or sell copies of the Software, and to
permit persons to whom the Software is furnished to do so, subject to
the following conditions:

The above copyright notice and this permission notice shall be
included in all copies or substantial portions of the Software.

THE SOFTWARE IS PROVIDED "AS IS", WITHOUT WARRANTY OF ANY KIND,
EXPRESS OR IMPLIED, INCLUDING BUT NOT LIMITED TO THE WARRANTIES OF
MERCHANTABILITY, FITNESS FOR A PARTICULAR PURPOSE AND
NONINFRINGEMENT. IN NO EVENT SHALL THE AUTHORS OR COPYRIGHT HOLDERS BE
LIABLE FOR ANY CLAIM, DAMAGES OR OTHER LIABILITY, WHETHER IN AN ACTION
OF CONTRACT, TORT OR OTHERWISE, ARISING FROM, OUT OF OR IN CONNECTION
WITH THE SOFTWARE OR THE USE OR OTHER DEALINGS IN THE SOFTWARE.
</pre>

    <hr>

    <h1><a id="libcubeb"></a>libcubeb License</h1>

    <p class="correctme">This license applies to files in the directory
    <span class="path">media/libcubeb</span>.
    </p>

<pre>
Copyright &copy; 2011 Mozilla Foundation

Permission to use, copy, modify, and distribute this software for any
purpose with or without fee is hereby granted, provided that the above
copyright notice and this permission notice appear in all copies.

THE SOFTWARE IS PROVIDED "AS IS" AND THE AUTHOR DISCLAIMS ALL WARRANTIES
WITH REGARD TO THIS SOFTWARE INCLUDING ALL IMPLIED WARRANTIES OF
MERCHANTABILITY AND FITNESS. IN NO EVENT SHALL THE AUTHOR BE LIABLE FOR
ANY SPECIAL, DIRECT, INDIRECT, OR CONSEQUENTIAL DAMAGES OR ANY DAMAGES
WHATSOEVER RESULTING FROM LOSS OF USE, DATA OR PROFITS, WHETHER IN AN
ACTION OF CONTRACT, NEGLIGENCE OR OTHER TORTIOUS ACTION, ARISING OUT OF
OR IN CONNECTION WITH THE USE OR PERFORMANCE OF THIS SOFTWARE.
</pre>

    <hr>

    <h1><a id="libevent"></a>libevent License</h1>

    <p>This license applies to files in the directory
    <span class="path">ipc/chromium/src/third_party/libevent/</span>.
    </p>

<pre>
Copyright 2000-2002 Niels Provos &lt;provos@citi.umich.edu&gt;
All rights reserved.

Redistribution and use in source and binary forms, with or without
modification, are permitted provided that the following conditions
are met:
1. Redistributions of source code must retain the above copyright
   notice, this list of conditions and the following disclaimer.
2. Redistributions in binary form must reproduce the above copyright
   notice, this list of conditions and the following disclaimer in the
   documentation and/or other materials provided with the distribution.
3. The name of the author may not be used to endorse or promote products
   derived from this software without specific prior written permission.

THIS SOFTWARE IS PROVIDED BY THE AUTHOR ``AS IS'' AND ANY EXPRESS OR
IMPLIED WARRANTIES, INCLUDING, BUT NOT LIMITED TO, THE IMPLIED WARRANTIES
OF MERCHANTABILITY AND FITNESS FOR A PARTICULAR PURPOSE ARE DISCLAIMED.
IN NO EVENT SHALL THE AUTHOR BE LIABLE FOR ANY DIRECT, INDIRECT,
INCIDENTAL, SPECIAL, EXEMPLARY, OR CONSEQUENTIAL DAMAGES (INCLUDING, BUT
NOT LIMITED TO, PROCUREMENT OF SUBSTITUTE GOODS OR SERVICES; LOSS OF USE,
DATA, OR PROFITS; OR BUSINESS INTERRUPTION) HOWEVER CAUSED AND ON ANY
THEORY OF LIABILITY, WHETHER IN CONTRACT, STRICT LIABILITY, OR TORT
(INCLUDING NEGLIGENCE OR OTHERWISE) ARISING IN ANY WAY OUT OF THE USE OF
THIS SOFTWARE, EVEN IF ADVISED OF THE POSSIBILITY OF SUCH DAMAGE.
</pre>


    <hr>

    <h1><a id="libffi"></a>libffi License</h1>

    <p>This license applies to files in the directory
    <span class="path">js/ctypes/libffi/</span>.
    </p>

<pre>
libffi - Copyright (c) 1996-2008 Red Hat, Inc and others.  
See source files for details.

Permission is hereby granted, free of charge, to any person obtaining
a copy of this software and associated documentation files (the
``Software''), to deal in the Software without restriction, including
without limitation the rights to use, copy, modify, merge, publish,
distribute, sublicense, and/or sell copies of the Software, and to
permit persons to whom the Software is furnished to do so, subject to
the following conditions:

The above copyright notice and this permission notice shall be included
in all copies or substantial portions of the Software.

THE SOFTWARE IS PROVIDED ``AS IS'', WITHOUT WARRANTY OF ANY KIND,
EXPRESS OR IMPLIED, INCLUDING BUT NOT LIMITED TO THE WARRANTIES OF
MERCHANTABILITY, FITNESS FOR A PARTICULAR PURPOSE AND NONINFRINGEMENT.
IN NO EVENT SHALL THE AUTHORS OR COPYRIGHT HOLDERS BE LIABLE FOR ANY
CLAIM, DAMAGES OR OTHER LIABILITY, WHETHER IN AN ACTION OF CONTRACT,
TORT OR OTHERWISE, ARISING FROM, OUT OF OR IN CONNECTION WITH THE
SOFTWARE OR THE USE OR OTHER DEALINGS IN THE SOFTWARE.
</pre>


    <hr>

    <h1><a id="libnestegg"></a>libnestegg License</h1>

    <p>This license applies to certain files in the directory
    <span class="path">media/libnestegg</span>.
    </p>

<pre>
Copyright &copy; 2010 Mozilla Foundation

Permission to use, copy, modify, and distribute this software for any
purpose with or without fee is hereby granted, provided that the above
copyright notice and this permission notice appear in all copies.

THE SOFTWARE IS PROVIDED "AS IS" AND THE AUTHOR DISCLAIMS ALL WARRANTIES
WITH REGARD TO THIS SOFTWARE INCLUDING ALL IMPLIED WARRANTIES OF
MERCHANTABILITY AND FITNESS. IN NO EVENT SHALL THE AUTHOR BE LIABLE FOR
ANY SPECIAL, DIRECT, INDIRECT, OR CONSEQUENTIAL DAMAGES OR ANY DAMAGES
WHATSOEVER RESULTING FROM LOSS OF USE, DATA OR PROFITS, WHETHER IN AN
ACTION OF CONTRACT, NEGLIGENCE OR OTHER TORTIOUS ACTION, ARISING OUT OF
OR IN CONNECTION WITH THE USE OR PERFORMANCE OF THIS SOFTWARE.
</pre>

    <hr>
    
    <h1><a id="hunspell-lt"></a>Lithuanian Spellchecking Dictionary License</h1>

    <p>This license applies to certain files in the directory
      <span class="path">l10n/lt/extensions/spellcheck/hunspell/</span>. (This
      code only ships in some localized versions of this product.)</p>

<pre>
The project has been sponsored by the Information Society Development
Committee of the Government of Republic of Lithuania.


Copyright (c) Albertas Agejevas &lt;alga@uosis.mif.vu.lt&gt;, 2000, 2001
All rights reserved.

Redistribution and use in source and binary forms, with or without
modification, are permitted provided that the following conditions
are met:
1. Redistributions of source code must retain the above copyright
   notice, this list of conditions and the following disclaimer.
2. Redistributions in binary form must reproduce the above copyright
   notice, this list of conditions and the following disclaimer in the
   documentation and/or other materials provided with the distribution.
3. Neither the name of the Albertas Agejevas nor the names of its contributors
   may be used to endorse or promote products derived from this software
   without specific prior written permission.

THIS SOFTWARE IS PROVIDED BY ALBERTAS AGEJEVAS AND CONTRIBUTORS ``AS IS'' AND
ANY EXPRESS OR IMPLIED WARRANTIES, INCLUDING, BUT NOT LIMITED TO, THE
IMPLIED WARRANTIES OF MERCHANTABILITY AND FITNESS FOR A PARTICULAR PURPOSE
ARE DISCLAIMED.  IN NO EVENT SHALL ALBERTAS AGEJEVAS OR CONTRIBUTORS BE LIABLE
FOR ANY DIRECT, INDIRECT, INCIDENTAL, SPECIAL, EXEMPLARY, OR CONSEQUENTIAL
DAMAGES (INCLUDING, BUT NOT LIMITED TO, PROCUREMENT OF SUBSTITUTE GOODS
OR SERVICES; LOSS OF USE, DATA, OR PROFITS; OR BUSINESS INTERRUPTION)
HOWEVER CAUSED AND ON ANY THEORY OF LIABILITY, WHETHER IN CONTRACT, STRICT
LIABILITY, OR TORT (INCLUDING NEGLIGENCE OR OTHERWISE) ARISING IN ANY WAY
OUT OF THE USE OF THIS SOFTWARE, EVEN IF ADVISED OF THE POSSIBILITY OF
SUCH DAMAGE.
</pre>



    <hr>

    <h1><a id="maattachedwindow"></a>MAAttachedWindow License</h1>

    <p>This license applies to the files
    <span class="path">camino/src/extensions/MAAttachedWindow.h</span> and
    <span class="path">camino/src/extensions/MAAttachedWindow.mm</span>. (This
    code only ships in the Camino browser or products based on it.)</p>

<pre>
        This software is supplied to you by Matt Gemmell in consideration of
your agreement to the following terms, and your use, installation, modification
or redistribution of this software constitutes acceptance of these terms. If
you do not agree with these terms, please do not use, install, modify or
redistribute this software.

        In consideration of your agreement to abide by the following terms, and
subject to these terms, Matt Gemmell grants you a personal, non-exclusive
license, to use, reproduce, modify and redistribute the software, with or
without modifications, in source and/or binary forms; provided that if you
redistribute the software in its entirety and without modifications, you must
retain this notice and the following text and disclaimers in all such
redistributions of the software, and that in all cases attribution of Matt
Gemmell as the original author of the source code shall be included in all such
resulting software products or distributions.
Neither the name, trademarks, service marks or logos of Matt Gemmell may be
used to endorse or promote products derived from the software without specific
prior written permission from Matt Gemmell. Except as expressly stated in this
notice, no other rights or licenses, express or implied, are granted by Matt
Gemmell herein, including but not limited to any patent rights that may be
infringed by your derivative works or by other works in which the software may
be incorporated.

        The software is provided by Matt Gemmell on an "AS IS" basis. MATT
GEMMELL MAKES NO WARRANTIES, EXPRESS OR IMPLIED, INCLUDING WITHOUT LIMITATION
THE IMPLIED WARRANTIES OF NON-INFRINGEMENT, MERCHANTABILITY AND FITNESS FOR A
PARTICULAR PURPOSE, REGARDING THE SOFTWARE OR ITS USE AND OPERATION ALONE OR IN
COMBINATION WITH YOUR PRODUCTS.

        IN NO EVENT SHALL MATT GEMMELL BE LIABLE FOR ANY SPECIAL, INDIRECT,
INCIDENTAL OR CONSEQUENTIAL DAMAGES (INCLUDING, BUT NOT LIMITED TO, PROCUREMENT
OF SUBSTITUTE GOODS OR SERVICES; LOSS OF USE, DATA, OR PROFITS; OR BUSINESS
INTERRUPTION) ARISING IN ANY WAY OUT OF THE USE, REPRODUCTION, MODIFICATION
AND/OR DISTRIBUTION OF THE SOFTWARE, HOWEVER CAUSED AND WHETHER UNDER THEORY OF
CONTRACT, TORT (INCLUDING NEGLIGENCE), STRICT LIABILITY OR OTHERWISE, EVEN IF
MATT GEMMELL HAS BEEN ADVISED OF THE POSSIBILITY OF SUCH DAMAGE.
</pre>



    <hr>

    <h1><a id="msstdint"></a>msstdint License</h1>

    <p>This license applies to the file
    <span class="path">mfbt/MSStdInt.h</span>.</p>

<pre>
ISO C9x  compliant stdint.h for Microsoft Visual Studio
Based on ISO/IEC 9899:TC2 Committee draft (May 6, 2005) WG14/N1124 

 Copyright (c) 2006-2008 Alexander Chemeris

Redistribution and use in source and binary forms, with or without
modification, are permitted provided that the following conditions are met:

  1. Redistributions of source code must retain the above copyright notice,
     this list of conditions and the following disclaimer.

  2. Redistributions in binary form must reproduce the above copyright
     notice, this list of conditions and the following disclaimer in the
     documentation and/or other materials provided with the distribution.

  3. The name of the author may be used to endorse or promote products
     derived from this software without specific prior written permission.

THIS SOFTWARE IS PROVIDED BY THE AUTHOR ``AS IS'' AND ANY EXPRESS OR IMPLIED
WARRANTIES, INCLUDING, BUT NOT LIMITED TO, THE IMPLIED WARRANTIES OF
MERCHANTABILITY AND FITNESS FOR A PARTICULAR PURPOSE ARE DISCLAIMED. IN NO
EVENT SHALL THE AUTHOR BE LIABLE FOR ANY DIRECT, INDIRECT, INCIDENTAL,
SPECIAL, EXEMPLARY, OR CONSEQUENTIAL DAMAGES (INCLUDING, BUT NOT LIMITED TO,
PROCUREMENT OF SUBSTITUTE GOODS OR SERVICES; LOSS OF USE, DATA, OR PROFITS;
OR BUSINESS INTERRUPTION) HOWEVER CAUSED AND ON ANY THEORY OF LIABILITY, 
WHETHER IN CONTRACT, STRICT LIABILITY, OR TORT (INCLUDING NEGLIGENCE OR
OTHERWISE) ARISING IN ANY WAY OUT OF THE USE OF THIS SOFTWARE, EVEN IF
ADVISED OF THE POSSIBILITY OF SUCH DAMAGE.
</pre>


    <hr>

    <h1><a id="openvision"></a>OpenVision License</h1>

    <p>This license applies to the file
    <span class="path">extensions/auth/gssapi.h</span>.</p>

<pre>
Copyright 1993 by OpenVision Technologies, Inc.

Permission to use, copy, modify, distribute, and sell this software
and its documentation for any purpose is hereby granted without fee,
provided that the above copyright notice appears in all copies and
that both that copyright notice and this permission notice appear in
supporting documentation, and that the name of OpenVision not be used
in advertising or publicity pertaining to distribution of the software
without specific, written prior permission. OpenVision makes no
representations about the suitability of this software for any
purpose.  It is provided "as is" without express or implied warranty.

OPENVISION DISCLAIMS ALL WARRANTIES WITH REGARD TO THIS SOFTWARE,
INCLUDING ALL IMPLIED WARRANTIES OF MERCHANTABILITY AND FITNESS, IN NO
EVENT SHALL OPENVISION BE LIABLE FOR ANY SPECIAL, INDIRECT OR
CONSEQUENTIAL DAMAGES OR ANY DAMAGES WHATSOEVER RESULTING FROM LOSS OF
USE, DATA OR PROFITS, WHETHER IN AN ACTION OF CONTRACT, NEGLIGENCE OR
OTHER TORTIOUS ACTION, ARISING OUT OF OR IN CONNECTION WITH THE USE OR
PERFORMANCE OF THIS SOFTWARE.
</pre>


    <hr>

    <h1><a id="qcms"></a>qcms License</h1>

    <p>This license applies to certain files in the directory
      <span class="path">gfx/qcms/</span>.</p>
<pre>
Copyright (C) 2009 Mozilla Corporation
Copyright (C) 1998-2007 Marti Maria

Permission is hereby granted, free of charge, to any person
obtaining a copy of this software and associated documentation 
files (the "Software"), to deal in the Software without restriction, 
including without limitation the rights to use, copy, modify, merge, 
publish, distribute, sublicense, and/or sell copies of the Software, 
and to permit persons to whom the Software is furnished to do so, subject 
to the following conditions:

The above copyright notice and this permission notice shall be included 
in all copies or substantial portions of the Software.

THE SOFTWARE IS PROVIDED "AS IS", WITHOUT WARRANTY OF ANY KIND, EXPRESS 
OR IMPLIED, INCLUDING BUT NOT LIMITED TO THE WARRANTIES OF MERCHANTABILITY, 
FITNESS FOR A PARTICULAR PURPOSE AND NONINFRINGEMENT. IN NO EVENT SHALL THE 
AUTHORS OR COPYRIGHT HOLDERS BE LIABLE FOR ANY CLAIM, DAMAGES OR OTHER LIABILITY, 
WHETHER IN AN ACTION OF CONTRACT, TORT OR OTHERWISE, ARISING FROM, OUT OF OR IN 
CONNECTION WITH THE SOFTWARE OR THE USE OR OTHER DEALINGS IN THE SOFTWARE.
</pre>


    <hr>

    <h1><a id="xdg"></a>Red Hat xdg_user_dir_lookup License</h1>

    <p>This license applies to the
    <span class="path">xdg_user_dir_lookup</span> function in
    <span class="path">xpcom/io/SpecialSystemDirectory.cpp</span>.</p>
    
<pre>
Copyright (c) 2007 Red Hat, Inc.

Permission is hereby granted, free of charge, to any person
obtaining a copy of this software and associated documentation files
(the "Software"), to deal in the Software without restriction,
including without limitation the rights to use, copy, modify, merge,
publish, distribute, sublicense, and/or sell copies of the Software,
and to permit persons to whom the Software is furnished to do so,
subject to the following conditions: 

The above copyright notice and this permission notice shall be
included in all copies or substantial portions of the Software. 

THE SOFTWARE IS PROVIDED "AS IS", WITHOUT WARRANTY OF ANY KIND,
EXPRESS OR IMPLIED, INCLUDING BUT NOT LIMITED TO THE WARRANTIES OF
MERCHANTABILITY, FITNESS FOR A PARTICULAR PURPOSE AND
NONINFRINGEMENT. IN NO EVENT SHALL THE AUTHORS OR COPYRIGHT HOLDERS
BE LIABLE FOR ANY CLAIM, DAMAGES OR OTHER LIABILITY, WHETHER IN AN
ACTION OF CONTRACT, TORT OR OTHERWISE, ARISING FROM, OUT OF OR IN
CONNECTION WITH THE SOFTWARE OR THE USE OR OTHER DEALINGS IN THE
SOFTWARE.
</pre>


    <hr>

    <h1><a id="hunspell-ru"></a>Russian Spellchecking Dictionary License</h1>

    <p>This license applies to certain files in the directory
      <span class="path">l10n/ru/extensions/spellcheck/hunspell/</span>. (This
      code only ships in some localized versions of this product.)</p>

<pre>
* Copyright (c) 1997-2008, Alexander I. Lebedev

All rights reserved.

Redistribution and use in source and binary forms, with or without
modification, are permitted provided that the following conditions
are met:
* Redistributions of source code must retain the above copyright
  notice, this list of conditions and the following disclaimer.
* Redistributions in binary form must reproduce the above copyright
  notice, this list of conditions and the following disclaimer in the
  documentation and/or other materials provided with the distribution.
* Modified versions must be clearly marked as such.
* The name of Alexander I. Lebedev may not be used to endorse or promote
  products derived from this software without specific prior written
  permission.

THIS SOFTWARE IS PROVIDED BY THE COPYRIGHT HOLDERS AND CONTRIBUTORS "AS IS"
AND ANY EXPRESS OR IMPLIED WARRANTIES, INCLUDING, BUT NOT LIMITED TO, THE
IMPLIED WARRANTIES OF MERCHANTABILITY AND FITNESS FOR A PARTICULAR PURPOSE
ARE DISCLAIMED. IN NO EVENT SHALL THE COPYRIGHT OWNER OR CONTRIBUTORS BE
LIABLE FOR ANY DIRECT, INDIRECT, INCIDENTAL, SPECIAL, EXEMPLARY, OR
CONSEQUENTIAL DAMAGES (INCLUDING, BUT NOT LIMITED TO, PROCUREMENT OF
SUBSTITUTE GOODS OR SERVICES; LOSS OF USE, DATA, OR PROFITS; OR BUSINESS
INTERRUPTION) HOWEVER CAUSED AND ON ANY THEORY OF LIABILITY, WHETHER IN
CONTRACT, STRICT LIABILITY, OR TORT (INCLUDING NEGLIGENCE OR OTHERWISE)
ARISING IN ANY WAY OUT OF THE USE OF THIS SOFTWARE, EVEN IF ADVISED OF THE
POSSIBILITY OF SUCH DAMAGE.
</pre>

    <hr>

    <h1><a id="skia"></a>Skia License</h1>

    <p>This license applies to certain files in the directory
    <span class="path">gfx/skia/</span>.</p>

<pre>
Copyright (c) 2011 Google Inc. All rights reserved.

Redistribution and use in source and binary forms, with or without
modification, are permitted provided that the following conditions are
met:

* Redistributions of source code must retain the above copyright
notice, this list of conditions and the following disclaimer.
* Redistributions in binary form must reproduce the above
copyright notice, this list of conditions and the following disclaimer
in the documentation and/or other materials provided with the
distribution.
* Neither the name of Google Inc. nor the names of its
contributors may be used to endorse or promote products derived from
this software without specific prior written permission.

THIS SOFTWARE IS PROVIDED BY THE COPYRIGHT HOLDERS AND CONTRIBUTORS
"AS IS" AND ANY EXPRESS OR IMPLIED WARRANTIES, INCLUDING, BUT NOT
LIMITED TO, THE IMPLIED WARRANTIES OF MERCHANTABILITY AND FITNESS FOR
A PARTICULAR PURPOSE ARE DISCLAIMED. IN NO EVENT SHALL THE COPYRIGHT
OWNER OR CONTRIBUTORS BE LIABLE FOR ANY DIRECT, INDIRECT, INCIDENTAL,
SPECIAL, EXEMPLARY, OR CONSEQUENTIAL DAMAGES (INCLUDING, BUT NOT
LIMITED TO, PROCUREMENT OF SUBSTITUTE GOODS OR SERVICES; LOSS OF USE,
DATA, OR PROFITS; OR BUSINESS INTERRUPTION) HOWEVER CAUSED AND ON ANY
THEORY OF LIABILITY, WHETHER IN CONTRACT, STRICT LIABILITY, OR TORT
(INCLUDING NEGLIGENCE OR OTHERWISE) ARISING IN ANY WAY OUT OF THE USE
OF THIS SOFTWARE, EVEN IF ADVISED OF THE POSSIBILITY OF SUCH DAMAGE.
</pre>
    
    <hr>

    <h1><a id="snappy"></a>Snappy License</h1>

    <p>This license applies to certain files in the directory
    <span class="path">other-licenses/snappy/</span>.</p>

<pre>
Copyright 2011, Google Inc.
All rights reserved.

Redistribution and use in source and binary forms, with or without
modification, are permitted provided that the following conditions are
met:

    * Redistributions of source code must retain the above copyright
notice, this list of conditions and the following disclaimer.
    * Redistributions in binary form must reproduce the above
copyright notice, this list of conditions and the following disclaimer
in the documentation and/or other materials provided with the
distribution.
    * Neither the name of Google Inc. nor the names of its
contributors may be used to endorse or promote products derived from
this software without specific prior written permission.

THIS SOFTWARE IS PROVIDED BY THE COPYRIGHT HOLDERS AND CONTRIBUTORS
"AS IS" AND ANY EXPRESS OR IMPLIED WARRANTIES, INCLUDING, BUT NOT
LIMITED TO, THE IMPLIED WARRANTIES OF MERCHANTABILITY AND FITNESS FOR
A PARTICULAR PURPOSE ARE DISCLAIMED. IN NO EVENT SHALL THE COPYRIGHT
OWNER OR CONTRIBUTORS BE LIABLE FOR ANY DIRECT, INDIRECT, INCIDENTAL,
SPECIAL, EXEMPLARY, OR CONSEQUENTIAL DAMAGES (INCLUDING, BUT NOT
LIMITED TO, PROCUREMENT OF SUBSTITUTE GOODS OR SERVICES; LOSS OF USE,
DATA, OR PROFITS; OR BUSINESS INTERRUPTION) HOWEVER CAUSED AND ON ANY
THEORY OF LIABILITY, WHETHER IN CONTRACT, STRICT LIABILITY, OR TORT
(INCLUDING NEGLIGENCE OR OTHERWISE) ARISING IN ANY WAY OUT OF THE USE
OF THIS SOFTWARE, EVEN IF ADVISED OF THE POSSIBILITY OF SUCH DAMAGE.
</pre>

    <hr>

    <h1><a id="sparkle"></a>Sparkle License</h1>

    <p>This license applies to certain files in the directory
    <span class="path">camino/sparkle/</span>. (This code only ships in the
    Camino browser or products based on it.)</p>

<pre>
Copyright (c) 2006 Andy Matuschak

Permission is hereby granted, free of charge, to any person obtaining a copy of
this software and associated documentation files (the "Software"), to deal in
the Software without restriction, including without limitation the rights to
use, copy, modify, merge, publish, distribute, sublicense, and/or sell copies of
the Software, and to permit persons to whom the Software is furnished to do so,
subject to the following conditions:

The above copyright notice and this permission notice shall be included in all
copies or substantial portions of the Software.

THE SOFTWARE IS PROVIDED "AS IS", WITHOUT WARRANTY OF ANY KIND, EXPRESS OR
IMPLIED, INCLUDING BUT NOT LIMITED TO THE WARRANTIES OF MERCHANTABILITY, FITNESS
FOR A PARTICULAR PURPOSE AND NONINFRINGEMENT. IN NO EVENT SHALL THE AUTHORS OR
COPYRIGHT HOLDERS BE LIABLE FOR ANY CLAIM, DAMAGES OR OTHER LIABILITY, WHETHER
IN AN ACTION OF CONTRACT, TORT OR OTHERWISE, ARISING FROM, OUT OF OR IN
CONNECTION WITH THE SOFTWARE OR THE USE OR OTHER DEALINGS IN THE SOFTWARE.
</pre>


    <hr>

    <h1><a id="sunsoft"></a>SunSoft License</h1>

    <p>This license applies to the
      <span class="path">ICC_H</span> block in
      <span class="path">gfx/qcms/qcms.h</span>.</p>
      
<pre>
Copyright (c) 1994-1996 SunSoft, Inc.

                    Rights Reserved

Permission is hereby granted, free of charge, to any person 
obtaining a copy of this software and associated documentation
files (the "Software"), to deal in the Software without restrict- 
ion, including without limitation the rights to use, copy, modify, 
merge, publish distribute, sublicense, and/or sell copies of the 
Software, and to permit persons to whom the Software is furnished 
to do so, subject to the following conditions: 
 
The above copyright notice and this permission notice shall be 
included in all copies or substantial portions of the Software. 
 
THE SOFTWARE IS PROVIDED "AS IS", WITHOUT WARRANTY OF ANY KIND, 
EXPRESS OR IMPLIED, INCLUDING BUT NOT LIMITED TO THE WARRANTIES 
OF MERCHANTABILITY, FITNESS FOR A PARTICULAR PURPOSE AND NON-
INFRINGEMENT.  IN NO EVENT SHALL SUNSOFT, INC. OR ITS PARENT 
COMPANY BE LIABLE FOR ANY CLAIM, DAMAGES OR OTHER LIABILITY, 
WHETHER IN AN ACTION OF CONTRACT, TORT OR OTHERWISE, ARISING 
FROM, OUT OF OR IN CONNECTION WITH THE SOFTWARE OR THE USE OR 
OTHER DEALINGS IN THE SOFTWARE. 
 
Except as contained in this notice, the name of SunSoft, Inc. 
shall not be used in advertising or otherwise to promote the 
sale, use or other dealings in this Software without written 
authorization from SunSoft Inc. 
</pre>


    <hr>

    <h1><a id="ucal"></a>University of California License</h1>

    <p>This license applies to the following files or, in the case of
    directories, certain files in those directories:</p>
    
    <ul>
      <li class="path">dbm/</li>
      <li class="path">db/mork/src/morkQuickSort.cpp</li>
      <li class="path">xpcom/glue/nsQuickSort.cpp</li>
      <li class="path">nsprpub/pr/src/misc/praton.c</li>
    </ul>
    
<pre>
Copyright (c) 1990, 1993
 The Regents of the University of California.  All rights reserved.

Redistribution and use in source and binary forms, with or without
modification, are permitted provided that the following conditions
are met:
1. Redistributions of source code must retain the above copyright
   notice, this list of conditions and the following disclaimer.
2. Redistributions in binary form must reproduce the above copyright
   notice, this list of conditions and the following disclaimer in the
   documentation and/or other materials provided with the distribution.
[3 Deleted as of 22nd July 1999; see
    <a href="ftp://ftp.cs.berkeley.edu/pub/4bsd/README.Impt.License.Change">ftp://ftp.cs.berkeley.edu/pub/4bsd/README.Impt.License.Change</a>
    for details]
4. Neither the name of the University nor the names of its contributors
   may be used to endorse or promote products derived from this software
   without specific prior written permission.

THIS SOFTWARE IS PROVIDED BY THE REGENTS AND CONTRIBUTORS ``AS IS'' AND
ANY EXPRESS OR IMPLIED WARRANTIES, INCLUDING, BUT NOT LIMITED TO, THE
IMPLIED WARRANTIES OF MERCHANTABILITY AND FITNESS FOR A PARTICULAR PURPOSE
ARE DISCLAIMED.  IN NO EVENT SHALL THE REGENTS OR CONTRIBUTORS BE LIABLE
FOR ANY DIRECT, INDIRECT, INCIDENTAL, SPECIAL, EXEMPLARY, OR CONSEQUENTIAL
DAMAGES (INCLUDING, BUT NOT LIMITED TO, PROCUREMENT OF SUBSTITUTE GOODS
OR SERVICES; LOSS OF USE, DATA, OR PROFITS; OR BUSINESS INTERRUPTION)
HOWEVER CAUSED AND ON ANY THEORY OF LIABILITY, WHETHER IN CONTRACT, STRICT
LIABILITY, OR TORT (INCLUDING NEGLIGENCE OR OTHERWISE) ARISING IN ANY WAY
OUT OF THE USE OF THIS SOFTWARE, EVEN IF ADVISED OF THE POSSIBILITY OF
SUCH DAMAGE.
</pre>

    
    <hr>

    <h1><a id="ucambridge"></a>University of Cambridge License</h1>

    <p>This license applies to certain files in the directory <span class="path">js/src/yarr/pcre/</span>.</p>

<pre>
Copyright (c) 1997-2005 University of Cambridge. All rights reserved.

Redistribution and use in source and binary forms, with or without
modification, are permitted provided that the following conditions are met:

    * Redistributions of source code must retain the above copyright notice,
      this list of conditions and the following disclaimer.

    * Redistributions in binary form must reproduce the above copyright
      notice, this list of conditions and the following disclaimer in the
      documentation and/or other materials provided with the distribution.

    * Neither the name of the University of Cambridge nor the name of Apple
      Inc. nor the names of their contributors may be used to endorse or
      promote products derived from this software without specific prior
      written permission.

THIS SOFTWARE IS PROVIDED BY THE COPYRIGHT HOLDERS AND CONTRIBUTORS "AS IS"
AND ANY EXPRESS OR IMPLIED WARRANTIES, INCLUDING, BUT NOT LIMITED TO, THE
IMPLIED WARRANTIES OF MERCHANTABILITY AND FITNESS FOR A PARTICULAR PURPOSE
ARE DISCLAIMED. IN NO EVENT SHALL THE COPYRIGHT OWNER OR CONTRIBUTORS BE
LIABLE FOR ANY DIRECT, INDIRECT, INCIDENTAL, SPECIAL, EXEMPLARY, OR
CONSEQUENTIAL DAMAGES (INCLUDING, BUT NOT LIMITED TO, PROCUREMENT OF
SUBSTITUTE GOODS OR SERVICES; LOSS OF USE, DATA, OR PROFITS; OR BUSINESS
INTERRUPTION) HOWEVER CAUSED AND ON ANY THEORY OF LIABILITY, WHETHER IN
CONTRACT, STRICT LIABILITY, OR TORT (INCLUDING NEGLIGENCE OR OTHERWISE)
ARISING IN ANY WAY OUT OF THE USE OF THIS SOFTWARE, EVEN IF ADVISED OF THE
POSSIBILITY OF SUCH DAMAGE.
</pre>

    <hr>

    <h1><a id="uszeged"></a>University of Szeged License</h1>

    <p>This license applies to certain files in the directory <span class="path">js/src/assembler/assembler/</span>.</p>
    
<pre>
Copyright (C) 2009 University of Szeged
All rights reserved.

Redistribution and use in source and binary forms, with or without
modification, are permitted provided that the following conditions
are met:
1. Redistributions of source code must retain the above copyright
   notice, this list of conditions and the following disclaimer.
2. Redistributions in binary form must reproduce the above copyright
   notice, this list of conditions and the following disclaimer in the
   documentation and/or other materials provided with the distribution.

THIS SOFTWARE IS PROVIDED BY UNIVERSITY OF SZEGED ``AS IS'' AND ANY
EXPRESS OR IMPLIED WARRANTIES, INCLUDING, BUT NOT LIMITED TO, THE
IMPLIED WARRANTIES OF MERCHANTABILITY AND FITNESS FOR A PARTICULAR
PURPOSE ARE DISCLAIMED.  IN NO EVENT SHALL UNIVERSITY OF SZEGED OR
CONTRIBUTORS BE LIABLE FOR ANY DIRECT, INDIRECT, INCIDENTAL, SPECIAL,
EXEMPLARY, OR CONSEQUENTIAL DAMAGES (INCLUDING, BUT NOT LIMITED TO,
PROCUREMENT OF SUBSTITUTE GOODS OR SERVICES; LOSS OF USE, DATA, OR
PROFITS; OR BUSINESS INTERRUPTION) HOWEVER CAUSED AND ON ANY THEORY
OF LIABILITY, WHETHER IN CONTRACT, STRICT LIABILITY, OR TORT
(INCLUDING NEGLIGENCE OR OTHERWISE) ARISING IN ANY WAY OUT OF THE USE
OF THIS SOFTWARE, EVEN IF ADVISED OF THE POSSIBILITY OF SUCH DAMAGE.
</pre>


    <hr>

    <h1><a id="hunspell-en-US"></a>US English Spellchecking Dictionary Licenses</h1>

    <p>These licenses apply to certain files in the directory
      <span class="path">extensions/spellcheck/locales/en-US/hunspell/</span>. (This
      code only ships in some localized versions of this product.)</p>

<pre>
Different parts of the US English dictionary (SCOWL) are subject to the
following licenses as  shown below. For additional details, sources, credits,
and public domain references, see <a href="http://mxr.mozilla.org/mozilla/source/extensions/spellcheck/locales/en-US/hunspell/README.txt?raw=1">README.txt</a>.

The collective work of the Spell Checking Oriented Word Lists (SCOWL) is under
the  following copyright:

Copyright 2000-2007 by Kevin Atkinson
Permission to use, copy, modify, distribute and sell these word lists, the
associated scripts, the output created from the scripts, and its documentation
for any purpose is hereby granted without fee, provided that the above
copyright notice appears in all copies and that both that copyright notice and
this permission notice appear in supporting documentation. Kevin Atkinson makes
no representations about the suitability of this array for any purpose. It is
provided  "as is" without express or implied warranty.

The WordNet database is under the following copyright:

This software and database is being provided to you, the LICENSEE, by Princeton 
University under the following license.  By obtaining, using and/or copying
this software and database, you agree that you have read, understood, and will
comply with these terms and conditions:
Permission to use, copy, modify and distribute this software and database and
its documentation for any purpose and without fee or royalty is hereby granted,
provided that you agree to comply with the following copyright notice and
statements, including the disclaimer, and that the same appear on ALL copies of
the software, database and documentation, including modifications that you make
for internal use or for distribution.
WordNet 1.6 Copyright 1997 by Princeton University.  All rights reserved.
THIS SOFTWARE AND DATABASE IS PROVIDED "AS IS" AND PRINCETON UNIVERSITY 
MAKES NO REPRESENTATIONS OR WARRANTIES, EXPRESS OR IMPLIED.  BY WAY OF 
EXAMPLE, BUT NOT LIMITATION, PRINCETON UNIVERSITY MAKES NO 
REPRESENTATIONS OR WARRANTIES OF MERCHANT- ABILITY OR FITNESS FOR ANY 
PARTICULAR PURPOSE OR THAT THE USE OF THE LICENSED SOFTWARE, DATABASE OR 
DOCUMENTATION WILL NOT INFRINGE ANY THIRD PARTY PATENTS, COPYRIGHTS, 
TRADEMARKS OR OTHER RIGHTS.
The name of Princeton University or Princeton may not be used in advertising or
publicity pertaining to distribution of the software and/or database.  Title to
copyright in this software, database and any associated documentation shall at
all times remain with Princeton University and LICENSEE agrees to preserve same.

The "UK Advanced Cryptics Dictionary" is under the following copyright:

Copyright (c) J Ross Beresford 1993-1999. All Rights Reserved.
The following restriction is placed on the use of this publication: if The UK
Advanced Cryptics Dictionary is used in a software package or redistributed in
any form, the copyright notice must be prominently displayed and the text of
this document must be included verbatim.   There are no other restrictions: I
would like to see the list distributed as widely as possible.

Various parts are under the Ispell copyright:

Copyright 1993, Geoff Kuenning, Granada Hills, CA
All rights reserved.   Redistribution and use in source and binary forms, with
or without modification, are permitted provided that the following conditions
are met:
  1. Redistributions of source code must retain the above copyright notice,
this list of conditions and the following disclaimer.
  2. Redistributions in binary form must reproduce the above copyright notice,
this list of conditions and the following disclaimer in the documentation
and/or other materials provided with the distribution.
  3. All modifications to the source code must be clearly marked as such.
Binary redistributions based on modified source code must be clearly marked as
modified versions in the documentation and/or other materials provided with
the distribution.
  (clause 4 removed with permission from Geoff Kuenning)
  5. The name of Geoff Kuenning may not be used to endorse or promote products
derived from this software without specific prior written permission.
 THIS SOFTWARE IS PROVIDED BY GEOFF KUENNING AND CONTRIBUTORS ``AS  IS'' AND 
ANY EXPRESS OR IMPLIED WARRANTIES, INCLUDING, BUT NOT LIMITED TO, THE 
IMPLIED WARRANTIES OF MERCHANTABILITY AND FITNESS FOR A PARTICULAR 
PURPOSE ARE DISCLAIMED.  IN NO EVENT SHALL GEOFF KUENNING OR CONTRIBUTORS 
BE LIABLE FOR ANY DIRECT, INDIRECT, INCIDENTAL, SPECIAL, EXEMPLARY, OR 
CONSEQUENTIAL DAMAGES (INCLUDING, BUT NOT LIMITED TO, PROCUREMENT OF 
SUBSTITUTE GOODS OR SERVICES; LOSS OF USE, DATA, OR PROFITS; OR BUSINESS 
INTERRUPTION) HOWEVER CAUSED AND ON ANY THEORY OF LIABILITY, WHETHER IN 
CONTRACT, STRICT LIABILITY, OR TORT (INCLUDING NEGLIGENCE OR OTHERWISE) 
ARISING IN ANY WAY OUT OF THE USE OF THIS SOFTWARE, EVEN IF ADVISED OF THE  
POSSIBILITY OF SUCH DAMAGE.

Additional Contributors:

 Alan Beale &lt;biljir@pobox.com&gt;
 M Cooper &lt;thegrendel@theriver.com&gt;
</pre>



    <hr>

<<<<<<< HEAD
    <h1><a name="v8"></a>V8 License</h1>
=======
    <h1><a id="v8"></a>V8 License</h1>
>>>>>>> a7252cb8

    <p>This license applies to certain files in the directory
    <span class="path">js/src/v8-dtoa</span>.</p>
<pre>
Copyright 2006-2008 the V8 project authors. All rights reserved.
Redistribution and use in source and binary forms, with or without
modification, are permitted provided that the following conditions are
met

    * Redistributions of source code must retain the above copyright
      notice, this list of conditions and the following disclaimer.
    * Redistributions in binary form must reproduce the above
      copyright notice, this list of conditions and the following
      disclaimer in the documentation and/or other materials provided
      with the distribution.
    * Neither the name of Google Inc. nor the names of its
      contributors may be used to endorse or promote products derived
      from this software without specific prior written permission.

THIS SOFTWARE IS PROVIDED BY THE COPYRIGHT HOLDERS AND CONTRIBUTORS
"AS IS" AND ANY EXPRESS OR IMPLIED WARRANTIES, INCLUDING, BUT NOT
LIMITED TO, THE IMPLIED WARRANTIES OF MERCHANTABILITY AND FITNESS FOR
A PARTICULAR PURPOSE ARE DISCLAIMED. IN NO EVENT SHALL THE COPYRIGHT
OWNER OR CONTRIBUTORS BE LIABLE FOR ANY DIRECT, INDIRECT, INCIDENTAL,
SPECIAL, EXEMPLARY, OR CONSEQUENTIAL DAMAGES (INCLUDING, BUT NOT
LIMITED TO, PROCUREMENT OF SUBSTITUTE GOODS OR SERVICES; LOSS OF USE,
DATA, OR PROFITS; OR BUSINESS INTERRUPTION) HOWEVER CAUSED AND ON ANY
THEORY OF LIABILITY, WHETHER IN CONTRACT, STRICT LIABILITY, OR TORT
(INCLUDING NEGLIGENCE OR OTHERWISE) ARISING IN ANY WAY OUT OF THE USE
OF THIS SOFTWARE, EVEN IF ADVISED OF THE POSSIBILITY OF SUCH DAMAGE.
</pre>


    <hr>

    <h1><a id="xiph"></a>Xiph.org Foundation License</h1>

    <p>This license applies to files in the following directories
      with the specified copyright year ranges:</p>
    <ul>
      <li><span class="path">media/libogg/</span>, 2002</li>
      <li><span class="path">media/libtheora/</span>, 2002-2007</li>
      <li><span class="path">media/libvorbis/</span>, 2002-2004</li>
      <li><span class="path">media/libtremor/</span>, 2002-2010</li>
    </ul>

<pre>
Copyright (c) &lt;year&gt;, Xiph.org Foundation

Redistribution and use in source and binary forms, with or without
modification, are permitted provided that the following conditions
are met:

- Redistributions of source code must retain the above copyright
notice, this list of conditions and the following disclaimer.

- Redistributions in binary form must reproduce the above copyright
notice, this list of conditions and the following disclaimer in the
documentation and/or other materials provided with the distribution.

- Neither the name of the Xiph.org Foundation nor the names of its
contributors may be used to endorse or promote products derived from
this software without specific prior written permission.

THIS SOFTWARE IS PROVIDED BY THE COPYRIGHT HOLDERS AND CONTRIBUTORS
``AS IS'' AND ANY EXPRESS OR IMPLIED WARRANTIES, INCLUDING, BUT NOT
LIMITED TO, THE IMPLIED WARRANTIES OF MERCHANTABILITY AND FITNESS FOR
A PARTICULAR PURPOSE ARE DISCLAIMED.  IN NO EVENT SHALL THE FOUNDATION
OR CONTRIBUTORS BE LIABLE FOR ANY DIRECT, INDIRECT, INCIDENTAL,
SPECIAL, EXEMPLARY, OR CONSEQUENTIAL DAMAGES (INCLUDING, BUT NOT
LIMITED TO, PROCUREMENT OF SUBSTITUTE GOODS OR SERVICES; LOSS OF USE,
DATA, OR PROFITS; OR BUSINESS INTERRUPTION) HOWEVER CAUSED AND ON ANY
THEORY OF LIABILITY, WHETHER IN CONTRACT, STRICT LIABILITY, OR TORT
(INCLUDING NEGLIGENCE OR OTHERWISE) ARISING IN ANY WAY OUT OF THE USE
OF THIS SOFTWARE, EVEN IF ADVISED OF THE POSSIBILITY OF SUCH DAMAGE.
</pre>


    <hr>

    <h1><a id="other-notices"></a>Other Required Notices</h1>

    <ul>
      <li>This software is based in part on the work of the Independent 
          JPEG Group.</li>
      <li>Portions of the OS/2 and Android versions
          of this software are copyright &copy;1996-2010
          <a href="http://www.freetype.org/">The FreeType Project</a>.
          All rights reserved.</li>
    </ul>


    <hr>

    <h1><a id="optional-notices"></a>Optional Notices</h1>

    <p>Some permissive software licenses request but do not require an
    acknowledgement of the use of their software. We are very grateful
    to the following people and projects for their contributions to
    this product:</p>
    
    <ul>
      <li>The <a href="http://www.zlib.net/">zlib</a> compression library
          (Jean-loup Gailly, Mark Adler and team)</li>
      <li>The <a href="http://www.bzip.org/">bzip2</a> compression library
          (Julian Seward)</li>
      <li>The <a href="http://www.libpng.org/pub/png/">libpng</a> graphics library
          (Glenn Randers-Pehrson and team)</li>
      <li>The <a href="http://www.sqlite.org/">sqlite</a> database engine
          (D. Richard Hipp and team)</li>
      <li>The <a href="http://nsis.sourceforge.net/">Nullsoft Scriptable Install System</a>
          (Amir Szekely and team)</li>
    </ul>



#ifdef XP_WIN

    <hr>

<<<<<<< HEAD
    <h1><a name="optional-notices"></a>Proprietary Operating System Components</h1>
=======
    <h1><a id="proprietary-notices"></a>Proprietary Operating System Components</h1>
>>>>>>> a7252cb8

    <p>Under some circumstances, under our
    <a href="http://www.mozilla.org/foundation/licensing/binary-components/">binary components policy</a>,
    Mozilla may decide to include additional
    operating system vendor code with the installer of our products designed
    for that vendor's proprietary platform, to make our products work well on
    that specific operating system. The following license statements
    apply to such inclusions.</p>
    
<<<<<<< HEAD
    <h2><a name="directx"></a>Microsoft Windows: Microsoft DirectX License</h2>
=======
    <h2><a id="directx"></a>Microsoft Windows: Microsoft DirectX License</h2>
>>>>>>> a7252cb8

    <p>This license applies to the following files;
    they are referred to below as "Distributable Code":
    <span class="path">d3dx9_*.dll</span> and <span class="path">d3dcompiler_*.dll</span>.</p>

<pre>
Copyright (c) Microsoft Corporation.
The Distributable Code may be used and distributed only if you comply with the
following terms: (i) You may use, copy, and distribute the Distributable Code
only as part of this product; (ii) You may not use the Distributable Code on a
platform other than Windows; (iii) You may not alter any copyright, trademark
or patent notice in the Distributable Code; (iv) You may not modify or
distribute the source code of any Distributable Code so that any part of the
source code becomes subject to the MPL or any other copyleft license; (v) You
must comply with any technical limitations in the Distributable Code that only
allow you to use it in certain ways; and (vi) You must comply with all domestic
and international export laws and regulations that apply to the Distributable
Code.
</pre>

#endif


    
    <hr>
    
    <p><a href="about:license#top">Return to top</a>.</p>
    
  </body>
</html>
<|MERGE_RESOLUTION|>--- conflicted
+++ resolved
@@ -1,9 +1,4 @@
-<<<<<<< HEAD
-﻿<!DOCTYPE HTML PUBLIC "-//W3C//DTD HTML 4.01//EN" 
-                      "http://www.w3.org/TR/html4/strict.dtd">
-=======
 ﻿<!DOCTYPE HTML>
->>>>>>> a7252cb8
 <!-- This Source Code Form is subject to the terms of the Mozilla Public
    - License, v. 2.0. If a copy of the MPL was not distributed with this file,
    - You can obtain one at http://mozilla.org/MPL/2.0/.  -->
@@ -114,11 +109,7 @@
       <li><a href="about:license#other-notices">Other Required Notices</a>
       <li><a href="about:license#optional-notices">Optional Notices</a>
 #ifdef XP_WIN
-<<<<<<< HEAD
-      <li><a href="about:license#proprietary">Proprietary Operating System Libraries</a>
-=======
       <li><a href="about:license#proprietary-notices">Proprietary Operating System Libraries</a>
->>>>>>> a7252cb8
 #endif    
     </ul>
     
@@ -645,196 +636,6 @@
 
 
 
-<<<<<<< HEAD
-    <hr>
-
-    <h1><a name="apache"></a>Apache License 2.0</h1>
-
-    <p>This license applies to various files in the Mozilla codebase.</p>
-    
-<pre>
-                                 Apache License
-                           Version 2.0, January 2004
-                        http://www.apache.org/licenses/
-
-   TERMS AND CONDITIONS FOR USE, REPRODUCTION, AND DISTRIBUTION
-
-   1. Definitions.
-
-      "License" shall mean the terms and conditions for use, reproduction,
-      and distribution as defined by Sections 1 through 9 of this document.
-
-      "Licensor" shall mean the copyright owner or entity authorized by
-      the copyright owner that is granting the License.
-
-      "Legal Entity" shall mean the union of the acting entity and all
-      other entities that control, are controlled by, or are under common
-      control with that entity. For the purposes of this definition,
-      "control" means (i) the power, direct or indirect, to cause the
-      direction or management of such entity, whether by contract or
-      otherwise, or (ii) ownership of fifty percent (50%) or more of the
-      outstanding shares, or (iii) beneficial ownership of such entity.
-
-      "You" (or "Your") shall mean an individual or Legal Entity
-      exercising permissions granted by this License.
-
-      "Source" form shall mean the preferred form for making modifications,
-      including but not limited to software source code, documentation
-      source, and configuration files.
-
-      "Object" form shall mean any form resulting from mechanical
-      transformation or translation of a Source form, including but
-      not limited to compiled object code, generated documentation,
-      and conversions to other media types.
-
-      "Work" shall mean the work of authorship, whether in Source or
-      Object form, made available under the License, as indicated by a
-      copyright notice that is included in or attached to the work
-      (an example is provided in the Appendix below).
-
-      "Derivative Works" shall mean any work, whether in Source or Object
-      form, that is based on (or derived from) the Work and for which the
-      editorial revisions, annotations, elaborations, or other modifications
-      represent, as a whole, an original work of authorship. For the purposes
-      of this License, Derivative Works shall not include works that remain
-      separable from, or merely link (or bind by name) to the interfaces of,
-      the Work and Derivative Works thereof.
-
-      "Contribution" shall mean any work of authorship, including
-      the original version of the Work and any modifications or additions
-      to that Work or Derivative Works thereof, that is intentionally
-      submitted to Licensor for inclusion in the Work by the copyright owner
-      or by an individual or Legal Entity authorized to submit on behalf of
-      the copyright owner. For the purposes of this definition, "submitted"
-      means any form of electronic, verbal, or written communication sent
-      to the Licensor or its representatives, including but not limited to
-      communication on electronic mailing lists, source code control systems,
-      and issue tracking systems that are managed by, or on behalf of, the
-      Licensor for the purpose of discussing and improving the Work, but
-      excluding communication that is conspicuously marked or otherwise
-      designated in writing by the copyright owner as "Not a Contribution."
-
-      "Contributor" shall mean Licensor and any individual or Legal Entity
-      on behalf of whom a Contribution has been received by Licensor and
-      subsequently incorporated within the Work.
-
-   2. Grant of Copyright License. Subject to the terms and conditions of
-      this License, each Contributor hereby grants to You a perpetual,
-      worldwide, non-exclusive, no-charge, royalty-free, irrevocable
-      copyright license to reproduce, prepare Derivative Works of,
-      publicly display, publicly perform, sublicense, and distribute the
-      Work and such Derivative Works in Source or Object form.
-
-   3. Grant of Patent License. Subject to the terms and conditions of
-      this License, each Contributor hereby grants to You a perpetual,
-      worldwide, non-exclusive, no-charge, royalty-free, irrevocable
-      (except as stated in this section) patent license to make, have made,
-      use, offer to sell, sell, import, and otherwise transfer the Work,
-      where such license applies only to those patent claims licensable
-      by such Contributor that are necessarily infringed by their
-      Contribution(s) alone or by combination of their Contribution(s)
-      with the Work to which such Contribution(s) was submitted. If You
-      institute patent litigation against any entity (including a
-      cross-claim or counterclaim in a lawsuit) alleging that the Work
-      or a Contribution incorporated within the Work constitutes direct
-      or contributory patent infringement, then any patent licenses
-      granted to You under this License for that Work shall terminate
-      as of the date such litigation is filed.
-
-   4. Redistribution. You may reproduce and distribute copies of the
-      Work or Derivative Works thereof in any medium, with or without
-      modifications, and in Source or Object form, provided that You
-      meet the following conditions:
-
-      (a) You must give any other recipients of the Work or
-          Derivative Works a copy of this License; and
-
-      (b) You must cause any modified files to carry prominent notices
-          stating that You changed the files; and
-
-      (c) You must retain, in the Source form of any Derivative Works
-          that You distribute, all copyright, patent, trademark, and
-          attribution notices from the Source form of the Work,
-          excluding those notices that do not pertain to any part of
-          the Derivative Works; and
-
-      (d) If the Work includes a "NOTICE" text file as part of its
-          distribution, then any Derivative Works that You distribute must
-          include a readable copy of the attribution notices contained
-          within such NOTICE file, excluding those notices that do not
-          pertain to any part of the Derivative Works, in at least one
-          of the following places: within a NOTICE text file distributed
-          as part of the Derivative Works; within the Source form or
-          documentation, if provided along with the Derivative Works; or,
-          within a display generated by the Derivative Works, if and
-          wherever such third-party notices normally appear. The contents
-          of the NOTICE file are for informational purposes only and
-          do not modify the License. You may add Your own attribution
-          notices within Derivative Works that You distribute, alongside
-          or as an addendum to the NOTICE text from the Work, provided
-          that such additional attribution notices cannot be construed
-          as modifying the License.
-
-      You may add Your own copyright statement to Your modifications and
-      may provide additional or different license terms and conditions
-      for use, reproduction, or distribution of Your modifications, or
-      for any such Derivative Works as a whole, provided Your use,
-      reproduction, and distribution of the Work otherwise complies with
-      the conditions stated in this License.
-
-   5. Submission of Contributions. Unless You explicitly state otherwise,
-      any Contribution intentionally submitted for inclusion in the Work
-      by You to the Licensor shall be under the terms and conditions of
-      this License, without any additional terms or conditions.
-      Notwithstanding the above, nothing herein shall supersede or modify
-      the terms of any separate license agreement you may have executed
-      with Licensor regarding such Contributions.
-
-   6. Trademarks. This License does not grant permission to use the trade
-      names, trademarks, service marks, or product names of the Licensor,
-      except as required for reasonable and customary use in describing the
-      origin of the Work and reproducing the content of the NOTICE file.
-
-   7. Disclaimer of Warranty. Unless required by applicable law or
-      agreed to in writing, Licensor provides the Work (and each
-      Contributor provides its Contributions) on an "AS IS" BASIS,
-      WITHOUT WARRANTIES OR CONDITIONS OF ANY KIND, either express or
-      implied, including, without limitation, any warranties or conditions
-      of TITLE, NON-INFRINGEMENT, MERCHANTABILITY, or FITNESS FOR A
-      PARTICULAR PURPOSE. You are solely responsible for determining the
-      appropriateness of using or redistributing the Work and assume any
-      risks associated with Your exercise of permissions under this License.
-
-   8. Limitation of Liability. In no event and under no legal theory,
-      whether in tort (including negligence), contract, or otherwise,
-      unless required by applicable law (such as deliberate and grossly
-      negligent acts) or agreed to in writing, shall any Contributor be
-      liable to You for damages, including any direct, indirect, special,
-      incidental, or consequential damages of any character arising as a
-      result of this License or out of the use or inability to use the
-      Work (including but not limited to damages for loss of goodwill,
-      work stoppage, computer failure or malfunction, or any and all
-      other commercial damages or losses), even if such Contributor
-      has been advised of the possibility of such damages.
-
-   9. Accepting Warranty or Additional Liability. While redistributing
-      the Work or Derivative Works thereof, You may choose to offer,
-      and charge a fee for, acceptance of support, warranty, indemnity,
-      or other liability obligations and/or rights consistent with this
-      License. However, in accepting such obligations, You may act only
-      on Your own behalf and on Your sole responsibility, not on behalf
-      of any other Contributor, and only if You agree to indemnify,
-      defend, and hold each Contributor harmless for any liability
-      incurred by, or claims asserted against, such Contributor by reason
-      of your accepting any such warranty or additional liability.
-
-   END OF TERMS AND CONDITIONS
-</pre>
-
-
-
-=======
->>>>>>> a7252cb8
     <hr>
 
     <h1><a id="apache"></a>Apache License 2.0</h1>
@@ -1350,11 +1151,7 @@
 
     <hr>
 
-<<<<<<< HEAD
-    <h1><a name="edl"></a>Eclipse Distribution License</h1>
-=======
     <h1><a id="edl"></a>Eclipse Distribution License</h1>
->>>>>>> a7252cb8
 
     <p>This license applies to certain files in the directory
     <span class="path">browser/devtools/sourceeditor/orion/</span>.</p>
@@ -1392,43 +1189,6 @@
 
 
 
-<<<<<<< HEAD
-    <hr>
-
-    <h1><a name="expat"></a>Expat License</h1>
-
-    <p>This license applies to certain files in the directory
-    <span class="path">parser/expat/</span>.</p>
-
-<pre>
-Copyright (c) 1998, 1999, 2000 Thai Open Source Software Center Ltd
-                               and Clark Cooper
-Copyright (c) 2001, 2002, 2003 Expat maintainers.
-
-Permission is hereby granted, free of charge, to any person obtaining
-a copy of this software and associated documentation files (the
-"Software"), to deal in the Software without restriction, including
-without limitation the rights to use, copy, modify, merge, publish,
-distribute, sublicense, and/or sell copies of the Software, and to
-permit persons to whom the Software is furnished to do so, subject to
-the following conditions:
-
-The above copyright notice and this permission notice shall be included
-in all copies or substantial portions of the Software.
-
-THE SOFTWARE IS PROVIDED "AS IS", WITHOUT WARRANTY OF ANY KIND,
-EXPRESS OR IMPLIED, INCLUDING BUT NOT LIMITED TO THE WARRANTIES OF
-MERCHANTABILITY, FITNESS FOR A PARTICULAR PURPOSE AND NONINFRINGEMENT.
-IN NO EVENT SHALL THE AUTHORS OR COPYRIGHT HOLDERS BE LIABLE FOR ANY
-CLAIM, DAMAGES OR OTHER LIABILITY, WHETHER IN AN ACTION OF CONTRACT,
-TORT OR OTHERWISE, ARISING FROM, OUT OF OR IN CONNECTION WITH THE
-SOFTWARE OR THE USE OR OTHER DEALINGS IN THE SOFTWARE.
-</pre>
-
-
-
-=======
->>>>>>> a7252cb8
     <hr>
 
     <h1><a id="expat"></a>Expat License</h1>
@@ -1548,11 +1308,7 @@
 
     <hr>
 
-<<<<<<< HEAD
-    <h1><a name="gears"></a>Google Gears License</h1>
-=======
     <h1><a id="gears"></a>Google Gears License</h1>
->>>>>>> a7252cb8
 
     <p>This license applies to the file
     <span class="path">netwerk/wifi/wlanapi.h</span>.</p>
@@ -1589,11 +1345,7 @@
 
     <hr>
 
-<<<<<<< HEAD
-    <h1><a name="vp8"></a>Google VP8 License</h1>
-=======
     <h1><a id="vp8"></a>Google VP8 License</h1>
->>>>>>> a7252cb8
 
     <p>This license applies to certain files in the directory
     <span class="path">media/libvpx</span>.</p>
@@ -1650,11 +1402,7 @@
 
     <hr>
 
-<<<<<<< HEAD
-    <h1><a name="gears-istumbler"></a>Google Gears/iStumbler License</h1>
-=======
     <h1><a id="gears-istumbler"></a>Google Gears/iStumbler License</h1>
->>>>>>> a7252cb8
 
     <p>This license applies to the file
     <span class="path">netwerk/wifi/osx_wifi.h</span>.</p>
@@ -1762,11 +1510,7 @@
 
     <hr>
 
-<<<<<<< HEAD
-    <h1><a name="halloc"></a>halloc License</h1>
-=======
     <h1><a id="halloc"></a>halloc License</h1>
->>>>>>> a7252cb8
 
     <p>This license applies to certain files in the directory
     <span class="path">media/libnestegg/src</span>.</p>
@@ -2747,11 +2491,7 @@
 
     <hr>
 
-<<<<<<< HEAD
-    <h1><a name="v8"></a>V8 License</h1>
-=======
     <h1><a id="v8"></a>V8 License</h1>
->>>>>>> a7252cb8
 
     <p>This license applies to certain files in the directory
     <span class="path">js/src/v8-dtoa</span>.</p>
@@ -2872,11 +2612,7 @@
 
     <hr>
 
-<<<<<<< HEAD
-    <h1><a name="optional-notices"></a>Proprietary Operating System Components</h1>
-=======
     <h1><a id="proprietary-notices"></a>Proprietary Operating System Components</h1>
->>>>>>> a7252cb8
 
     <p>Under some circumstances, under our
     <a href="http://www.mozilla.org/foundation/licensing/binary-components/">binary components policy</a>,
@@ -2886,11 +2622,7 @@
     that specific operating system. The following license statements
     apply to such inclusions.</p>
     
-<<<<<<< HEAD
-    <h2><a name="directx"></a>Microsoft Windows: Microsoft DirectX License</h2>
-=======
     <h2><a id="directx"></a>Microsoft Windows: Microsoft DirectX License</h2>
->>>>>>> a7252cb8
 
     <p>This license applies to the following files;
     they are referred to below as "Distributable Code":
