--- conflicted
+++ resolved
@@ -112,89 +112,6 @@
 document.addEventListener("load", initialize, true);
 window.addEventListener("unload", shutdown);
 
-<<<<<<< HEAD
-function cancel(requestDetails) {
-  console.log("Canceling: " + requestDetails.url);
-  return {cancel: true};
-}
-
-class MessageDispatcher {
-  constructor(target) {
-    this.listeners = new Map();
-    this.target = target;
-  }
-
-  addMessageListener(name, handler) {
-    if (!this.listeners.has(name)) {
-      this.listeners.set(name, new Set());
-    }
-
-    this.listeners.get(name).add(handler);
-  }
-
-  removeMessageListener(name, handler) {
-    if (this.listeners.has(name)) {
-      this.listeners.get(name).delete(handler);
-    }
-  }
-
-  sendAsyncMessage(name, data) {
-    for (let handler of this.listeners.get(name) || new Set()) {
-      Promise.resolve().then(() => {
-        handler.receiveMessage({
-          name,
-          data,
-          target: this.target,
-        });
-      });
-    }
-  }
-}
-
-/**
- * A mock FrameMessageManager global to allow frame scripts to run in
- * non-top-level, non-remote <browser>s as if they were top-level or
- * remote.
- *
- * @param {Element} browser
- *        A XUL <browser> element.
- */
-class FakeFrameMessageManager {
-  constructor(browser) {
-    let dispatcher = new MessageDispatcher(browser);
-    let frameDispatcher = new MessageDispatcher(null);
-
-    let bind = (object, method) => object[method].bind(object);
-
-    this.sendAsyncMessage = bind(frameDispatcher, "sendAsyncMessage");
-    this.addMessageListener = bind(dispatcher, "addMessageListener");
-    this.removeMessageListener = bind(dispatcher, "removeMessageListener");
-
-    this.frame = {
-      get content() {
-        return browser.contentWindow;
-      },
-
-      get docShell() {
-        return browser.docShell;
-      },
-
-      addEventListener: bind(browser, "addEventListener"),
-      removeEventListener: bind(browser, "removeEventListener"),
-
-      sendAsyncMessage: bind(dispatcher, "sendAsyncMessage"),
-      addMessageListener: bind(frameDispatcher, "addMessageListener"),
-      removeMessageListener: bind(frameDispatcher, "removeMessageListener"),
-    }
-  }
-
-  loadFrameScript(url) {
-    Services.scriptloader.loadSubScript(url, Object.create(this.frame));
-  }
-}
-
-=======
->>>>>>> 5f1100aa
 function promiseEvent(event, target, capture = false) {
   return new Promise(resolve => {
     target.addEventListener(event, resolve, {capture, once: true});
