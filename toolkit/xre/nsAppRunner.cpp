/* -*- Mode: C++; tab-width: 2; indent-tabs-mode: nil; c-basic-offset: 2 -*- */
/* ***** BEGIN LICENSE BLOCK *****
 * Version: MPL 1.1/GPL 2.0/LGPL 2.1
 *
 * The contents of this file are subject to the Mozilla Public License Version
 * 1.1 (the "License"); you may not use this file except in compliance with
 * the License. You may obtain a copy of the License at
 * http://www.mozilla.org/MPL/
 *
 * Software distributed under the License is distributed on an "AS IS" basis,
 * WITHOUT WARRANTY OF ANY KIND, either express or implied. See the License
 * for the specific language governing rights and limitations under the
 * License.
 *
 * The Original Code is Mozilla Communicator client code.
 *
 * The Initial Developer of the Original Code is
 * Netscape Communications Corporation.
 * Portions created by the Initial Developer are Copyright (C) 1998
 * the Initial Developer. All Rights Reserved.
 *
 * Contributor(s):
 *   Roland Mainz <roland.mainz@informatik.med.uni-giessen.de>
 *   Benjamin Smedberg <benjamin@smedbergs.us>
 *   Ben Goodger <ben@mozilla.org>
 *   Fredrik Holmqvist <thesuckiestemail@yahoo.se>
 *   Ben Turner <mozilla@songbirdnest.com>
 *   Sergei Dolgov <sergei_d@fi.tartu.ee>
 *
 * Alternatively, the contents of this file may be used under the terms of
 * either the GNU General Public License Version 2 or later (the "GPL"), or
 * the GNU Lesser General Public License Version 2.1 or later (the "LGPL"),
 * in which case the provisions of the GPL or the LGPL are applicable instead
 * of those above. If you wish to allow use of your version of this file only
 * under the terms of either the GPL or the LGPL, and not to allow others to
 * use your version of this file under the terms of the MPL, indicate your
 * decision by deleting the provisions above and replace them with the notice
 * and other provisions required by the GPL or the LGPL. If you do not delete
 * the provisions above, a recipient may use your version of this file under
 * the terms of any one of the MPL, the GPL or the LGPL.
 *
 * ***** END LICENSE BLOCK ***** */

#if defined(XP_OS2) && defined(MOZ_OS2_HIGH_MEMORY)
// os2safe.h has to be included before os2.h, needed for high mem
#include <os2safe.h>
#endif

#define XPCOM_TRANSLATE_NSGM_ENTRY_POINT 1

#include "nsAppRunner.h"
#include "nsUpdateDriver.h"

#if defined(MOZ_WIDGET_QT)
#include <qwidget.h>
#include <qapplication.h>
#endif

#ifdef XP_MACOSX
#include "MacLaunchHelper.h"
#include "MacApplicationDelegate.h"
#endif

#ifdef XP_OS2
#include "private/pprthred.h"
#endif
#include "prmem.h"
#include "prnetdb.h"
#include "prprf.h"
#include "prproces.h"
#include "prenv.h"

#include "nsIAppShellService.h"
#include "nsIAppStartup.h"
#include "nsIAppStartupNotifier.h"
#include "nsIMutableArray.h"
#include "nsICategoryManager.h"
#include "nsIChromeRegistry.h"
#include "nsICommandLineRunner.h"
#include "nsIComponentManager.h"
#include "nsIComponentRegistrar.h"
#include "nsIContentHandler.h"
#include "nsIDialogParamBlock.h"
#include "nsIDOMWindow.h"
#include "nsIExtensionManager.h"
#include "nsIFastLoadService.h" // for PLATFORM_FASL_SUFFIX
#include "nsIGenericFactory.h"
#include "nsIIOService2.h"
#include "nsIObserverService.h"
#include "nsINativeAppSupport.h"
#include "nsIProcess.h"
#include "nsIProfileUnlocker.h"
#include "nsIPromptService.h"
#include "nsIServiceManager.h"
#include "nsIStringBundle.h"
#include "nsISupportsPrimitives.h"
#include "nsITimelineService.h"
#include "nsIToolkitChromeRegistry.h"
#include "nsIToolkitProfile.h"
#include "nsIToolkitProfileService.h"
#include "nsIURI.h"
#include "nsIWindowCreator.h"
#include "nsIWindowMediator.h"
#include "nsIWindowWatcher.h"
#include "nsIXULAppInfo.h"
#include "nsIXULRuntime.h"
#include "nsPIDOMWindow.h"
#include "nsIBaseWindow.h"
#include "nsIWidget.h"
#include "nsIDocShell.h"
#include "nsAppShellCID.h"

#ifdef XP_WIN
#include "nsIWinAppHelper.h"
#include <windows.h>

#ifndef PROCESS_DEP_ENABLE
#define PROCESS_DEP_ENABLE 0x1
#endif
#endif

#include "nsCRT.h"
#include "nsCOMPtr.h"
#include "nsDirectoryServiceDefs.h"
#include "nsDirectoryServiceUtils.h"
#include "nsEmbedCID.h"
#include "nsNetUtil.h"
#include "nsReadableUtils.h"
#include "nsStaticComponents.h"
#include "nsXPCOM.h"
#include "nsXPCOMCIDInternal.h"
#include "nsXPIDLString.h"
#include "nsXPFEComponentsCID.h"
#include "nsVersionComparator.h"

#include "nsAppDirectoryServiceDefs.h"
#include "nsXULAppAPI.h"
#include "nsXREDirProvider.h"
#include "nsToolkitCompsCID.h"

#include "nsINIParser.h"

#include <stdlib.h>

#if defined(MOZ_SPLASHSCREEN)
#include "nsSplashScreen.h"
#endif

#ifdef XP_UNIX
#include <sys/stat.h>
#include <unistd.h>
#endif

#ifdef XP_BEOS
// execv() behaves bit differently in R5 and Zeta, looks unreliable in such situation
//#include <unistd.h>
#include <AppKit.h>
#include <AppFileInfo.h>
#endif //XP_BEOS

#ifdef XP_WIN
#ifndef WINCE
#include <process.h>
#include <shlobj.h>
#endif
#include "nsThreadUtils.h"
#endif

#ifdef XP_MACOSX
#include "nsILocalFileMac.h"
#include "nsCommandLineServiceMac.h"
#endif

// for X remote support
#ifdef MOZ_ENABLE_XREMOTE
#ifdef MOZ_WIDGET_PHOTON
#include "PhRemoteClient.h"
#else
#include "XRemoteClient.h"
#endif
#include "nsIRemoteService.h"
#endif

#ifdef NS_TRACE_MALLOC
#include "nsTraceMalloc.h"
#endif

#if defined(DEBUG) && defined(XP_WIN32)
#include <malloc.h>
#endif

#if defined (XP_MACOSX)
#include <Carbon/Carbon.h>
#endif

#ifdef DEBUG
#include "prlog.h"
#endif

#ifdef MOZ_JPROF
#include "jprof.h"
#endif

#ifdef MOZ_CRASHREPORTER
#include "nsExceptionHandler.h"
#include "nsICrashReporter.h"
#define NS_CRASHREPORTER_CONTRACTID "@mozilla.org/toolkit/crash-reporter;1"
#include "nsIPrefService.h"
#endif

#ifdef MOZ_IPC
#include "base/command_line.h"
#endif

#ifdef WINCE
class WindowsMutex {
public:
  WindowsMutex(const wchar_t *name) {
    mHandle = CreateMutexW(0, FALSE, name);
  }

  ~WindowsMutex() {
    Unlock();
    CloseHandle(mHandle);
  }

  PRBool Lock(DWORD timeout = INFINITE) {
    DWORD state = WaitForSingleObject(mHandle, timeout);
    return state == WAIT_OBJECT_0;
  }
  
  void Unlock() {
    if (mHandle)
      ReleaseMutex(mHandle);
  }

protected:
  HANDLE mHandle;
};
#endif

extern void InstallSignalHandlers(const char *ProgramName);

#define FILE_COMPATIBILITY_INFO NS_LITERAL_CSTRING("compatibility.ini")

int    gArgc;
char **gArgv;

static char gToolkitVersion[20];
static char gToolkitBuildID[40];

static int    gRestartArgc;
static char **gRestartArgv;

#if defined(MOZ_WIDGET_GTK2)
#if defined(DEBUG) || defined(NS_BUILD_REFCNT_LOGGING) \
  || defined(NS_TRACE_MALLOC)
#define CLEANUP_MEMORY 1
#define PANGO_ENABLE_BACKEND
#include <pango/pangofc-fontmap.h>
#endif
#include <gtk/gtk.h>
#ifdef MOZ_X11
#include <gdk/gdkx.h>
#endif /* MOZ_X11 */
#include "nsGTKToolkit.h"
#endif

// Save the given word to the specified environment variable.
static void
SaveWordToEnv(const char *name, const nsACString & word)
{
  char *expr = PR_smprintf("%s=%s", name, PromiseFlatCString(word).get());
  if (expr)
    PR_SetEnv(expr);
  // We intentionally leak |expr| here since it is required by PR_SetEnv.
}

// Save the path of the given file to the specified environment variable.
static void
SaveFileToEnv(const char *name, nsIFile *file)
{
#ifdef XP_WIN
  nsAutoString path;
  file->GetPath(path);
  SetEnvironmentVariableW(NS_ConvertASCIItoUTF16(name).get(), path.get());
#else
  nsCAutoString path;
  file->GetNativePath(path);
  SaveWordToEnv(name, path);
#endif
}

// Load the path of a file saved with SaveFileToEnv
static already_AddRefed<nsILocalFile>
GetFileFromEnv(const char *name)
{
  nsresult rv;
  nsILocalFile *file = nsnull;

#ifdef XP_WIN
  WCHAR path[_MAX_PATH];
  if (!GetEnvironmentVariableW(NS_ConvertASCIItoUTF16(name).get(),
                               path, _MAX_PATH))
    return nsnull;

  rv = NS_NewLocalFile(nsDependentString(path), PR_TRUE, &file);
  if (NS_FAILED(rv))
    return nsnull;

  return file;
#else
  const char *arg = PR_GetEnv(name);
  if (!arg || !*arg)
    return nsnull;

  rv = NS_NewNativeLocalFile(nsDependentCString(arg), PR_TRUE, &file);
  if (NS_FAILED(rv))
    return nsnull;

  return file;
#endif
}

// Save the path of the given word to the specified environment variable
// provided the environment variable does not have a value.
static void
SaveWordToEnvIfUnset(const char *name, const nsACString & word)
{
  const char *val = PR_GetEnv(name);
  if (!(val && *val))
    SaveWordToEnv(name, word);
}

// Save the path of the given file to the specified environment variable
// provided the environment variable does not have a value.
static void
SaveFileToEnvIfUnset(const char *name, nsIFile *file)
{
  const char *val = PR_GetEnv(name);
  if (!(val && *val))
    SaveFileToEnv(name, file);
}

static PRBool
strimatch(const char* lowerstr, const char* mixedstr)
{
  while(*lowerstr) {
    if (!*mixedstr) return PR_FALSE; // mixedstr is shorter
    if (tolower(*mixedstr) != *lowerstr) return PR_FALSE; // no match

    ++lowerstr;
    ++mixedstr;
  }

  if (*mixedstr) return PR_FALSE; // lowerstr is shorter

  return PR_TRUE;
}

/**
 * Output a string to the user.  This method is really only meant to be used to
 * output last-ditch error messages designed for developers NOT END USERS.
 *
 * @param isError
 *        Pass true to indicate severe errors.
 * @param fmt
 *        printf-style format string followed by arguments.
 */
static void Output(PRBool isError, const char *fmt, ... )
{
  va_list ap;
  va_start(ap, fmt);

#if defined(XP_WIN) && !MOZ_WINCONSOLE
  char *msg = PR_vsmprintf(fmt, ap);
  if (msg)
  {
    UINT flags = MB_OK;
    if (isError)
      flags |= MB_ICONERROR;
    else 
      flags |= MB_ICONINFORMATION;

    wchar_t wide_msg[1024];
    MultiByteToWideChar(CP_ACP,
                        0,
                        msg,
                        -1,
                        wide_msg,
                        sizeof(wide_msg) / sizeof(wchar_t));

    MessageBoxW(NULL, wide_msg, L"XULRunner", flags);
    PR_smprintf_free(msg);
  }
#else
  vfprintf(stderr, fmt, ap);
#endif

  va_end(ap);
}

enum RemoteResult {
  REMOTE_NOT_FOUND  = 0,
  REMOTE_FOUND      = 1,
  REMOTE_ARG_BAD    = 2
};

enum ArgResult {
  ARG_NONE  = 0,
  ARG_FOUND = 1,
  ARG_BAD   = 2 // you wanted a param, but there isn't one
};

static void RemoveArg(char **argv)
{
  do {
    *argv = *(argv + 1);
    ++argv;
  } while (*argv);

  --gArgc;
}

/**
 * Check for a commandline flag. If the flag takes a parameter, the
 * parameter is returned in aParam. Flags may be in the form -arg or
 * --arg (or /arg on win32/OS2).
 *
 * @param aArg the parameter to check. Must be lowercase.
 * @param aCheckOSInt if true returns ARG_BAD if the osint argument is present
 *        when aArg is also present.
 * @param if non-null, the -arg <data> will be stored in this pointer. This is *not*
 *        allocated, but rather a pointer to the argv data.
 */
static ArgResult
CheckArg(const char* aArg, PRBool aCheckOSInt = PR_FALSE, const char **aParam = nsnull, PRBool aRemArg = PR_TRUE)
{
  char **curarg = gArgv + 1; // skip argv[0]
  ArgResult ar = ARG_NONE;

  while (*curarg) {
    char *arg = curarg[0];

    if (arg[0] == '-'
#if defined(XP_WIN) || defined(XP_OS2)
        || *arg == '/'
#endif
        ) {
      ++arg;
      if (*arg == '-')
        ++arg;

      if (strimatch(aArg, arg)) {
        if (aRemArg)
          RemoveArg(curarg);
        if (!aParam) {
          ar = ARG_FOUND;
          break;
        }

        if (*curarg) {
          if (**curarg == '-'
#if defined(XP_WIN) || defined(XP_OS2)
              || **curarg == '/'
#endif
              )
            return ARG_BAD;

          *aParam = *curarg;
          if (aRemArg)
            RemoveArg(curarg);
          ar = ARG_FOUND;
          break;
        }
        return ARG_BAD;
      }
    }

    ++curarg;
  }

  if (aCheckOSInt && ar == ARG_FOUND) {
    ArgResult arOSInt = CheckArg("osint");
    if (arOSInt == ARG_FOUND) {
      ar = ARG_BAD;
      PR_fprintf(PR_STDERR, "Error: argument -osint is invalid\n");
    }
  }

  return ar;
}

#if defined(XP_WIN)
/**
 * Check for a commandline flag from the windows shell and remove it from the
 * argv used when restarting. Flags MUST be in the form -arg.
 *
 * @param aArg the parameter to check. Must be lowercase.
 */
static ArgResult
CheckArgShell(const char* aArg)
{
  char **curarg = gRestartArgv + 1; // skip argv[0]

  while (*curarg) {
    char *arg = curarg[0];

    if (arg[0] == '-') {
      ++arg;

      if (strimatch(aArg, arg)) {
        do {
          *curarg = *(curarg + 1);
          ++curarg;
        } while (*curarg);

        --gRestartArgc;

        return ARG_FOUND;
      }
    }

    ++curarg;
  }

  return ARG_NONE;
}

/**
 * Enabled Native App Support to process DDE messages when the app needs to
 * restart and the app has been launched by the Windows shell to open an url.
 * When aWait is false this will process the DDE events manually. This prevents
 * Windows from displaying an error message due to the DDE message not being
 * acknowledged.
 */
static void
ProcessDDE(nsINativeAppSupport* aNative, PRBool aWait)
{
  // When the app is launched by the windows shell the windows shell
  // expects the app to be available for DDE messages and if it isn't
  // windows displays an error dialog. To prevent the error the DDE server
  // is enabled and pending events are processed when the app needs to
  // restart after it was launched by the shell with the requestpending
  // argument. The requestpending pending argument is removed to
  // differentiate it from being launched when an app restart is not
  // required.
  ArgResult ar;
  ar = CheckArgShell("requestpending");
  if (ar == ARG_FOUND) {
    aNative->Enable(); // enable win32 DDE responses
    if (aWait) {
      nsIThread *thread = NS_GetCurrentThread();
      // This is just a guesstimate based on testing different values.
      // If count is 8 or less windows will display an error dialog.
      PRInt32 count = 20;
      while(--count >= 0) {
        NS_ProcessNextEvent(thread);
        PR_Sleep(PR_MillisecondsToInterval(1));
      }
    }
  }
}
#endif

PRBool gSafeMode = PR_FALSE;

/**
 * The nsXULAppInfo object implements nsIFactory so that it can be its own
 * singleton.
 */
class nsXULAppInfo : public nsIXULAppInfo,
#ifdef XP_WIN
                     public nsIWinAppHelper,
#endif
#ifdef MOZ_CRASHREPORTER
                     public nsICrashReporter,
#endif
                     public nsIXULRuntime

{
public:
  NS_DECL_ISUPPORTS_INHERITED
  NS_DECL_NSIXULAPPINFO
  NS_DECL_NSIXULRUNTIME
#ifdef MOZ_CRASHREPORTER
  NS_DECL_NSICRASHREPORTER
#endif
#ifdef XP_WIN
  NS_DECL_NSIWINAPPHELPER
#endif
};

NS_INTERFACE_MAP_BEGIN(nsXULAppInfo)
  NS_INTERFACE_MAP_ENTRY_AMBIGUOUS(nsISupports, nsIXULRuntime)
  NS_INTERFACE_MAP_ENTRY(nsIXULRuntime)
#ifdef XP_WIN
  NS_INTERFACE_MAP_ENTRY(nsIWinAppHelper)
#endif
#ifdef MOZ_CRASHREPORTER
  NS_INTERFACE_MAP_ENTRY(nsICrashReporter)
#endif
  NS_INTERFACE_MAP_ENTRY_CONDITIONAL(nsIXULAppInfo, gAppData)
NS_INTERFACE_MAP_END

NS_IMETHODIMP_(nsrefcnt)
nsXULAppInfo::AddRef()
{
  return 1;
}

NS_IMETHODIMP_(nsrefcnt)
nsXULAppInfo::Release()
{
  return 1;
}

NS_IMETHODIMP
nsXULAppInfo::GetVendor(nsACString& aResult)
{
  aResult.Assign(gAppData->vendor);

  return NS_OK;
}

NS_IMETHODIMP
nsXULAppInfo::GetName(nsACString& aResult)
{
  aResult.Assign(gAppData->name);

  return NS_OK;
}

NS_IMETHODIMP
nsXULAppInfo::GetID(nsACString& aResult)
{
  aResult.Assign(gAppData->ID);

  return NS_OK;
}

NS_IMETHODIMP
nsXULAppInfo::GetVersion(nsACString& aResult)
{
  aResult.Assign(gAppData->version);

  return NS_OK;
}

NS_IMETHODIMP
nsXULAppInfo::GetPlatformVersion(nsACString& aResult)
{
  aResult.Assign(gToolkitVersion);

  return NS_OK;
}

NS_IMETHODIMP
nsXULAppInfo::GetAppBuildID(nsACString& aResult)
{
  aResult.Assign(gAppData->buildID);

  return NS_OK;
}

NS_IMETHODIMP
nsXULAppInfo::GetPlatformBuildID(nsACString& aResult)
{
  aResult.Assign(gToolkitBuildID);

  return NS_OK;
}

NS_IMETHODIMP
nsXULAppInfo::GetLogConsoleErrors(PRBool *aResult)
{
  *aResult = gLogConsoleErrors;
  return NS_OK;
}

NS_IMETHODIMP
nsXULAppInfo::SetLogConsoleErrors(PRBool aValue)
{
  gLogConsoleErrors = aValue;
  return NS_OK;
}

NS_IMETHODIMP
nsXULAppInfo::GetInSafeMode(PRBool *aResult)
{
  *aResult = gSafeMode;
  return NS_OK;
}

NS_IMETHODIMP
nsXULAppInfo::GetOS(nsACString& aResult)
{
  aResult.AssignLiteral(OS_TARGET);
  return NS_OK;
}

NS_IMETHODIMP
nsXULAppInfo::GetXPCOMABI(nsACString& aResult)
{
#ifdef TARGET_XPCOM_ABI
  aResult.AssignLiteral(TARGET_XPCOM_ABI);
  return NS_OK;
#else
  return NS_ERROR_NOT_AVAILABLE;
#endif
}

NS_IMETHODIMP
nsXULAppInfo::GetWidgetToolkit(nsACString& aResult)
{
  aResult.AssignLiteral(MOZ_WIDGET_TOOLKIT);
  return NS_OK;
}

// Ensure that the GeckoProcessType enum, defined in xpcom/build/nsXULAppAPI.h,
// is synchronized with the const unsigned longs defined in
// xpcom/system/nsIXULRuntime.idl.
#define SYNC_ENUMS(a,b) \
  PR_STATIC_ASSERT(nsIXULRuntime::PROCESS_TYPE_ ## a == \
                   static_cast<int>(GeckoProcessType_ ## b));

SYNC_ENUMS(DEFAULT, Default)
SYNC_ENUMS(PLUGIN, Plugin)
SYNC_ENUMS(CONTENT, Content)
SYNC_ENUMS(IPDLUNITTEST, IPDLUnitTest)

// .. and ensure that that is all of them:
PR_STATIC_ASSERT(GeckoProcessType_IPDLUnitTest + 1 == GeckoProcessType_End);

NS_IMETHODIMP
nsXULAppInfo::GetProcessType(PRUint32* aResult)
{
  NS_ENSURE_ARG_POINTER(aResult);
  *aResult = XRE_GetProcessType();
  return NS_OK;
}

NS_IMETHODIMP
nsXULAppInfo::InvalidateCachesOnRestart()
{
  nsCOMPtr<nsIFile> file;
  nsresult rv = NS_GetSpecialDirectory(NS_APP_PROFILE_DIR_STARTUP, 
                                       getter_AddRefs(file));
  if (NS_FAILED(rv))
    return rv;
  if (!file)
    return NS_ERROR_NOT_AVAILABLE;
  
  file->AppendNative(FILE_COMPATIBILITY_INFO);

  nsCOMPtr<nsILocalFile> localFile(do_QueryInterface(file));
  nsINIParser parser;
  rv = parser.Init(localFile);
  if (NS_FAILED(rv)) {
    // This fails if compatibility.ini is not there, so we'll
    // flush the caches on the next restart anyways.
    return NS_OK;
  }
  
  nsCAutoString buf;
  rv = parser.GetString("Compatibility", "InvalidateCaches", buf);
  
  if (NS_FAILED(rv)) {
    PRFileDesc *fd = nsnull;
    localFile->OpenNSPRFileDesc(PR_RDWR | PR_APPEND, 0600, &fd);
    if (!fd) {
      NS_ERROR("could not create output stream");
      return NS_ERROR_NOT_AVAILABLE;
    }
    static const char kInvalidationHeader[] = NS_LINEBREAK "InvalidateCaches=1" NS_LINEBREAK;
    rv = PR_Write(fd, kInvalidationHeader, sizeof(kInvalidationHeader) - 1);
    PR_Close(fd);
    
    if (NS_FAILED(rv))
      return rv;
  }
  return NS_OK;
}

#ifdef XP_WIN
// Matches the enum in WinNT.h for the Vista SDK but renamed so that we can
// safely build with the Vista SDK and without it.
typedef enum 
{
  VistaTokenElevationTypeDefault = 1,
  VistaTokenElevationTypeFull,
  VistaTokenElevationTypeLimited
} VISTA_TOKEN_ELEVATION_TYPE;

// avoid collision with TokeElevationType enum in WinNT.h
// of the Vista SDK
#define VistaTokenElevationType static_cast< TOKEN_INFORMATION_CLASS >( 18 )

NS_IMETHODIMP
nsXULAppInfo::GetUserCanElevate(PRBool *aUserCanElevate)
{
#ifdef WINCE
  *aUserCanElevate = PR_FALSE;
  return NS_OK;
#else
  HANDLE hToken;

  VISTA_TOKEN_ELEVATION_TYPE elevationType;
  DWORD dwSize; 

  if (!OpenProcessToken(GetCurrentProcess(), TOKEN_QUERY, &hToken) ||
      !GetTokenInformation(hToken, VistaTokenElevationType, &elevationType,
                           sizeof(elevationType), &dwSize)) {
    *aUserCanElevate = PR_FALSE;
  } 
  else {
    // The possible values returned for elevationType and their meanings are:
    //   TokenElevationTypeDefault: The token does not have a linked token 
    //     (e.g. UAC disabled or a standard user, so they can't be elevated)
    //   TokenElevationTypeFull: The token is linked to an elevated token 
    //     (e.g. UAC is enabled and the user is already elevated so they can't
    //      be elevated again)
    //   TokenElevationTypeLimited: The token is linked to a limited token 
    //     (e.g. UAC is enabled and the user is not elevated, so they can be
    //	    elevated)
    *aUserCanElevate = (elevationType == VistaTokenElevationTypeLimited);
  }

  if (hToken)
    CloseHandle(hToken);

  return NS_OK;
#endif // WINCE
}
#endif

#ifdef MOZ_CRASHREPORTER
NS_IMETHODIMP
nsXULAppInfo::GetEnabled(PRBool *aEnabled)
{
  *aEnabled = CrashReporter::GetEnabled();
  return NS_OK;
}

NS_IMETHODIMP
nsXULAppInfo::SetEnabled(PRBool aEnabled)
{
  if (aEnabled) {
    if (CrashReporter::GetEnabled())
      // no point in erroring for double-enabling
      return NS_OK;

    nsCOMPtr<nsILocalFile> xreDirectory;
    if (gAppData) {
      xreDirectory = gAppData->xreDirectory;
    }
    else {
      // We didn't get started through XRE_Main, probably
      nsCOMPtr<nsIFile> greDir;
      NS_GetSpecialDirectory(NS_GRE_DIR, getter_AddRefs(greDir));
      if (!greDir)
        return NS_ERROR_FAILURE;

      xreDirectory = do_QueryInterface(greDir);
      if (!xreDirectory)
        return NS_ERROR_FAILURE;
    }
    return CrashReporter::SetExceptionHandler(xreDirectory, true);
  }
  else {
    if (!CrashReporter::GetEnabled())
      // no point in erroring for double-disabling
      return NS_OK;

    return CrashReporter::UnsetExceptionHandler();
  }
}

NS_IMETHODIMP
nsXULAppInfo::GetServerURL(nsIURL** aServerURL)
{
  if (!CrashReporter::GetEnabled())
    return NS_ERROR_NOT_INITIALIZED;

  nsCAutoString data;
  if (!CrashReporter::GetServerURL(data)) {
    return NS_ERROR_FAILURE;
  }
  nsCOMPtr<nsIURI> uri;
  NS_NewURI(getter_AddRefs(uri), data);
  if (!uri)
    return NS_ERROR_FAILURE;

  nsCOMPtr<nsIURL> url;
  url = do_QueryInterface(uri);
  NS_ADDREF(*aServerURL = url);

  return NS_OK;
}

NS_IMETHODIMP
nsXULAppInfo::SetServerURL(nsIURL* aServerURL)
{
  PRBool schemeOk;
  // only allow https or http URLs
  nsresult rv = aServerURL->SchemeIs("https", &schemeOk);
  NS_ENSURE_SUCCESS(rv, rv);
  if (!schemeOk) {
    rv = aServerURL->SchemeIs("http", &schemeOk);
    NS_ENSURE_SUCCESS(rv, rv);

    if (!schemeOk)
      return NS_ERROR_INVALID_ARG;
  }
  nsCAutoString spec;
  rv = aServerURL->GetSpec(spec);
  NS_ENSURE_SUCCESS(rv, rv);
  
  return CrashReporter::SetServerURL(spec);
}

NS_IMETHODIMP
nsXULAppInfo::GetMinidumpPath(nsILocalFile** aMinidumpPath)
{
  if (!CrashReporter::GetEnabled())
    return NS_ERROR_NOT_INITIALIZED;

  nsAutoString path;
  if (!CrashReporter::GetMinidumpPath(path))
    return NS_ERROR_FAILURE;

  nsresult rv = NS_NewLocalFile(path, PR_FALSE, aMinidumpPath);
  NS_ENSURE_SUCCESS(rv, rv);
  return NS_OK;
}

NS_IMETHODIMP
nsXULAppInfo::SetMinidumpPath(nsILocalFile* aMinidumpPath)
{
  nsAutoString path;
  nsresult rv = aMinidumpPath->GetPath(path);
  NS_ENSURE_SUCCESS(rv, rv);
  return CrashReporter::SetMinidumpPath(path);
}

NS_IMETHODIMP
nsXULAppInfo::AnnotateCrashReport(const nsACString& key,
                                  const nsACString& data)
{
  return CrashReporter::AnnotateCrashReport(key, data);
}

NS_IMETHODIMP
nsXULAppInfo::AppendAppNotesToCrashReport(const nsACString& data)
{
  return CrashReporter::AppendAppNotesToCrashReport(data);
}

NS_IMETHODIMP
nsXULAppInfo::WriteMinidumpForException(void* aExceptionInfo)
{
#ifdef XP_WIN32
  return CrashReporter::WriteMinidumpForException(static_cast<EXCEPTION_POINTERS*>(aExceptionInfo));
#else
  return NS_ERROR_NOT_IMPLEMENTED;
#endif
}

NS_IMETHODIMP
nsXULAppInfo::AppendObjCExceptionInfoToAppNotes(void* aException)
{
#ifdef XP_MACOSX
  return CrashReporter::AppendObjCExceptionInfoToAppNotes(aException);
#else
  return NS_ERROR_NOT_IMPLEMENTED;
#endif
}
#endif

static const nsXULAppInfo kAppInfo;
static NS_METHOD AppInfoConstructor(nsISupports* aOuter,
                                    REFNSIID aIID, void **aResult)
{
  NS_ENSURE_NO_AGGREGATION(aOuter);

  return const_cast<nsXULAppInfo*>(&kAppInfo)->
    QueryInterface(aIID, aResult);
}

PRBool gLogConsoleErrors
#ifdef DEBUG
         = PR_TRUE;
#else
         = PR_FALSE;
#endif

#define NS_ENSURE_TRUE_LOG(x, ret)               \
  PR_BEGIN_MACRO                                 \
  if (NS_UNLIKELY(!(x))) {                       \
    NS_WARNING("NS_ENSURE_TRUE(" #x ") failed"); \
    gLogConsoleErrors = PR_TRUE;                 \
    return ret;                                  \
  }                                              \
  PR_END_MACRO

#define NS_ENSURE_SUCCESS_LOG(res, ret)          \
  NS_ENSURE_TRUE_LOG(NS_SUCCEEDED(res), ret)

/**
 * Because we're starting/stopping XPCOM several times in different scenarios,
 * this class is a stack-based critter that makes sure that XPCOM is shut down
 * during early returns.
 */

class ScopedXPCOMStartup
{
public:
  ScopedXPCOMStartup() :
    mServiceManager(nsnull) { }
  ~ScopedXPCOMStartup();

  nsresult Initialize();
  nsresult DoAutoreg();
  nsresult RegisterProfileService();
  nsresult SetWindowCreator(nsINativeAppSupport* native);

private:
  nsIServiceManager* mServiceManager;
};

ScopedXPCOMStartup::~ScopedXPCOMStartup()
{
  if (mServiceManager) {
    nsCOMPtr<nsIAppStartup> appStartup (do_GetService(NS_APPSTARTUP_CONTRACTID));
    if (appStartup)
      appStartup->DestroyHiddenWindow();

    gDirServiceProvider->DoShutdown();

    WriteConsoleLog();

    NS_ShutdownXPCOM(mServiceManager);
    mServiceManager = nsnull;
  }
}

// {95d89e3e-a169-41a3-8e56-719978e15b12}
#define APPINFO_CID \
  { 0x95d89e3e, 0xa169, 0x41a3, { 0x8e, 0x56, 0x71, 0x99, 0x78, 0xe1, 0x5b, 0x12 } }

static const nsModuleComponentInfo kComponents[] =
{
  {
    "nsXULAppInfo",
    APPINFO_CID,
    XULAPPINFO_SERVICE_CONTRACTID,
    AppInfoConstructor
  },
  {
    "nsXULAppInfo",
    APPINFO_CID,
    XULRUNTIME_SERVICE_CONTRACTID,
    AppInfoConstructor
  }
#ifdef MOZ_CRASHREPORTER
,
  {
    "nsXULAppInfo",
    APPINFO_CID,
    NS_CRASHREPORTER_CONTRACTID,
    AppInfoConstructor
  }
#endif
};

NS_IMPL_NSGETMODULE(Apprunner, kComponents)

#if !defined(_BUILD_STATIC_BIN) && !defined(MOZ_ENABLE_LIBXUL)
static nsStaticModuleInfo const kXREStaticModules[] =
{
  {
    "Apprunner",
    Apprunner_NSGetModule
  }
};

nsStaticModuleInfo const *const kPStaticModules = kXREStaticModules;
PRUint32 const kStaticModuleCount = NS_ARRAY_LENGTH(kXREStaticModules);
#endif

nsresult
ScopedXPCOMStartup::Initialize()
{
  NS_ASSERTION(gDirServiceProvider, "Should not get here!");

  nsresult rv;
  rv = NS_InitXPCOM3(&mServiceManager, gDirServiceProvider->GetAppDir(),
                     gDirServiceProvider,
                     kPStaticModules, kStaticModuleCount);
  if (NS_FAILED(rv)) {
    NS_ERROR("Couldn't start xpcom!");
    mServiceManager = nsnull;
  }
  else {
    nsCOMPtr<nsIComponentRegistrar> reg =
      do_QueryInterface(mServiceManager);
    NS_ASSERTION(reg, "Service Manager doesn't QI to Registrar.");
  }

  return rv;
}

// {0C4A446C-EE82-41f2-8D04-D366D2C7A7D4}
static const nsCID kNativeAppSupportCID =
  { 0xc4a446c, 0xee82, 0x41f2, { 0x8d, 0x4, 0xd3, 0x66, 0xd2, 0xc7, 0xa7, 0xd4 } };

// {5F5E59CE-27BC-47eb-9D1F-B09CA9049836}
static const nsCID kProfileServiceCID =
  { 0x5f5e59ce, 0x27bc, 0x47eb, { 0x9d, 0x1f, 0xb0, 0x9c, 0xa9, 0x4, 0x98, 0x36 } };

nsresult
ScopedXPCOMStartup::RegisterProfileService()
{
  NS_ASSERTION(mServiceManager, "Not initialized!");

  nsCOMPtr<nsIFactory> factory;
  NS_NewToolkitProfileFactory(getter_AddRefs(factory));
  if (!factory) return NS_ERROR_OUT_OF_MEMORY;

  nsCOMPtr<nsIComponentRegistrar> reg (do_QueryInterface(mServiceManager));
  if (!reg) return NS_ERROR_NO_INTERFACE;

  return reg->RegisterFactory(kProfileServiceCID,
                              "Toolkit Profile Service",
                              NS_PROFILESERVICE_CONTRACTID,
                              factory);
}

nsresult
ScopedXPCOMStartup::DoAutoreg()
{
#ifdef DEBUG
  // _Always_ autoreg if we're in a debug build, under the assumption
  // that people are busily modifying components and will be angry if
  // their changes aren't noticed.
  nsCOMPtr<nsIComponentRegistrar> registrar
    (do_QueryInterface(mServiceManager));
  NS_ASSERTION(registrar, "Where's the component registrar?");

  registrar->AutoRegister(nsnull);
#endif

  return NS_OK;
}

/**
 * This is a little factory class that serves as a singleton-service-factory
 * for the nativeappsupport object.
 */
class nsSingletonFactory : public nsIFactory
{
public:
  NS_DECL_ISUPPORTS
  NS_DECL_NSIFACTORY

  nsSingletonFactory(nsISupports* aSingleton);
  ~nsSingletonFactory() { }

private:
  nsCOMPtr<nsISupports> mSingleton;
};

nsSingletonFactory::nsSingletonFactory(nsISupports* aSingleton)
  : mSingleton(aSingleton)
{
  NS_ASSERTION(mSingleton, "Singleton was null!");
}

NS_IMPL_ISUPPORTS1(nsSingletonFactory, nsIFactory)

NS_IMETHODIMP
nsSingletonFactory::CreateInstance(nsISupports* aOuter,
                                   const nsIID& aIID,
                                   void* *aResult)
{
  NS_ENSURE_NO_AGGREGATION(aOuter);

  return mSingleton->QueryInterface(aIID, aResult);
}

NS_IMETHODIMP
nsSingletonFactory::LockFactory(PRBool)
{
  return NS_OK;
}

/**
 * Set our windowcreator on the WindowWatcher service.
 */
nsresult
ScopedXPCOMStartup::SetWindowCreator(nsINativeAppSupport* native)
{
  nsresult rv;

  nsCOMPtr<nsIComponentRegistrar> registrar
    (do_QueryInterface(mServiceManager));
  NS_ASSERTION(registrar, "Where's the component registrar?");

  nsCOMPtr<nsIFactory> nativeFactory = new nsSingletonFactory(native);
  NS_ENSURE_TRUE(nativeFactory, NS_ERROR_OUT_OF_MEMORY);

  rv = registrar->RegisterFactory(kNativeAppSupportCID,
                                  "Native App Support",
                                  NS_NATIVEAPPSUPPORT_CONTRACTID,
                                  nativeFactory);
  NS_ENSURE_SUCCESS(rv, rv);

  // Inform the chrome registry about OS accessibility
  nsCOMPtr<nsIToolkitChromeRegistry> cr (do_GetService(NS_CHROMEREGISTRY_CONTRACTID));
  if (cr)
    cr->CheckForOSAccessibility();

  nsCOMPtr<nsIWindowCreator> creator (do_GetService(NS_APPSTARTUP_CONTRACTID));
  if (!creator) return NS_ERROR_UNEXPECTED;

  nsCOMPtr<nsIWindowWatcher> wwatch
    (do_GetService(NS_WINDOWWATCHER_CONTRACTID, &rv));
  NS_ENSURE_SUCCESS(rv, rv);

  return wwatch->SetWindowCreator(creator);
}

/**
 * A helper class which calls NS_LogInit/NS_LogTerm in its scope.
 */
class ScopedLogging
{
public:
  ScopedLogging() { NS_LogInit(); }
  ~ScopedLogging() { NS_LogTerm(); }
};

static void DumpArbitraryHelp()
{
  nsresult rv;

  ScopedLogging log;

  {
    nsXREDirProvider dirProvider;
    rv = dirProvider.Initialize(gAppData->directory, gAppData->xreDirectory);
    if (NS_FAILED(rv))
      return;

    ScopedXPCOMStartup xpcom;
    xpcom.Initialize();
    xpcom.DoAutoreg();

    nsCOMPtr<nsICommandLineRunner> cmdline
      (do_CreateInstance("@mozilla.org/toolkit/command-line;1"));
    if (!cmdline)
      return;

    nsCString text;
    rv = cmdline->GetHelpText(text);
    if (NS_SUCCEEDED(rv))
      printf("%s", text.get());
  }
}

// English text needs to go into a dtd file.
// But when this is called we have no components etc. These strings must either be
// here, or in a native resource file.
static void
DumpHelp()
{
  printf("Usage: %s [ options ... ] [URL]\n"
         "       where options include:\n\n", gArgv[0]);

#ifdef MOZ_X11
  printf("X11 options\n"
         "  --display=DISPLAY  X display to use\n"
         "  --sync             Make X calls synchronous\n"
         "  --no-xshm          Don't use X shared memory extension\n"
         "  --xim-preedit=STYLE\n"
         "  --xim-status=STYLE\n");
#endif
#ifdef XP_UNIX
  printf("  --g-fatal-warnings Make all warnings fatal\n"
         "\n%s options\n", gAppData->name);
#endif

  printf("  -h or -help        Print this message.\n"
         "  -v or -version     Print %s version.\n"
         "  -P <profile>       Start with <profile>.\n"
         "  -migration         Start with migration wizard.\n"
         "  -ProfileManager    Start with ProfileManager.\n"
         "  -no-remote         Open new instance, not a new window in running instance.\n"
         "  -UILocale <locale> Start with <locale> resources as UI Locale.\n"
         "  -safe-mode         Disables extensions and themes for this session.\n", gAppData->name);

#if defined(XP_WIN) || defined(XP_OS2)
  printf("  -console           Start %s with a debugging console.\n", gAppData->name);
#endif

  // this works, but only after the components have registered.  so if you drop in a new command line handler, -help
  // won't not until the second run.
  // out of the bug, because we ship a component.reg file, it works correctly.
  DumpArbitraryHelp();
}

#ifdef DEBUG_warren
#ifdef XP_WIN
#define _CRTDBG_MAP_ALLOC
#include <crtdbg.h>
#endif
#endif

#if defined(FREEBSD)
// pick up fpsetmask prototype.
#include <ieeefp.h>
#endif

static inline void
DumpVersion()
{
  printf("%s %s %s", 
         gAppData->vendor ? gAppData->vendor : "", gAppData->name, gAppData->version);
  if (gAppData->copyright)
      printf(", %s", gAppData->copyright);
  printf("\n");
}

#ifdef MOZ_ENABLE_XREMOTE
// use int here instead of a PR type since it will be returned
// from main - just to keep types consistent
static int
HandleRemoteArgument(const char* remote, const char* aDesktopStartupID)
{
  nsresult rv;
  ArgResult ar;

  const char *profile = 0;
  nsCAutoString program(gAppData->name);
  ToLowerCase(program);
  const char *username = getenv("LOGNAME");

  ar = CheckArg("p", PR_FALSE, &profile);
  if (ar == ARG_BAD) {
    PR_fprintf(PR_STDERR, "Error: argument -p requires a profile name\n");
    return 1;
  }

  const char *temp = nsnull;
  ar = CheckArg("a", PR_FALSE, &temp);
  if (ar == ARG_BAD) {
    PR_fprintf(PR_STDERR, "Error: argument -a requires an application name\n");
    return 1;
  } else if (ar == ARG_FOUND) {
    program.Assign(temp);
  }

  ar = CheckArg("u", PR_FALSE, &username);
  if (ar == ARG_BAD) {
    PR_fprintf(PR_STDERR, "Error: argument -u requires a username\n");
    return 1;
  }

  XRemoteClient client;
  rv = client.Init();
  if (NS_FAILED(rv)) {
    PR_fprintf(PR_STDERR, "Error: Failed to connect to X server.\n");
    return 1;
  }

  nsXPIDLCString response;
  PRBool success = PR_FALSE;
  rv = client.SendCommand(program.get(), username, profile, remote,
                          aDesktopStartupID, getter_Copies(response), &success);
  // did the command fail?
  if (NS_FAILED(rv)) {
    PR_fprintf(PR_STDERR, "Error: Failed to send command: %s\n",
               response ? response.get() : "No response included");
    return 1;
  }

  if (!success) {
    PR_fprintf(PR_STDERR, "Error: No running window found\n");
    return 2;
  }

  return 0;
}

static RemoteResult
RemoteCommandLine(const char* aDesktopStartupID)
{
  nsresult rv;
  ArgResult ar;

  nsCAutoString program(gAppData->name);
  ToLowerCase(program);
  const char *username = getenv("LOGNAME");

  const char *temp = nsnull;
  ar = CheckArg("a", PR_TRUE, &temp);
  if (ar == ARG_BAD) {
    PR_fprintf(PR_STDERR, "Error: argument -a requires an application name\n");
    return REMOTE_ARG_BAD;
  } else if (ar == ARG_FOUND) {
    program.Assign(temp);
  }

  ar = CheckArg("u", PR_TRUE, &username);
  if (ar == ARG_BAD) {
    PR_fprintf(PR_STDERR, "Error: argument -u requires a username\n");
    return REMOTE_ARG_BAD;
  }

  XRemoteClient client;
  rv = client.Init();
  if (NS_FAILED(rv))
    return REMOTE_NOT_FOUND;
 
  nsXPIDLCString response;
  PRBool success = PR_FALSE;
  rv = client.SendCommandLine(program.get(), username, nsnull,
                              gArgc, gArgv, aDesktopStartupID,
                              getter_Copies(response), &success);
  // did the command fail?
  if (NS_FAILED(rv) || !success)
    return REMOTE_NOT_FOUND;

  return REMOTE_FOUND;
}
#endif // MOZ_ENABLE_XREMOTE

#ifdef XP_MACOSX
static char const *gBinaryPath;
#endif

nsresult
XRE_GetBinaryPath(const char* argv0, nsILocalFile* *aResult)
{
  nsresult rv;
  nsCOMPtr<nsILocalFile> lf;

  // We need to use platform-specific hackery to find the
  // path of this executable. This is copied, with some modifications, from
  // nsGREDirServiceProvider.cpp

#ifdef XP_WIN
  PRUnichar exePath[MAXPATHLEN];

  if (!::GetModuleFileNameW(0, exePath, MAXPATHLEN))
    return NS_ERROR_FAILURE;

  rv = NS_NewLocalFile(nsDependentString(exePath), PR_TRUE,
                       getter_AddRefs(lf));
  if (NS_FAILED(rv))
    return rv;

#elif defined(XP_MACOSX)
  if (gBinaryPath)
    return NS_NewNativeLocalFile(nsDependentCString(gBinaryPath), PR_FALSE,
                                 aResult);

  NS_NewNativeLocalFile(EmptyCString(), PR_TRUE, getter_AddRefs(lf));
  nsCOMPtr<nsILocalFileMac> lfm (do_QueryInterface(lf));
  if (!lfm)
    return NS_ERROR_FAILURE;

  // Works even if we're not bundled.
  CFBundleRef appBundle = CFBundleGetMainBundle();
  if (!appBundle)
    return NS_ERROR_FAILURE;

  CFURLRef bundleURL = CFBundleCopyExecutableURL(appBundle);
  if (!bundleURL)
    return NS_ERROR_FAILURE;

  FSRef fileRef;
  if (!CFURLGetFSRef(bundleURL, &fileRef)) {
    CFRelease(bundleURL);
    return NS_ERROR_FAILURE;
  }

  rv = lfm->InitWithFSRef(&fileRef);
  CFRelease(bundleURL);

  if (NS_FAILED(rv))
    return rv;

#elif defined(XP_UNIX)
  struct stat fileStat;
  char exePath[MAXPATHLEN];
  char tmpPath[MAXPATHLEN];

  rv = NS_ERROR_FAILURE;

  // on unix, there is no official way to get the path of the current binary.
  // instead of using the MOZILLA_FIVE_HOME hack, which doesn't scale to
  // multiple applications, we will try a series of techniques:
  //
  // 1) look for /proc/<pid>/exe which is a symlink to the executable on newer
  //    Linux kernels
  // 2) use realpath() on argv[0], which works unless we're loaded from the
  //    PATH
  // 3) manually walk through the PATH and look for ourself
  // 4) give up

// #ifdef __linux__
// Commented out because it used to not work because it used to not deal
// with readlink not null-terminating the buffer.
#if 0
  int r = readlink("/proc/self/exe", exePath, MAXPATHLEN);

  if (r > 0 && r < MAXPATHLEN) {
    exePath[r] = '\0';
    if (stat(exePath, &fileStat) == 0) {
      rv = NS_OK;
    }
  }

#endif
  if (NS_FAILED(rv) &&
      realpath(argv0, exePath) && stat(exePath, &fileStat) == 0) {
    rv = NS_OK;
  }

  if (NS_FAILED(rv)) {
    const char *path = getenv("PATH");
    if (!path)
      return NS_ERROR_FAILURE;

    char *pathdup = strdup(path);
    if (!pathdup)
      return NS_ERROR_OUT_OF_MEMORY;

    PRBool found = PR_FALSE;
    char *newStr = pathdup;
    char *token;
    while ( (token = nsCRT::strtok(newStr, ":", &newStr)) ) {
      sprintf(tmpPath, "%s/%s", token, argv0);
      if (realpath(tmpPath, exePath) && stat(exePath, &fileStat) == 0) {
        found = PR_TRUE;
        break;
      }
    }
    free(pathdup);
    if (!found)
      return NS_ERROR_FAILURE;
  }

  rv = NS_NewNativeLocalFile(nsDependentCString(exePath), PR_TRUE,
                             getter_AddRefs(lf));
  if (NS_FAILED(rv))
    return rv;

#elif defined(XP_OS2)
  PPIB ppib;
  PTIB ptib;
  char exePath[MAXPATHLEN];

  DosGetInfoBlocks( &ptib, &ppib);
  DosQueryModuleName( ppib->pib_hmte, MAXPATHLEN, exePath);
  rv = NS_NewNativeLocalFile(nsDependentCString(exePath), PR_TRUE,
                             getter_AddRefs(lf));
  if (NS_FAILED(rv))
    return rv;

#elif defined(XP_BEOS)
  int32 cookie = 0;
  image_info info;

  if(get_next_image_info(0, &cookie, &info) != B_OK)
    return NS_ERROR_FAILURE;

  rv = NS_NewNativeLocalFile(nsDependentCString(info.name), PR_TRUE,
                             getter_AddRefs(lf));
  if (NS_FAILED(rv))
    return rv;

#else
#error Oops, you need platform-specific code here
#endif

  NS_ADDREF(*aResult = lf);
  return NS_OK;
}

#define NS_ERROR_LAUNCHED_CHILD_PROCESS NS_ERROR_GENERATE_FAILURE(NS_ERROR_MODULE_PROFILE, 200)

#ifdef XP_WIN
#include "nsWindowsRestart.cpp"
#include <shellapi.h>
#endif

#if defined(XP_OS2) && (__KLIBC__ == 0 && __KLIBC_MINOR__ >= 6) // broken kLibc
// Copy the environment maintained by the C library into an ASCIIZ array
// that can be used to pass it on to the OS/2 Dos* APIs (which otherwise
// don't know anything about the stuff set by PR_SetEnv() or setenv()).
char *createEnv()
{
  // just allocate the maximum amount (24 kB = 0x60000 bytes), to be able to
  // copy the existing environment
  char *env = (char *)calloc(0x6000, sizeof(char));
  if (!env) {
    return NULL;
  }

  // walk along the environ string array of the C library and copy
  // everything (that fits) into the output environment array, leaving
  // null bytes between the entries
  char *penv = env; // movable pointer to result environment ASCIIZ array
  int i = 0, space = 0x6000;
  while (environ[i] && environ[i][0]) {
    int len = strlen(environ[i]);
    if (space - len <= 0) {
      break;
    }
    strcpy(penv, environ[i]);
    i++; // next environment variable
    penv += len + 1; // jump to after next null byte
    space -= len - 1; // subtract consumed length from usable space
  }

  return env;
}

// OS2LaunchChild() is there to replace _execv() which is broken in the C
// runtime library that comes with GCC 3.3.5 on OS/2. It uses createEnv()
// to copy the process environment and add necessary variables
//
// returns -1 on failure and 0 on success
int OS2LaunchChild(const char *aExePath, int aArgc, char **aArgv)
{
  // find total length of aArgv
  int len = 0;
  for (int i = 0; i < aArgc; i++) {
    len += strlen(aArgv[i]) + 1; // plus space in between
  }
  len++; // leave space for null byte at end
  // allocate enough space for all strings and nulls,
  // calloc helpfully initializes to null
  char *args = (char *)calloc(len, sizeof(char));
  if (!args) {
    return -1;
  }
  char *pargs = args; // extra pointer to after the last argument
  // build argument list in the format the DosStartSession() wants,
  // adding spaces between the arguments
  for (int i = 0; i < aArgc; i++, *pargs++ = ' ') {
    strcpy(pargs, aArgv[i]);
    pargs += strlen(aArgv[i]);
  }
  if (aArgc > 1) {
    *(pargs-1) = '\0'; // replace last space
  }
  *pargs = '\0';
  // make sure that the program is separated by null byte
  pargs = strchr(args, ' ');
  if (pargs) {
    *pargs = '\0';
  }

  char *env = createEnv();

  char error[CCHMAXPATH] = { 0 };
  RESULTCODES crc = { 0 };
  ULONG rc = DosExecPgm(error, sizeof(error), EXEC_ASYNC, args, env,
                        &crc, (PSZ)aExePath);
  free(args); // done with the arguments
  if (env) {
    free(env);
  }
  if (rc != NO_ERROR) {
    return -1;
  }

  return 0;
}
#endif

// If aBlankCommandLine is true, then the application will be launched with a
// blank command line instead of being launched with the same command line that
// it was initially started with.
static nsresult LaunchChild(nsINativeAppSupport* aNative,
                            PRBool aBlankCommandLine = PR_FALSE)
{
  aNative->Quit(); // release DDE mutex, if we're holding it

  // Restart this process by exec'ing it into the current process
  // if supported by the platform.  Otherwise, use NSPR.
 
  if (aBlankCommandLine) {
    gRestartArgc = 1;
    gRestartArgv[gRestartArgc] = nsnull;
  }

  PR_SetEnv("MOZ_LAUNCHED_CHILD=1");

#if defined(XP_MACOSX)
  SetupMacCommandLine(gRestartArgc, gRestartArgv);
  LaunchChildMac(gRestartArgc, gRestartArgv);
#else
  nsCOMPtr<nsILocalFile> lf;
  nsresult rv = XRE_GetBinaryPath(gArgv[0], getter_AddRefs(lf));
  if (NS_FAILED(rv))
    return rv;

#if defined(XP_WIN)
  nsAutoString exePath;
  rv = lf->GetPath(exePath);
  if (NS_FAILED(rv))
    return rv;

  if (!WinLaunchChild(exePath.get(), gRestartArgc, gRestartArgv))
    return NS_ERROR_FAILURE;

#else
  nsCAutoString exePath;
  rv = lf->GetNativePath(exePath);
  if (NS_FAILED(rv))
    return rv;

#if defined(XP_OS2) && (__KLIBC__ == 0 && __KLIBC_MINOR__ >= 6)
  // implementation of _execv() is broken with kLibc 0.6.x and later
  if (OS2LaunchChild(exePath.get(), gRestartArgc, gRestartArgv) == -1)
    return NS_ERROR_FAILURE;
#elif defined(XP_OS2)
  if (_execv(exePath.get(), gRestartArgv) == -1)
    return NS_ERROR_FAILURE;
#elif defined(XP_UNIX)
  if (execv(exePath.get(), gRestartArgv) == -1)
    return NS_ERROR_FAILURE;
#elif defined(XP_BEOS)
  extern char **environ;
  status_t res;
  res = resume_thread(load_image(gRestartArgc,(const char **)gRestartArgv,(const char **)environ));
  if (res != B_OK)
    return NS_ERROR_FAILURE;
#else
  PRProcess* process = PR_CreateProcess(exePath.get(), gRestartArgv,
                                        nsnull, nsnull);
  if (!process) return NS_ERROR_FAILURE;

  PRInt32 exitCode;
  PRStatus failed = PR_WaitProcess(process, &exitCode);
  if (failed || exitCode)
    return NS_ERROR_FAILURE;
#endif // XP_OS2 series
#endif // WP_WIN
#endif // WP_MACOSX

  return NS_ERROR_LAUNCHED_CHILD_PROCESS;
}

static const char kProfileProperties[] =
  "chrome://mozapps/locale/profile/profileSelection.properties";

static nsresult
ProfileLockedDialog(nsILocalFile* aProfileDir, nsILocalFile* aProfileLocalDir,
                    nsIProfileUnlocker* aUnlocker,
                    nsINativeAppSupport* aNative, nsIProfileLock* *aResult)
{
  nsresult rv;

  ScopedXPCOMStartup xpcom;
  rv = xpcom.Initialize();
  NS_ENSURE_SUCCESS(rv, rv);

  rv = xpcom.DoAutoreg();
  rv |= xpcom.SetWindowCreator(aNative);
  NS_ENSURE_SUCCESS(rv, NS_ERROR_FAILURE);

  { //extra scoping is needed so we release these components before xpcom shutdown
    nsCOMPtr<nsIStringBundleService> sbs
      (do_GetService(NS_STRINGBUNDLE_CONTRACTID));
    NS_ENSURE_TRUE(sbs, NS_ERROR_FAILURE);

    nsCOMPtr<nsIStringBundle> sb;
    sbs->CreateBundle(kProfileProperties, getter_AddRefs(sb));
    NS_ENSURE_TRUE_LOG(sbs, NS_ERROR_FAILURE);

    NS_ConvertUTF8toUTF16 appName(gAppData->name);
    const PRUnichar* params[] = {appName.get(), appName.get()};

    nsXPIDLString killMessage;
#ifndef XP_MACOSX
    static const PRUnichar kRestartNoUnlocker[] = {'r','e','s','t','a','r','t','M','e','s','s','a','g','e','N','o','U','n','l','o','c','k','e','r','\0'}; // "restartMessageNoUnlocker"
    static const PRUnichar kRestartUnlocker[] = {'r','e','s','t','a','r','t','M','e','s','s','a','g','e','U','n','l','o','c','k','e','r','\0'}; // "restartMessageUnlocker"
#else
    static const PRUnichar kRestartNoUnlocker[] = {'r','e','s','t','a','r','t','M','e','s','s','a','g','e','N','o','U','n','l','o','c','k','e','r','M','a','c','\0'}; // "restartMessageNoUnlockerMac"
    static const PRUnichar kRestartUnlocker[] = {'r','e','s','t','a','r','t','M','e','s','s','a','g','e','U','n','l','o','c','k','e','r','M','a','c','\0'}; // "restartMessageUnlockerMac"
#endif

    sb->FormatStringFromName(aUnlocker ? kRestartUnlocker : kRestartNoUnlocker,
                             params, 2, getter_Copies(killMessage));

    nsXPIDLString killTitle;
    sb->FormatStringFromName(NS_LITERAL_STRING("restartTitle").get(),
                             params, 1, getter_Copies(killTitle));

    if (!killMessage || !killTitle)
      return NS_ERROR_FAILURE;

    nsCOMPtr<nsIPromptService> ps
      (do_GetService(NS_PROMPTSERVICE_CONTRACTID));
    NS_ENSURE_TRUE(ps, NS_ERROR_FAILURE);

    PRUint32 flags = nsIPromptService::BUTTON_TITLE_OK * nsIPromptService::BUTTON_POS_0;

    if (aUnlocker) {
      flags =
        nsIPromptService::BUTTON_TITLE_CANCEL * nsIPromptService::BUTTON_POS_0 +
        nsIPromptService::BUTTON_TITLE_IS_STRING * nsIPromptService::BUTTON_POS_1 +
        nsIPromptService::BUTTON_POS_1_DEFAULT;
    }

    PRInt32 button;
    PRBool checkState;
    rv = ps->ConfirmEx(nsnull, killTitle, killMessage, flags,
                       killTitle, nsnull, nsnull, nsnull, &checkState, &button);
    NS_ENSURE_SUCCESS_LOG(rv, rv);

    if (button == 1 && aUnlocker) {
      rv = aUnlocker->Unlock(nsIProfileUnlocker::FORCE_QUIT);
      if (NS_FAILED(rv)) return rv;

      return NS_LockProfilePath(aProfileDir, aProfileLocalDir, nsnull, aResult);
    }

    return NS_ERROR_ABORT;
  }
}

static const char kProfileManagerURL[] =
  "chrome://mozapps/content/profile/profileSelection.xul";

static nsresult
ShowProfileManager(nsIToolkitProfileService* aProfileSvc,
                   nsINativeAppSupport* aNative)
{
  nsresult rv;

  nsCOMPtr<nsILocalFile> profD, profLD;
  PRUnichar* profileNamePtr;
  nsCAutoString profileName;

  {
    ScopedXPCOMStartup xpcom;
    rv = xpcom.Initialize();
    NS_ENSURE_SUCCESS(rv, rv);

    rv = xpcom.DoAutoreg();
    rv |= xpcom.RegisterProfileService();
    rv |= xpcom.SetWindowCreator(aNative);
    NS_ENSURE_SUCCESS(rv, NS_ERROR_FAILURE);

#ifdef XP_MACOSX
    SetupMacCommandLine(gRestartArgc, gRestartArgv);
#endif

#ifdef XP_WIN
    // we don't have to wait here because profile manager window will pump
    // and DDE message will be handled
    ProcessDDE(aNative, PR_FALSE);
#endif

    { //extra scoping is needed so we release these components before xpcom shutdown
      nsCOMPtr<nsIWindowWatcher> windowWatcher
        (do_GetService(NS_WINDOWWATCHER_CONTRACTID));
      nsCOMPtr<nsIDialogParamBlock> ioParamBlock
        (do_CreateInstance(NS_DIALOGPARAMBLOCK_CONTRACTID));
      nsCOMPtr<nsIMutableArray> dlgArray (do_CreateInstance(NS_ARRAY_CONTRACTID));
      NS_ENSURE_TRUE(windowWatcher && ioParamBlock && dlgArray, NS_ERROR_FAILURE);

      ioParamBlock->SetObjects(dlgArray);

      nsCOMPtr<nsIAppStartup> appStartup
        (do_GetService(NS_APPSTARTUP_CONTRACTID));
      NS_ENSURE_TRUE(appStartup, NS_ERROR_FAILURE);

      nsCOMPtr<nsIDOMWindow> newWindow;
      rv = windowWatcher->OpenWindow(nsnull,
                                     kProfileManagerURL,
                                     "_blank",
                                     "centerscreen,chrome,modal,titlebar",
                                     ioParamBlock,
                                     getter_AddRefs(newWindow));

      NS_ENSURE_SUCCESS_LOG(rv, rv);

      aProfileSvc->Flush();

      PRInt32 dialogConfirmed;
      rv = ioParamBlock->GetInt(0, &dialogConfirmed);
      if (NS_FAILED(rv) || dialogConfirmed == 0) return NS_ERROR_ABORT;

      nsCOMPtr<nsIProfileLock> lock;
      rv = dlgArray->QueryElementAt(0, NS_GET_IID(nsIProfileLock),
                                    getter_AddRefs(lock));
      NS_ENSURE_SUCCESS_LOG(rv, rv);

      rv = lock->GetDirectory(getter_AddRefs(profD));
      NS_ENSURE_SUCCESS(rv, rv);

      rv = lock->GetLocalDirectory(getter_AddRefs(profLD));
      NS_ENSURE_SUCCESS(rv, rv);

      rv = ioParamBlock->GetString(0, &profileNamePtr);
      NS_ENSURE_SUCCESS(rv, rv);

      CopyUTF16toUTF8(profileNamePtr, profileName);
      NS_Free(profileNamePtr);

      lock->Unlock();
    }
  }

  SaveFileToEnv("XRE_PROFILE_PATH", profD);
  SaveFileToEnv("XRE_PROFILE_LOCAL_PATH", profLD);
  SaveWordToEnv("XRE_PROFILE_NAME", profileName);

  PRBool offline = PR_FALSE;
  aProfileSvc->GetStartOffline(&offline);
  if (offline) {
    PR_SetEnv("XRE_START_OFFLINE=1");
  }

  return LaunchChild(aNative);
}

static nsresult
ImportProfiles(nsIToolkitProfileService* aPService,
               nsINativeAppSupport* aNative)
{
  nsresult rv;

  PR_SetEnv("XRE_IMPORT_PROFILES=1");

  // try to import old-style profiles
  { // scope XPCOM
    ScopedXPCOMStartup xpcom;
    rv = xpcom.Initialize();
    if (NS_SUCCEEDED(rv)) {
      xpcom.DoAutoreg();
      xpcom.RegisterProfileService();

#ifdef XP_MACOSX
      SetupMacCommandLine(gRestartArgc, gRestartArgv);
#endif

      nsCOMPtr<nsIProfileMigrator> migrator
        (do_GetService(NS_PROFILEMIGRATOR_CONTRACTID));
      if (migrator) {
        migrator->Import();
      }
    }
  }

  aPService->Flush();
  return LaunchChild(aNative);
}

// Pick a profile. We need to end up with a profile lock.
//
// 1) check for -profile <path>
// 2) check for -P <name>
// 3) check for -ProfileManager
// 4) use the default profile, if there is one
// 5) if there are *no* profiles, set up profile-migration
// 6) display the profile-manager UI

static PRBool gDoMigration = PR_FALSE;

static nsresult
SelectProfile(nsIProfileLock* *aResult, nsINativeAppSupport* aNative,
              PRBool* aStartOffline, nsACString* aProfileName)
{
  nsresult rv;
  ArgResult ar;
  const char* arg;
  *aResult = nsnull;
  *aStartOffline = PR_FALSE;

  ar = CheckArg("offline", PR_TRUE);
  if (ar == ARG_BAD) {
    PR_fprintf(PR_STDERR, "Error: argument -offline is invalid when argument -osint is specified\n");
    return NS_ERROR_FAILURE;
  }

  arg = PR_GetEnv("XRE_START_OFFLINE");
  if ((arg && *arg) || ar)
    *aStartOffline = PR_TRUE;


  nsCOMPtr<nsILocalFile> lf = GetFileFromEnv("XRE_PROFILE_PATH");
  if (lf) {
    nsCOMPtr<nsILocalFile> localDir =
      GetFileFromEnv("XRE_PROFILE_LOCAL_PATH");
    if (!localDir) {
      localDir = lf;
    }

    arg = PR_GetEnv("XRE_PROFILE_NAME");
    if (arg && *arg && aProfileName)
      aProfileName->Assign(nsDependentCString(arg));

    // Clear out flags that we handled (or should have handled!) last startup.
    const char *dummy;
    CheckArg("p", PR_FALSE, &dummy);
    CheckArg("profile", PR_FALSE, &dummy);
    CheckArg("profilemanager");

    return NS_LockProfilePath(lf, localDir, nsnull, aResult);
  }

  ar = CheckArg("migration", PR_TRUE);
  if (ar == ARG_BAD) {
    PR_fprintf(PR_STDERR, "Error: argument -migration is invalid when argument -osint is specified\n");
    return NS_ERROR_FAILURE;
  } else if (ar == ARG_FOUND) {
    gDoMigration = PR_TRUE;
  }

  ar = CheckArg("profile", PR_TRUE, &arg);
  if (ar == ARG_BAD) {
    PR_fprintf(PR_STDERR, "Error: argument -profile requires a path\n");
    return NS_ERROR_FAILURE;
  }
  if (ar) {
    nsCOMPtr<nsILocalFile> lf;
    rv = XRE_GetFileFromPath(arg, getter_AddRefs(lf));
    NS_ENSURE_SUCCESS(rv, rv);

    nsCOMPtr<nsIProfileUnlocker> unlocker;

    // Check if the profile path exists and it's a directory.
    PRBool exists;
    lf->Exists(&exists);
    if (!exists) {
        rv = lf->Create(nsIFile::DIRECTORY_TYPE, 0644);
        NS_ENSURE_SUCCESS(rv, rv);
    }

    // If a profile path is specified directory on the command line, then
    // assume that the temp directory is the same as the given directory.
    rv = NS_LockProfilePath(lf, lf, getter_AddRefs(unlocker), aResult);
    if (NS_SUCCEEDED(rv))
      return rv;

    return ProfileLockedDialog(lf, lf, unlocker, aNative, aResult);
  }

  nsCOMPtr<nsIToolkitProfileService> profileSvc;
  rv = NS_NewToolkitProfileService(getter_AddRefs(profileSvc));
  NS_ENSURE_SUCCESS(rv, rv);

  ar = CheckArg("createprofile", PR_TRUE, &arg);
  if (ar == ARG_BAD) {
    PR_fprintf(PR_STDERR, "Error: argument -createprofile requires a profile name\n");
    return NS_ERROR_FAILURE;
  }
  if (ar) {
    nsCOMPtr<nsIToolkitProfile> profile;

    const char* delim = strchr(arg, ' ');
    if (delim) {
      nsCOMPtr<nsILocalFile> lf;
      rv = NS_NewNativeLocalFile(nsDependentCString(delim + 1),
                                   PR_TRUE, getter_AddRefs(lf));
      if (NS_FAILED(rv)) {
        PR_fprintf(PR_STDERR, "Error: profile path not valid.\n");
        return rv;
      }
      
      // As with -profile, assume that the given path will be used for both the
      // main profile directory and the temp profile directory.
      rv = profileSvc->CreateProfile(lf, lf, nsDependentCSubstring(arg, delim),
                                     getter_AddRefs(profile));
    } else {
      rv = profileSvc->CreateProfile(nsnull, nsnull, nsDependentCString(arg),
                                     getter_AddRefs(profile));
    }
    // Some pathological arguments can make it this far
    if (NS_FAILED(rv)) {
      PR_fprintf(PR_STDERR, "Error creating profile.\n");
      return rv; 
    }
    rv = NS_ERROR_ABORT;  
    profileSvc->Flush();

    // XXXben need to ensure prefs.js exists here so the tinderboxes will
    //        not go orange.
    nsCOMPtr<nsILocalFile> prefsJSFile;
    profile->GetRootDir(getter_AddRefs(prefsJSFile));
    prefsJSFile->AppendNative(NS_LITERAL_CSTRING("prefs.js"));
    nsCAutoString pathStr;
    prefsJSFile->GetNativePath(pathStr);
    PR_fprintf(PR_STDERR, "Success: created profile '%s' at '%s'\n", arg, pathStr.get());
    PRBool exists;
    prefsJSFile->Exists(&exists);
    if (!exists)
      prefsJSFile->Create(nsIFile::NORMAL_FILE_TYPE, 0644);
    // XXXdarin perhaps 0600 would be better?

    return rv;
  }

  PRUint32 count;
  rv = profileSvc->GetProfileCount(&count);
  NS_ENSURE_SUCCESS(rv, rv);

  if (gAppData->flags & NS_XRE_ENABLE_PROFILE_MIGRATOR) {
    arg = PR_GetEnv("XRE_IMPORT_PROFILES");
    if (!count && (!arg || !*arg)) {
      return ImportProfiles(profileSvc, aNative);
    }
  }

  ar = CheckArg("p", PR_FALSE, &arg);
  if (ar == ARG_BAD) {
    ar = CheckArg("osint");
    if (ar == ARG_FOUND) {
      PR_fprintf(PR_STDERR, "Error: argument -p is invalid when argument -osint is specified\n");
      return NS_ERROR_FAILURE;
    }
    return ShowProfileManager(profileSvc, aNative);
  }
  if (ar) {
    ar = CheckArg("osint");
    if (ar == ARG_FOUND) {
      PR_fprintf(PR_STDERR, "Error: argument -p is invalid when argument -osint is specified\n");
      return NS_ERROR_FAILURE;
    }
    nsCOMPtr<nsIToolkitProfile> profile;
    rv = profileSvc->GetProfileByName(nsDependentCString(arg),
                                      getter_AddRefs(profile));
    if (NS_SUCCEEDED(rv)) {
      nsCOMPtr<nsIProfileUnlocker> unlocker;
      rv = profile->Lock(nsnull, aResult);
      if (NS_SUCCEEDED(rv)) {
        if (aProfileName)
          aProfileName->Assign(nsDependentCString(arg));
        return NS_OK;
      }

      nsCOMPtr<nsILocalFile> profileDir;
      rv = profile->GetRootDir(getter_AddRefs(profileDir));
      NS_ENSURE_SUCCESS(rv, rv);

      nsCOMPtr<nsILocalFile> profileLocalDir;
      rv = profile->GetLocalDir(getter_AddRefs(profileLocalDir));
      NS_ENSURE_SUCCESS(rv, rv);

      return ProfileLockedDialog(profileDir, profileLocalDir, unlocker,
                                 aNative, aResult);
    }

    return ShowProfileManager(profileSvc, aNative);
  }

  ar = CheckArg("profilemanager", PR_TRUE);
  if (ar == ARG_BAD) {
    PR_fprintf(PR_STDERR, "Error: argument -profilemanager is invalid when argument -osint is specified\n");
    return NS_ERROR_FAILURE;
  } else if (ar == ARG_FOUND) {
    return ShowProfileManager(profileSvc, aNative);
  }

  if (!count) {
    gDoMigration = PR_TRUE;

    // create a default profile
    nsCOMPtr<nsIToolkitProfile> profile;
    nsresult rv = profileSvc->CreateProfile(nsnull, // choose a default dir for us
                                            nsnull, // choose a default dir for us
                                            NS_LITERAL_CSTRING("default"),
                                            getter_AddRefs(profile));
    if (NS_SUCCEEDED(rv)) {
      profileSvc->Flush();
      rv = profile->Lock(nsnull, aResult);
      if (NS_SUCCEEDED(rv)) {
        if (aProfileName)
          aProfileName->Assign(NS_LITERAL_CSTRING("default"));
        return NS_OK;
      }
    }
  }

  PRBool useDefault = PR_TRUE;
  if (count > 1)
    profileSvc->GetStartWithLastProfile(&useDefault);

  if (useDefault) {
    nsCOMPtr<nsIToolkitProfile> profile;
    // GetSelectedProfile will auto-select the only profile if there's just one
    profileSvc->GetSelectedProfile(getter_AddRefs(profile));
    if (profile) {
      nsCOMPtr<nsIProfileUnlocker> unlocker;
      rv = profile->Lock(getter_AddRefs(unlocker), aResult);
      if (NS_SUCCEEDED(rv)) {
        // Try to grab the profile name.
        if (aProfileName) {
          rv = profile->GetName(*aProfileName);
          if (NS_FAILED(rv))
            aProfileName->Truncate(0);
        }
        return NS_OK;
      }

      nsCOMPtr<nsILocalFile> profileDir;
      rv = profile->GetRootDir(getter_AddRefs(profileDir));
      NS_ENSURE_SUCCESS(rv, rv);

      nsCOMPtr<nsILocalFile> profileLocalDir;
      rv = profile->GetRootDir(getter_AddRefs(profileLocalDir));
      NS_ENSURE_SUCCESS(rv, rv);

      return ProfileLockedDialog(profileDir, profileLocalDir, unlocker,
                                 aNative, aResult);
    }
  }

  return ShowProfileManager(profileSvc, aNative);
}

/** 
 * Checks the compatibility.ini file to see if we have updated our application
 * or otherwise invalidated our caches. If the application has been updated, 
 * we return PR_FALSE; otherwise, we return PR_TRUE. We also write the status 
 * of the caches (valid/invalid) into the return param aCachesOK. The aCachesOK
 * is always invalid if the application has been updated. 
 */
static PRBool
CheckCompatibility(nsIFile* aProfileDir, const nsCString& aVersion,
                   const nsCString& aOSABI, nsIFile* aXULRunnerDir,
                   nsIFile* aAppDir, PRBool* aCachesOK)
{
  *aCachesOK = false;
  nsCOMPtr<nsIFile> file;
  aProfileDir->Clone(getter_AddRefs(file));
  if (!file)
    return PR_FALSE;
  file->AppendNative(FILE_COMPATIBILITY_INFO);

  nsINIParser parser;
  nsCOMPtr<nsILocalFile> localFile(do_QueryInterface(file));
  nsresult rv = parser.Init(localFile);
  if (NS_FAILED(rv))
    return PR_FALSE;

  nsCAutoString buf;
  rv = parser.GetString("Compatibility", "LastVersion", buf);
  if (NS_FAILED(rv) || !aVersion.Equals(buf))
    return PR_FALSE;

  rv = parser.GetString("Compatibility", "LastOSABI", buf);
  if (NS_FAILED(rv) || !aOSABI.Equals(buf))
    return PR_FALSE;

  rv = parser.GetString("Compatibility", "LastPlatformDir", buf);
  if (NS_FAILED(rv))
    return PR_FALSE;

  nsCOMPtr<nsILocalFile> lf;
  rv = NS_NewNativeLocalFile(buf, PR_FALSE,
                             getter_AddRefs(lf));
  if (NS_FAILED(rv))
    return PR_FALSE;

  PRBool eq;
  rv = lf->Equals(aXULRunnerDir, &eq);
  if (NS_FAILED(rv) || !eq)
    return PR_FALSE;

  if (aAppDir) {
    rv = parser.GetString("Compatibility", "LastAppDir", buf);
    if (NS_FAILED(rv))
      return PR_FALSE;

    rv = NS_NewNativeLocalFile(buf, PR_FALSE,
                               getter_AddRefs(lf));
    if (NS_FAILED(rv))
      return PR_FALSE;

    rv = lf->Equals(aAppDir, &eq);
    if (NS_FAILED(rv) || !eq)
      return PR_FALSE;
  }

  rv = parser.GetString("Compatibility", "InvalidateCaches", buf);
  
  // If we see this flag, caches are invalid.
  *aCachesOK = (NS_FAILED(rv) || !buf.EqualsLiteral("1"));
  return PR_TRUE;
}

static void BuildVersion(nsCString &aBuf)
{
  aBuf.Assign(gAppData->version);
  aBuf.Append('_');
  aBuf.Append(gAppData->buildID);
  aBuf.Append('/');
  aBuf.Append(gToolkitBuildID);
}

static void
WriteVersion(nsIFile* aProfileDir, const nsCString& aVersion,
             const nsCString& aOSABI, nsIFile* aXULRunnerDir,
             nsIFile* aAppDir)
{
  nsCOMPtr<nsIFile> file;
  aProfileDir->Clone(getter_AddRefs(file));
  if (!file)
    return;
  file->AppendNative(FILE_COMPATIBILITY_INFO);

  nsCOMPtr<nsILocalFile> lf = do_QueryInterface(file);

  nsCAutoString platformDir;
  aXULRunnerDir->GetNativePath(platformDir);

  nsCAutoString appDir;
  if (aAppDir)
    aAppDir->GetNativePath(appDir);

  PRFileDesc *fd = nsnull;
  lf->OpenNSPRFileDesc(PR_WRONLY | PR_CREATE_FILE | PR_TRUNCATE, 0600, &fd);
  if (!fd) {
    NS_ERROR("could not create output stream");
    return;
  }

  static const char kHeader[] = "[Compatibility]" NS_LINEBREAK
                                "LastVersion=";

  PR_Write(fd, kHeader, sizeof(kHeader) - 1);
  PR_Write(fd, aVersion.get(), aVersion.Length());

  static const char kOSABIHeader[] = NS_LINEBREAK "LastOSABI=";
  PR_Write(fd, kOSABIHeader, sizeof(kOSABIHeader) - 1);
  PR_Write(fd, aOSABI.get(), aOSABI.Length());

  static const char kPlatformDirHeader[] = NS_LINEBREAK "LastPlatformDir=";

  PR_Write(fd, kPlatformDirHeader, sizeof(kPlatformDirHeader) - 1);
  PR_Write(fd, platformDir.get(), platformDir.Length());

  static const char kAppDirHeader[] = NS_LINEBREAK "LastAppDir=";
  if (aAppDir) {
    PR_Write(fd, kAppDirHeader, sizeof(kAppDirHeader) - 1);
    PR_Write(fd, appDir.get(), appDir.Length());
  }

  static const char kNL[] = NS_LINEBREAK;
  PR_Write(fd, kNL, sizeof(kNL) - 1);

  PR_Close(fd);
}

static void RemoveComponentRegistries(nsIFile* aProfileDir, nsIFile* aLocalProfileDir,
                                      PRBool aRemoveEMFiles)
{
  nsCOMPtr<nsIFile> file;
  aProfileDir->Clone(getter_AddRefs(file));
  if (!file)
    return;

  file->AppendNative(NS_LITERAL_CSTRING("compreg.dat"));
  file->Remove(PR_FALSE);

  file->SetNativeLeafName(NS_LITERAL_CSTRING("xpti.dat"));
  file->Remove(PR_FALSE);

  file->SetNativeLeafName(NS_LITERAL_CSTRING(".autoreg"));
  file->Remove(PR_FALSE);

  if (aRemoveEMFiles) {
    file->SetNativeLeafName(NS_LITERAL_CSTRING("extensions.ini"));
    file->Remove(PR_FALSE);
  }

  aLocalProfileDir->Clone(getter_AddRefs(file));
  if (!file)
    return;

  file->AppendNative(NS_LITERAL_CSTRING("XUL" PLATFORM_FASL_SUFFIX));
  file->Remove(PR_FALSE);
  
  file->SetNativeLeafName(NS_LITERAL_CSTRING("XPC" PLATFORM_FASL_SUFFIX));
  file->Remove(PR_FALSE);
}

// To support application initiated restart via nsIAppStartup.quit, we
// need to save various environment variables, and then restore them
// before re-launching the application.

static struct {
  const char *name;
  char *value;
} gSavedVars[] = {
  {"XUL_APP_FILE", nsnull}
};

static void SaveStateForAppInitiatedRestart()
{
  for (size_t i = 0; i < NS_ARRAY_LENGTH(gSavedVars); ++i) {
    const char *s = PR_GetEnv(gSavedVars[i].name);
    if (s)
      gSavedVars[i].value = PR_smprintf("%s=%s", gSavedVars[i].name, s);
  }
}

static void RestoreStateForAppInitiatedRestart()
{
  for (size_t i = 0; i < NS_ARRAY_LENGTH(gSavedVars); ++i) {
    if (gSavedVars[i].value)
      PR_SetEnv(gSavedVars[i].value);
  }
}

#ifdef MOZ_CRASHREPORTER
// When we first initialize the crash reporter we don't have a profile,
// so we set the minidump path to $TEMP.  Once we have a profile,
// we set it to $PROFILE/minidumps, creating the directory
// if needed.
static void MakeOrSetMinidumpPath(nsIFile* profD)
{
  nsCOMPtr<nsIFile> dumpD;
  nsresult rv = profD->Clone(getter_AddRefs(dumpD));
  
  if(dumpD) {
    PRBool fileExists;
    //XXX: do some more error checking here
    dumpD->Append(NS_LITERAL_STRING("minidumps"));
    rv = dumpD->Exists(&fileExists);
    if(!fileExists) {
      dumpD->Create(nsIFile::DIRECTORY_TYPE, 0700);
    }

    nsAutoString pathStr;
    if(NS_SUCCEEDED(dumpD->GetPath(pathStr)))
      CrashReporter::SetMinidumpPath(pathStr);
  }
}
#endif

const nsXREAppData* gAppData = nsnull;

#if defined(XP_OS2)
// because we use early returns, we use a stack-based helper to un-set the OS2 FP handler
class ScopedFPHandler {
private:
  EXCEPTIONREGISTRATIONRECORD excpreg;

public:
  ScopedFPHandler() { PR_OS2_SetFloatExcpHandler(&excpreg); }
  ~ScopedFPHandler() { PR_OS2_UnsetFloatExcpHandler(&excpreg); }
};
#endif

#ifdef MOZ_WIDGET_GTK2
#include "prlink.h"
typedef void (*_g_set_application_name_fn)(const gchar *application_name);
typedef void (*_gtk_window_set_auto_startup_notification_fn)(gboolean setting);

static PRFuncPtr FindFunction(const char* aName)
{
  PRLibrary *lib = nsnull;
  PRFuncPtr result = PR_FindFunctionSymbolAndLibrary(aName, &lib);
  // Since the library was already loaded, we can safely unload it here.
  if (lib) {
    PR_UnloadLibrary(lib);
  }
  return result;
}

static nsIWidget* GetMainWidget(nsIDOMWindow* aWindow)
{
  // get the native window for this instance
  nsCOMPtr<nsPIDOMWindow> window(do_QueryInterface(aWindow));
  NS_ENSURE_TRUE(window, nsnull);

  nsCOMPtr<nsIBaseWindow> baseWindow
    (do_QueryInterface(window->GetDocShell()));
  NS_ENSURE_TRUE(baseWindow, nsnull);

  nsCOMPtr<nsIWidget> mainWidget;
  baseWindow->GetMainWidget(getter_AddRefs(mainWidget));
  return mainWidget;
}

static nsGTKToolkit* GetGTKToolkit()
{
  nsCOMPtr<nsIAppShellService> svc = do_GetService(NS_APPSHELLSERVICE_CONTRACTID);
  if (!svc)
    return nsnull;
  nsCOMPtr<nsIDOMWindowInternal> window;
  svc->GetHiddenDOMWindow(getter_AddRefs(window));
  if (!window)
    return nsnull;
  nsIWidget* widget = GetMainWidget(window);
  if (!widget)
    return nsnull;
  nsIToolkit* toolkit = widget->GetToolkit();
  if (!toolkit)
    return nsnull;
  return static_cast<nsGTKToolkit*>(toolkit);
}

static void MOZ_gdk_display_close(GdkDisplay *display)
{
  // XXX wallpaper for bug 417163: don't close the Display if we're using the
  // Qt theme because we crash (in Qt code) when using jemalloc.
  PRBool theme_is_qt = PR_FALSE;
  GtkSettings* settings =
    gtk_settings_get_for_screen(gdk_display_get_default_screen(display));
  gchar *theme_name;
  g_object_get(settings, "gtk-theme-name", &theme_name, NULL);
  if (theme_name) {
    theme_is_qt = strcmp(theme_name, "Qt") == 0;
    if (theme_is_qt)
      NS_WARNING("wallpaper bug 417163 for Qt theme");
    g_free(theme_name);
  }

  // gdk_display_close was broken prior to gtk+-2.10.0.
  // (http://bugzilla.gnome.org/show_bug.cgi?id=85715)
  // gdk_display_manager_set_default_display (gdk_display_manager_get(), NULL)
  // was also broken.
  if (gtk_check_version(2,10,0) != NULL) {
#ifdef MOZ_X11
    // Version check failed - broken gdk_display_close.
    //
    // Let the gdk structures leak but at least close the Display,
    // assuming that gdk will not use it again.
    Display* dpy = GDK_DISPLAY_XDISPLAY(display);
    if (!theme_is_qt)
      XCloseDisplay(dpy);
#else
    gdk_display_close(display);
#endif /* MOZ_X11 */
  }
  else {
#if CLEANUP_MEMORY
    // Get a (new) Pango context that holds a reference to the fontmap that
    // GTK has been using.  gdk_pango_context_get() must be called while GTK
    // has a default display.
    PangoContext *pangoContext = gdk_pango_context_get();
#endif

    PRBool buggyCairoShutdown = cairo_version() < CAIRO_VERSION_ENCODE(1, 4, 0);

    if (!buggyCairoShutdown) {
      // We should shut down GDK before we shut down libraries it depends on
      // like Pango and cairo. But if cairo shutdown is buggy, we should
      // shut down cairo first otherwise it may crash because of dangling
      // references to Display objects (see bug 469831).
      if (!theme_is_qt)
        gdk_display_close(display);
    }

#if CLEANUP_MEMORY
    // This doesn't take a reference.
    PangoFontMap *fontmap = pango_context_get_font_map(pangoContext);
    // Do some shutdown of the fontmap, which releases the fonts, clearing a
    // bunch of circular references from the fontmap through the fonts back to
    // itself.  The shutdown that this does is much less than what's done by
    // the fontmap's finalize, though.
    if (PANGO_IS_FC_FONT_MAP(fontmap))
        pango_fc_font_map_shutdown(PANGO_FC_FONT_MAP(fontmap));
    g_object_unref(pangoContext);
    // PangoCairo still holds a reference to the fontmap.
    // Now that we have finished with GTK and Pango, we could unref fontmap,
    // which would allow us to call FcFini, but removing what is really
    // Pango's ref feels a bit evil.  Pango-1.22 will have support for
    // pango_cairo_font_map_set_default(NULL), which would release the
    // reference on the old fontmap.

#if GTK_CHECK_VERSION(2,8,0)
    // cairo_debug_reset_static_data() is prototyped through cairo.h included
    // by gtk.h.
#ifdef cairo_debug_reset_static_data
#error "Looks like we're including Mozilla's cairo instead of system cairo"
#endif
    cairo_debug_reset_static_data();
#endif // 2.8.0
#endif // CLEANUP_MEMORY

    if (buggyCairoShutdown) {
      if (!theme_is_qt)
        gdk_display_close(display);
    }
  }
}
#endif // MOZ_WIDGET_GTK2

/** 
 * NSPR will search for the "nspr_use_zone_allocator" symbol throughout
 * the process and use it to determine whether the application defines its own
 * memory allocator or not.
 *
 * Since most applications (e.g. Firefox and Thunderbird) don't use any special
 * allocators and therefore don't define this symbol, NSPR must search the
 * entire process, which reduces startup performance.
 *
 * By defining the symbol here, we can avoid the wasted lookup and hopefully
 * improve startup performance.
 */
NS_VISIBILITY_DEFAULT PRBool nspr_use_zone_allocator = PR_FALSE;

#ifdef MOZ_SPLASHSCREEN
#define MOZ_SPLASHSCREEN_UPDATE(_i)  do { if (splashScreen) splashScreen->Update(_i); } while(0)
#else
#define MOZ_SPLASHSCREEN_UPDATE(_i)  do { } while(0)
#endif

#ifdef XP_WIN
typedef BOOL (WINAPI* SetProcessDEPPolicyFunc)(DWORD dwFlags);
#endif

int
XRE_main(int argc, char* argv[], const nsXREAppData* aAppData)
{
#ifdef MOZ_SPLASHSCREEN
  nsSplashScreen *splashScreen = nsnull;
#endif

  nsresult rv;
  ArgResult ar;
  NS_TIMELINE_MARK("enter main");

#ifdef DEBUG
  if (PR_GetEnv("XRE_MAIN_BREAK"))
    NS_BREAK();
#endif

<<<<<<< HEAD
  SetupErrorHandling(argv[0]);
=======
#if defined (XP_WIN32) && !defined (WINCE)
  // Suppress the "DLL Foo could not be found" dialog, such that if dependent
  // libraries (such as GDI+) are not preset, we gracefully fail to load those
  // XPCOM components, instead of being ungraceful.
  UINT realMode = SetErrorMode(0);
  realMode |= SEM_FAILCRITICALERRORS;
  // If XRE_NO_WINDOWS_CRASH_DIALOG is set, suppress displaying the "This
  // application has crashed" dialog box.  This is mainly useful for
  // automated testing environments, e.g. tinderbox, where there's no need
  // for a dozen of the dialog boxes to litter the console
  if (getenv("XRE_NO_WINDOWS_CRASH_DIALOG"))
    realMode |= SEM_NOGPFAULTERRORBOX | SEM_NOOPENFILEERRORBOX;

  SetErrorMode(realMode);

#ifdef DEBUG
  // Disable small heap allocator to get heapwalk() giving us
  // accurate heap numbers. Win2k non-debug does not use small heap allocator.
  // Win2k debug seems to be still using it.
  // http://msdn.microsoft.com/library/default.asp?url=/library/en-us/vclib/html/_crt__set_sbh_threshold.asp
  _set_sbh_threshold(0);
#endif
#endif

  InstallSignalHandlers(argv[0]);
>>>>>>> 58151e5a

#ifdef MOZ_ACCESSIBILITY_ATK
  // Reset GTK_MODULES, strip atk-bridge if exists
  // Mozilla will load libatk-bridge.so later if necessary
  const char* gtkModules = PR_GetEnv("GTK_MODULES");
  if (gtkModules && *gtkModules) {
    nsCString gtkModulesStr(gtkModules);
    gtkModulesStr.ReplaceSubstring("atk-bridge", "");
    char* expr = PR_smprintf("GTK_MODULES=%s", gtkModulesStr.get());
    if (expr)
      PR_SetEnv(expr);
    // We intentionally leak |expr| here since it is required by PR_SetEnv.
  }

  // Suppress atk-bridge init at startup, it works after GNOME 2.24.2
  PR_SetEnv("NO_AT_BRIDGE=1");
#endif

  gArgc = argc;
  gArgv = argv;

  NS_ENSURE_TRUE(aAppData, 2);

#ifdef XP_MACOSX
  // The xulrunner stub executable tricks CFBundleGetMainBundle on
  // purpose into lying about the main bundle path. It will set
  // XRE_BINARY_PATH to inform us of our real location.
  gBinaryPath = getenv("XRE_BINARY_PATH");

  if (gBinaryPath && !*gBinaryPath)
    gBinaryPath = nsnull;
#endif

  // Check for application.ini overrides
  const char* override = nsnull;
  ar = CheckArg("override", PR_TRUE, &override);
  if (ar == ARG_BAD) {
    Output(PR_TRUE, "Incorrect number of arguments passed to -override");
    return 1;
  }
  else if (ar == ARG_FOUND) {
    nsCOMPtr<nsILocalFile> overrideLF;
    rv = XRE_GetFileFromPath(override, getter_AddRefs(overrideLF));
    if (NS_FAILED(rv)) {
      Output(PR_TRUE, "Error: unrecognized override.ini path.\n");
      return 1;
    }

    nsXREAppData* overrideAppData = const_cast<nsXREAppData*>(aAppData);
    rv = XRE_ParseAppData(overrideLF, overrideAppData);
    if (NS_FAILED(rv)) {
      Output(PR_TRUE, "Couldn't read override.ini");
      return 1;
    }
  }

  ScopedAppData appData(aAppData);
  gAppData = &appData;

  // Check sanity and correctness of app data.

  if (!appData.name) {
    Output(PR_TRUE, "Error: App:Name not specified in application.ini\n");
    return 1;
  }
  if (!appData.buildID) {
    Output(PR_TRUE, "Error: App:BuildID not specified in application.ini\n");
    return 1;
  }

#ifdef MOZ_SPLASHSCREEN
  // check to see if we need to do a splash screen
  PRBool wantsSplash = PR_TRUE;
  PRBool isNoSplash = (CheckArg("nosplash", PR_FALSE, NULL, PR_FALSE) == ARG_FOUND);
  PRBool isNoRemote = (CheckArg("no-remote", PR_FALSE, NULL, PR_FALSE) == ARG_FOUND);

#ifdef WINCE
  // synchronize startup; if it looks like we're going to have to
  // wait, then open up a splash screen
  WindowsMutex winStartupMutex(L"FirefoxStartupMutex");

  // try to lock the mutex, but only wait 100ms to do so
  PRBool needsMutexLock = ! winStartupMutex.Lock(100);

  // If we failed to lock the mutex quickly, then we'll want
  // a splash screen for sure.
  //
  // If we did manage to lock it, then we'll only want one
  // a splash screen if there is no existing message window;
  // that is, if we are the first instance of the app.
  if (!needsMutexLock && !isNoRemote) {
    // check to see if there's a remote firefox up
    static PRUnichar classNameBuffer[128];
    _snwprintf(classNameBuffer, sizeof(classNameBuffer) / sizeof(PRUnichar),
               L"%S%s",
               gAppData->name, L"MessageWindow");
    HANDLE h = FindWindowW(classNameBuffer, 0);
    if (h) {
      // Someone else has the window, and we were able to grab the mutex,
      // meaning the other instance ahs presumably already finished starting
      // up by now.  So no need for a splash screen.
      wantsSplash = PR_FALSE;
      CloseHandle(h);
    } else {
      // We couldn't find another window, and we were able to lock the mutex;
      // we're likely the first instance starting up, so make sure a splash
      // screen gets thrown up.
      wantsSplash = PR_TRUE;
    }
  }
#endif //WINCE

  if (wantsSplash && !isNoSplash)
    splashScreen = nsSplashScreen::GetOrCreate();

  if (splashScreen)
    splashScreen->Open();

#ifdef WINCE
  // Now that the splash screen is open, wait indefinitely
  // for the startup mutex on this thread if we need to.
  if (needsMutexLock)
    winStartupMutex.Lock();
#endif //WINCE

#endif //MOZ_SPLASHSCREEN


  ScopedLogging log;

  if (!appData.xreDirectory) {
    nsCOMPtr<nsILocalFile> lf;
    rv = XRE_GetBinaryPath(gArgv[0], getter_AddRefs(lf));
    if (NS_FAILED(rv))
      return 2;

    nsCOMPtr<nsIFile> greDir;
    rv = lf->GetParent(getter_AddRefs(greDir));
    if (NS_FAILED(rv))
      return 2;
    
    rv = CallQueryInterface(greDir, &appData.xreDirectory);
    if (NS_FAILED(rv))
      return 2;
  }

  nsCOMPtr<nsIFile> iniFile;
  rv = appData.xreDirectory->Clone(getter_AddRefs(iniFile));
  if (NS_FAILED(rv))
    return 2;

  iniFile->AppendNative(NS_LITERAL_CSTRING("platform.ini"));

  nsCOMPtr<nsILocalFile> localIniFile = do_QueryInterface(iniFile);
  if (!localIniFile)
    return 2;

  nsINIParser parser;
  rv = parser.Init(localIniFile);
  if (NS_SUCCEEDED(rv)) {
    rv = parser.GetString("Build", "Milestone",
                          gToolkitVersion, sizeof(gToolkitVersion));
    NS_ASSERTION(NS_SUCCEEDED(rv), "Failed to get toolkit version");

    rv = parser.GetString("Build", "BuildID",
                          gToolkitBuildID, sizeof(gToolkitBuildID));
    NS_ASSERTION(NS_SUCCEEDED(rv), "Failed to get toolkit buildid");
  }
  else {
    NS_ERROR("Couldn't parse platform.ini!");
  }

  if (appData.size > offsetof(nsXREAppData, minVersion)) {
    if (!appData.minVersion) {
      Output(PR_TRUE, "Error: Gecko:MinVersion not specified in application.ini\n");
      return 1;
    }

    if (!appData.maxVersion) {
      // If no maxVersion is specified, we assume the app is only compatible
      // with the initial preview release. Do not increment this number ever!
      SetAllocatedString(appData.maxVersion, "1.*");
    }

    if (NS_CompareVersions(appData.minVersion, gToolkitVersion) > 0 ||
        NS_CompareVersions(appData.maxVersion, gToolkitVersion) < 0) {
      Output(PR_TRUE, "Error: Platform version '%s' is not compatible with\n"
             "minVersion >= %s\nmaxVersion <= %s\n",
             gToolkitVersion,
             appData.minVersion, appData.maxVersion);
      return 1;
    }
  }

#ifdef MOZ_CRASHREPORTER
  const char* crashreporterEnv = PR_GetEnv("MOZ_CRASHREPORTER");
  if (crashreporterEnv && *crashreporterEnv) {
    appData.flags |= NS_XRE_ENABLE_CRASH_REPORTER;
  }

  if ((appData.flags & NS_XRE_ENABLE_CRASH_REPORTER) &&
      NS_SUCCEEDED(
         CrashReporter::SetExceptionHandler(appData.xreDirectory))) {
    if (appData.crashReporterURL)
      CrashReporter::SetServerURL(nsDependentCString(appData.crashReporterURL));

    // pass some basic info from the app data
    if (appData.vendor)
      CrashReporter::AnnotateCrashReport(NS_LITERAL_CSTRING("Vendor"),
                                         nsDependentCString(appData.vendor));
    if (appData.name)
      CrashReporter::AnnotateCrashReport(NS_LITERAL_CSTRING("ProductName"),
                                         nsDependentCString(appData.name));
    if (appData.version)
      CrashReporter::AnnotateCrashReport(NS_LITERAL_CSTRING("Version"),
                                         nsDependentCString(appData.version));
    if (appData.buildID)
      CrashReporter::AnnotateCrashReport(NS_LITERAL_CSTRING("BuildID"),
                                         nsDependentCString(appData.buildID));
    CrashReporter::SetRestartArgs(argc, argv);

    // annotate other data (user id etc)
    nsXREDirProvider dirProvider;
    nsCOMPtr<nsILocalFile> userAppDataDir;
    rv = dirProvider.Initialize(gAppData->directory, gAppData->xreDirectory);
    if (NS_SUCCEEDED(rv) &&
        NS_SUCCEEDED(dirProvider.GetUserAppDataDirectory(
                                                         getter_AddRefs(userAppDataDir)))) {
      CrashReporter::SetupExtraData(userAppDataDir,
                                    nsDependentCString(appData.buildID));

      // see if we have a crashreporter-override.ini in the application directory
      nsCOMPtr<nsIFile> overrideini;
      PRBool exists;
      static char overrideEnv[MAXPATHLEN];
      if (NS_SUCCEEDED(dirProvider.GetAppDir()->Clone(getter_AddRefs(overrideini))) &&
          NS_SUCCEEDED(overrideini->AppendNative(NS_LITERAL_CSTRING("crashreporter-override.ini"))) &&
          NS_SUCCEEDED(overrideini->Exists(&exists)) &&
          exists) {
#ifdef XP_WIN
        nsAutoString overridePathW;
        overrideini->GetPath(overridePathW);
        NS_ConvertUTF16toUTF8 overridePath(overridePathW);
#else
        nsCAutoString overridePath;
        overrideini->GetNativePath(overridePath);
#endif

        sprintf(overrideEnv, "MOZ_CRASHREPORTER_STRINGS_OVERRIDE=%s",
                overridePath.get());
        PR_SetEnv(overrideEnv);
      }
    }
  }
#endif

#ifdef XP_MACOSX
  if (PR_GetEnv("MOZ_LAUNCHED_CHILD")) {
    // This is needed, on relaunch, to force the OS to use the "Cocoa Dock
    // API".  Otherwise the call to ReceiveNextEvent() below will make it
    // use the "Carbon Dock API".  For more info see bmo bug 377166.
    EnsureUseCocoaDockAPI();

    // When the app relaunches, the original process exits.  This causes
    // the dock tile to stop bouncing, lose the "running" triangle, and
    // if the tile does not permanently reside in the Dock, even disappear.
    // This can be confusing to the user, who is expecting the app to launch.
    // Calling ReceiveNextEvent without requesting any event is enough to
    // cause a dock tile for the child process to appear.
    const EventTypeSpec kFakeEventList[] = { { INT_MAX, INT_MAX } };
    EventRef event;
    ::ReceiveNextEvent(GetEventTypeCount(kFakeEventList), kFakeEventList,
                       kEventDurationNoWait, PR_FALSE, &event);
  }

  if (CheckArg("foreground")) {
    // The original process communicates that it was in the foreground by
    // adding this argument.  This new process, which is taking over for
    // the old one, should make itself the active application.
    ProcessSerialNumber psn;
    if (::GetCurrentProcess(&psn) == noErr)
      ::SetFrontProcess(&psn);
  }
#endif

  PR_SetEnv("MOZ_LAUNCHED_CHILD=");

  gRestartArgc = gArgc;
  gRestartArgv = (char**) malloc(sizeof(char*) * (gArgc + 1 + (override ? 2 : 0)));
  if (!gRestartArgv) return 1;

  int i;
  for (i = 0; i < gArgc; ++i) {
    gRestartArgv[i] = gArgv[i];
  }
  
  // Add the -override argument back (it is removed automatically be CheckArg) if there is one
  if (override) {
    gRestartArgv[gRestartArgc++] = const_cast<char*>("-override");
    gRestartArgv[gRestartArgc++] = const_cast<char*>(override);
  }

  gRestartArgv[gRestartArgc] = nsnull;
  

#if defined(XP_OS2)
  PRBool StartOS2App(int aArgc, char **aArgv);
  if (!StartOS2App(gArgc, gArgv))
    return 1;
  ScopedFPHandler handler;
#endif /* XP_OS2 */

  ar = CheckArg("safe-mode", PR_TRUE);
  if (ar == ARG_BAD) {
    PR_fprintf(PR_STDERR, "Error: argument -safe-mode is invalid when argument -osint is specified\n");
    return 1;
  } else if (ar == ARG_FOUND) {
    gSafeMode = PR_TRUE;
  }

#ifdef XP_MACOSX
  if (GetCurrentEventKeyModifiers() & optionKey)
    gSafeMode = PR_TRUE;
#endif

  // Handle -no-remote command line argument. Setup the environment to
  // better accommodate other components and various restart scenarios.
  ar = CheckArg("no-remote", PR_TRUE);
  if (ar == ARG_BAD) {
    PR_fprintf(PR_STDERR, "Error: argument -a requires an application name\n");
    return 1;
  } else if (ar == ARG_FOUND) {
    PR_SetEnv("MOZ_NO_REMOTE=1");
  }

  // Handle -help and -version command line arguments.
  // They should return quickly, so we deal with them here.
  if (CheckArg("h") || CheckArg("help") || CheckArg("?")) {
    DumpHelp();
    return 0;
  }

  if (CheckArg("v") || CheckArg("version")) {
    DumpVersion();
    return 0;
  }
    
#ifdef NS_TRACE_MALLOC
  gArgc = argc = NS_TraceMallocStartupArgs(gArgc, gArgv);
#endif

  MOZ_SPLASHSCREEN_UPDATE(20);

  rv = XRE_InitCommandLine(gArgc, gArgv);
  NS_ENSURE_SUCCESS(rv, 1);

  {
    nsXREDirProvider dirProvider;
    rv = dirProvider.Initialize(gAppData->directory, gAppData->xreDirectory);
    if (NS_FAILED(rv))
      return 1;

    // Check for -register, which registers chrome and then exits immediately.
    ar = CheckArg("register", PR_TRUE);
    if (ar == ARG_BAD) {
      PR_fprintf(PR_STDERR, "Error: argument -register is invalid when argument -osint is specified\n");
      return 1;
    } else if (ar == ARG_FOUND) {
      ScopedXPCOMStartup xpcom;
      rv = xpcom.Initialize();
      NS_ENSURE_SUCCESS(rv, 1);

      {
        nsCOMPtr<nsIChromeRegistry> chromeReg
          (do_GetService("@mozilla.org/chrome/chrome-registry;1"));
        NS_ENSURE_TRUE(chromeReg, 1);

        chromeReg->CheckForNewChrome();
      }
      return 0;
    }

#if defined(MOZ_WIDGET_GTK2) || defined(MOZ_ENABLE_XREMOTE)
    // Stash DESKTOP_STARTUP_ID in malloc'ed memory because gtk_init will clear it.
#define HAVE_DESKTOP_STARTUP_ID
    const char* desktopStartupIDEnv = PR_GetEnv("DESKTOP_STARTUP_ID");
    nsCAutoString desktopStartupID;
    if (desktopStartupIDEnv) {
      desktopStartupID.Assign(desktopStartupIDEnv);
    }
#endif

#if defined(MOZ_WIDGET_QT)
    QApplication app(gArgc, gArgv);
#endif
#if defined(MOZ_WIDGET_GTK2)
#ifdef MOZ_MEMORY
    // Disable the slice allocator, since jemalloc already uses similar layout
    // algorithms, and using a sub-allocator tends to increase fragmentation.
    // This must be done before g_thread_init() is called.
    g_slice_set_config(G_SLICE_CONFIG_ALWAYS_MALLOC, 1);
#endif
    g_thread_init(NULL);
    // setup for private colormap.  Ideally we'd like to do this
    // in nsAppShell::Create, but we need to get in before gtk
    // has been initialized to make sure everything is running
    // consistently.
    if (CheckArg("install"))
      gdk_rgb_set_install(TRUE);

    // Initialize GTK here for splash.

    // Open the display ourselves instead of using gtk_init, so that we can
    // close it without fear that one day gtk might clean up the display it
    // opens.
    if (!gtk_parse_args(&gArgc, &gArgv))
      return 1;

    // display_name is owned by gdk.
    const char *display_name = gdk_get_display_arg_name();
    if (display_name) {
      SaveWordToEnv("DISPLAY", nsDependentCString(display_name));
    } else {
      display_name = PR_GetEnv("DISPLAY");
      if (!display_name) {
        PR_fprintf(PR_STDERR, "Error: no display specified\n");
        return 1;
      }
    }
#endif /* MOZ_WIDGET_GTK2 */

#ifdef MOZ_ENABLE_XREMOTE
    // handle -remote now that xpcom is fired up

    const char* xremotearg;
    ar = CheckArg("remote", PR_TRUE, &xremotearg);
    if (ar == ARG_BAD) {
      PR_fprintf(PR_STDERR, "Error: -remote requires an argument\n");
      return 1;
    }
    const char* desktopStartupIDPtr =
      desktopStartupID.IsEmpty() ? nsnull : desktopStartupID.get();
    if (ar) {
      return HandleRemoteArgument(xremotearg, desktopStartupIDPtr);
    }

    if (!PR_GetEnv("MOZ_NO_REMOTE")) {
      // Try to remote the entire command line. If this fails, start up normally.
      RemoteResult rr = RemoteCommandLine(desktopStartupIDPtr);
      if (rr == REMOTE_FOUND)
        return 0;
      else if (rr == REMOTE_ARG_BAD)
        return 1;
    }
#endif

#if defined(MOZ_WIDGET_GTK2)
    GdkDisplay* display = nsnull;
    display = gdk_display_open(display_name);
    if (!display) {
      PR_fprintf(PR_STDERR, "Error: cannot open display: %s\n", display_name);
      return 1;
    }
    gdk_display_manager_set_default_display (gdk_display_manager_get(),
                                             display);
    
    // g_set_application_name () is only defined in glib2.2 and higher.
    _g_set_application_name_fn _g_set_application_name =
      (_g_set_application_name_fn)FindFunction("g_set_application_name");
    if (_g_set_application_name) {
      _g_set_application_name(gAppData->name);
    }
    _gtk_window_set_auto_startup_notification_fn _gtk_window_set_auto_startup_notification =
      (_gtk_window_set_auto_startup_notification_fn)FindFunction("gtk_window_set_auto_startup_notification");
    if (_gtk_window_set_auto_startup_notification) {
      _gtk_window_set_auto_startup_notification(PR_FALSE);
    }

    gtk_widget_set_default_colormap(gdk_rgb_get_colormap());
#endif /* MOZ_WIDGET_GTK2 */

    // Call the code to install our handler
#ifdef MOZ_JPROF
    setupProfilingStuff();
#endif

    // Try to allocate "native app support."
    nsCOMPtr<nsINativeAppSupport> nativeApp;
    rv = NS_CreateNativeAppSupport(getter_AddRefs(nativeApp));
    if (NS_FAILED(rv))
      return 1;

    PRBool canRun = PR_FALSE;
    rv = nativeApp->Start(&canRun);
    if (NS_FAILED(rv) || !canRun) {
      return 1;
    }

#if defined(MOZ_UPDATER)
  // Check for and process any available updates
  nsCOMPtr<nsIFile> updRoot;
  PRBool persistent;
  rv = dirProvider.GetFile(XRE_UPDATE_ROOT_DIR, &persistent,
                           getter_AddRefs(updRoot));
  // XRE_UPDATE_ROOT_DIR may fail. Fallback to appDir if failed
  if (NS_FAILED(rv))
    updRoot = dirProvider.GetAppDir();

  ProcessUpdates(dirProvider.GetGREDir(),
                 dirProvider.GetAppDir(),
                 updRoot,
                 gRestartArgc,
                 gRestartArgv,
                 appData.version);
#endif

    nsCOMPtr<nsIProfileLock> profileLock;
    PRBool startOffline = PR_FALSE;
    nsCAutoString profileName;

    rv = SelectProfile(getter_AddRefs(profileLock), nativeApp, &startOffline,
                       &profileName);
    if (rv == NS_ERROR_LAUNCHED_CHILD_PROCESS ||
        rv == NS_ERROR_ABORT) return 0;
    if (NS_FAILED(rv)) return 1;

    nsCOMPtr<nsILocalFile> profD;
    rv = profileLock->GetDirectory(getter_AddRefs(profD));
    NS_ENSURE_SUCCESS(rv, 1);

    nsCOMPtr<nsILocalFile> profLD;
    rv = profileLock->GetLocalDirectory(getter_AddRefs(profLD));
    NS_ENSURE_SUCCESS(rv, 1);

    rv = dirProvider.SetProfile(profD, profLD);
    NS_ENSURE_SUCCESS(rv, 1);

#if defined(WINCE) && defined(MOZ_SPLASHSCREEN)
    // give up the mutex, let other app startups happen
    winStartupMutex.Unlock();
#endif

    //////////////////////// NOW WE HAVE A PROFILE ////////////////////////

#ifdef MOZ_CRASHREPORTER
    if (appData.flags & NS_XRE_ENABLE_CRASH_REPORTER)
        MakeOrSetMinidumpPath(profD);
#endif

    PRBool upgraded = PR_FALSE;

    nsCAutoString version;
    BuildVersion(version);

#ifdef TARGET_OS_ABI
    NS_NAMED_LITERAL_CSTRING(osABI, TARGET_OS_ABI);
#else
    // No TARGET_XPCOM_ABI, but at least the OS is known
    NS_NAMED_LITERAL_CSTRING(osABI, OS_TARGET "_UNKNOWN");
#endif

    // Check for version compatibility with the last version of the app this 
    // profile was started with.  The format of the version stamp is defined
    // by the BuildVersion function.
    // Also check to see if something has happened to invalidate our
    // fastload caches, like an extension upgrade or installation.
    PRBool cachesOK;
    PRBool versionOK = CheckCompatibility(profD, version, osABI, 
                                          dirProvider.GetGREDir(),
                                          gAppData->directory, &cachesOK);

    // Every time a profile is loaded by a build with a different version,
    // it updates the compatibility.ini file saying what version last wrote
    // the compreg.dat.  On subsequent launches if the version matches, 
    // there is no need for re-registration.  If the user loads the same
    // profile in different builds the component registry must be
    // re-generated to prevent mysterious component loading failures.
    //
    if (gSafeMode) {
      RemoveComponentRegistries(profD, profLD, PR_FALSE);
      WriteVersion(profD, NS_LITERAL_CSTRING("Safe Mode"), osABI,
                   dirProvider.GetGREDir(), gAppData->directory);
    }
    else if (versionOK) {
      if (!cachesOK) {
        // Remove compreg.dat and xpti.dat, forcing component re-registration.
        // The new list of additional components directories is derived from
        // information in "extensions.ini".
        RemoveComponentRegistries(profD, profLD, PR_FALSE);
        
        // Rewrite compatibility.ini to remove the flag
        WriteVersion(profD, version, osABI,
                     dirProvider.GetGREDir(), gAppData->directory);
      }
      // Nothing need be done for the normal startup case.
    }
    else {
      // Remove compreg.dat and xpti.dat, forcing component re-registration
      // with the default set of components (this disables any potentially
      // troublesome incompatible XPCOM components). 
      RemoveComponentRegistries(profD, profLD, PR_TRUE);

      // Tell the Extension Manager it should check for incompatible 
      // Extensions and re-write the "extensions.ini" file with a list of 
      // directories for compatible extensions
      upgraded = PR_TRUE;

      // Write out version
      WriteVersion(profD, version, osABI,
                   dirProvider.GetGREDir(), gAppData->directory);
    }

    PRBool needsRestart = PR_FALSE;
    PRBool appInitiatedRestart = PR_FALSE;

    MOZ_SPLASHSCREEN_UPDATE(30);

    // Allows the user to forcefully bypass the restart process at their
    // own risk. Useful for debugging or for tinderboxes where child 
    // processes can be problematic.
    {
      // Start the real application
      ScopedXPCOMStartup xpcom;
      rv = xpcom.Initialize();
      NS_ENSURE_SUCCESS(rv, 1); 
      rv = xpcom.DoAutoreg();
      rv |= xpcom.RegisterProfileService();
      rv |= xpcom.SetWindowCreator(nativeApp);
      NS_ENSURE_SUCCESS(rv, 1);

#ifdef MOZ_CRASHREPORTER
      // tell the crash reporter to also send the release channel
      nsCOMPtr<nsIPrefService> prefs = do_GetService("@mozilla.org/preferences-service;1", &rv);
      if (NS_SUCCEEDED(rv)) {
        nsCOMPtr<nsIPrefBranch> defaultPrefBranch;
        rv = prefs->GetDefaultBranch(nsnull, getter_AddRefs(defaultPrefBranch));

        if (NS_SUCCEEDED(rv)) {
          nsXPIDLCString sval;
          rv = defaultPrefBranch->GetCharPref("app.update.channel", getter_Copies(sval));
          if (NS_SUCCEEDED(rv)) {
            CrashReporter::AnnotateCrashReport(NS_LITERAL_CSTRING("ReleaseChannel"),
                                               sval);
          }
        }
      }
#endif
      {
        if (startOffline) {
          nsCOMPtr<nsIIOService2> io (do_GetService("@mozilla.org/network/io-service;1"));
          NS_ENSURE_TRUE(io, 1);
          io->SetManageOfflineStatus(PR_FALSE);
          io->SetOffline(PR_TRUE);
        }

        {
          NS_TIMELINE_ENTER("startupNotifier");
          nsCOMPtr<nsIObserver> startupNotifier
            (do_CreateInstance(NS_APPSTARTUPNOTIFIER_CONTRACTID, &rv));
          NS_ENSURE_SUCCESS(rv, 1);

          startupNotifier->Observe(nsnull, APPSTARTUP_TOPIC, nsnull);
          NS_TIMELINE_LEAVE("startupNotifier");
        }

        nsCOMPtr<nsIAppStartup2> appStartup
          (do_GetService(NS_APPSTARTUP_CONTRACTID));
        NS_ENSURE_TRUE(appStartup, 1);

        if (gDoMigration) {
          nsCOMPtr<nsIFile> file;
          dirProvider.GetAppDir()->Clone(getter_AddRefs(file));
          file->AppendNative(NS_LITERAL_CSTRING("override.ini"));
          nsINIParser parser;
          nsCOMPtr<nsILocalFile> localFile(do_QueryInterface(file));
          nsresult rv = parser.Init(localFile);
          if (NS_SUCCEEDED(rv)) {
            nsCAutoString buf;
            rv = parser.GetString("XRE", "EnableProfileMigrator", buf);
            if (NS_SUCCEEDED(rv)) {
              if (buf[0] == '0' || buf[0] == 'f' || buf[0] == 'F') {
                gDoMigration = PR_FALSE;
              }
            }
          }
        }

        // Profile Migration
        if (gAppData->flags & NS_XRE_ENABLE_PROFILE_MIGRATOR && gDoMigration) {
          gDoMigration = PR_FALSE;
          nsCOMPtr<nsIProfileMigrator> pm
            (do_CreateInstance(NS_PROFILEMIGRATOR_CONTRACTID));
          if (pm)
            pm->Migrate(&dirProvider);
        }
        dirProvider.DoStartup();

        PRBool shuttingDown = PR_FALSE;
        appStartup->GetShuttingDown(&shuttingDown);

        nsCOMPtr<nsICommandLineRunner> cmdLine;

        nsCOMPtr<nsIFile> workingDir;
        rv = NS_GetSpecialDirectory(NS_OS_CURRENT_WORKING_DIR, getter_AddRefs(workingDir));
        NS_ENSURE_SUCCESS(rv, 1);

        if (!shuttingDown) {
          cmdLine = do_CreateInstance("@mozilla.org/toolkit/command-line;1");
          NS_ENSURE_TRUE(cmdLine, 1);

          rv = cmdLine->Init(gArgc, gArgv,
                             workingDir, nsICommandLine::STATE_INITIAL_LAUNCH);
          NS_ENSURE_SUCCESS(rv, 1);

          /* Special-case services that need early access to the command
             line. */
          nsCOMPtr<nsIObserverService> obsService
            (do_GetService("@mozilla.org/observer-service;1"));
          if (obsService) {
            obsService->NotifyObservers(cmdLine, "command-line-startup", nsnull);
          }

          NS_TIMELINE_ENTER("appStartup->CreateHiddenWindow");
          rv = appStartup->CreateHiddenWindow();
          NS_TIMELINE_LEAVE("appStartup->CreateHiddenWindow");
          NS_ENSURE_SUCCESS(rv, 1);

          MOZ_SPLASHSCREEN_UPDATE(50);

#if defined(HAVE_DESKTOP_STARTUP_ID) && defined(MOZ_WIDGET_GTK2)
          nsRefPtr<nsGTKToolkit> toolkit = GetGTKToolkit();
          if (toolkit && !desktopStartupID.IsEmpty()) {
            toolkit->SetDesktopStartupID(desktopStartupID);
          }
#endif

          // Extension Compatibility Checking and Startup
          if (gAppData->flags & NS_XRE_ENABLE_EXTENSION_MANAGER) {
            nsCOMPtr<nsIExtensionManager> em(do_GetService("@mozilla.org/extensions/manager;1"));
            NS_ENSURE_TRUE(em, 1);

            if (upgraded) {
              rv = em->CheckForMismatches(&needsRestart);
              if (NS_FAILED(rv)) {
                needsRestart = PR_FALSE;
                upgraded = PR_FALSE;
              }
            }
            
            if (!upgraded || !needsRestart)
              em->Start(&needsRestart);
          }

          // We want to restart no more than 2 times. The first restart,
          // NO_EM_RESTART == "0" , and the second time, "1".
          char* noEMRestart = PR_GetEnv("NO_EM_RESTART");
          if (noEMRestart && *noEMRestart && *noEMRestart == '1') {
            if (upgraded || needsRestart) {
              NS_WARNING("EM tried to force us to restart twice! Forcefully preventing that.");
            }
            needsRestart = upgraded = PR_FALSE;
          }
        }

        if (!upgraded && !needsRestart) {
          SaveStateForAppInitiatedRestart();

          // clear out any environment variables which may have been set 
          // during the relaunch process now that we know we won't be relaunching.
          PR_SetEnv("XRE_PROFILE_PATH=");
          PR_SetEnv("XRE_PROFILE_LOCAL_PATH=");
          PR_SetEnv("XRE_PROFILE_NAME=");
          PR_SetEnv("XRE_START_OFFLINE=");
          PR_SetEnv("XRE_IMPORT_PROFILES=");
          PR_SetEnv("NO_EM_RESTART=");
          PR_SetEnv("XUL_APP_FILE=");
          PR_SetEnv("XRE_BINARY_PATH=");

          if (!shuttingDown) {
#ifdef XP_MACOSX
            // we re-initialize the command-line service and do appleevents munging
            // after we are sure that we're not restarting
            cmdLine = do_CreateInstance("@mozilla.org/toolkit/command-line;1");
            NS_ENSURE_TRUE(cmdLine, 1);

            SetupMacCommandLine(gArgc, gArgv);

            rv = cmdLine->Init(gArgc, gArgv,
                               workingDir, nsICommandLine::STATE_INITIAL_LAUNCH);
            NS_ENSURE_SUCCESS(rv, 1);
#endif
#ifdef MOZ_WIDGET_COCOA
            // Prepare Cocoa's form of Apple Event handling.
            SetupMacApplicationDelegate();
#endif

            MOZ_SPLASHSCREEN_UPDATE(70);

            nsCOMPtr<nsIObserverService> obsService
              (do_GetService("@mozilla.org/observer-service;1"));
            if (obsService)
              obsService->NotifyObservers(nsnull, "final-ui-startup", nsnull);

            appStartup->GetShuttingDown(&shuttingDown);
          }

          if (!shuttingDown) {
            rv = cmdLine->Run();
            NS_ENSURE_SUCCESS_LOG(rv, 1);

            appStartup->GetShuttingDown(&shuttingDown);
          }

#ifdef MOZ_ENABLE_XREMOTE
          nsCOMPtr<nsIRemoteService> remoteService;
#endif /* MOZ_ENABLE_XREMOTE */
          if (!shuttingDown) {
#ifdef MOZ_ENABLE_XREMOTE
            // if we have X remote support, start listening for requests on the
            // proxy window.
            remoteService = do_GetService("@mozilla.org/toolkit/remote-service;1");
            if (remoteService)
              remoteService->Startup(gAppData->name,
                                     PromiseFlatCString(profileName).get());
#endif /* MOZ_ENABLE_XREMOTE */

            // enable win32 DDE responses and Mac appleevents responses
            nativeApp->Enable();
          }

          MOZ_SPLASHSCREEN_UPDATE(90);
          {
            NS_TIMELINE_ENTER("appStartup->Run");
            rv = appStartup->Run();
            NS_TIMELINE_LEAVE("appStartup->Run");
            if (NS_FAILED(rv)) {
              NS_ERROR("failed to run appstartup");
              gLogConsoleErrors = PR_TRUE;
            }
          }

          // Check for an application initiated restart.  This is one that
          // corresponds to nsIAppStartup.quit(eRestart)
          if (rv == NS_SUCCESS_RESTART_APP) {
            needsRestart = PR_TRUE;
            appInitiatedRestart = PR_TRUE;
          }

          if (!shuttingDown) {
#ifdef MOZ_ENABLE_XREMOTE
            // shut down the x remote proxy window
            if (remoteService)
              remoteService->Shutdown();
#endif /* MOZ_ENABLE_XREMOTE */
          }

#ifdef MOZ_TIMELINE
          // Make sure we print this out even if timeline is runtime disabled
          if (NS_FAILED(NS_TIMELINE_LEAVE("main1")))
            NS_TimelineForceMark("...main1");
#endif
        }
        else {
          // Upgrade condition (build id changes), but the restart hint was 
          // not set by the Extension Manager. This is because the compatibility
          // resolution for Extensions is different than for the component 
          // registry - major milestone vs. build id. 
          needsRestart = PR_TRUE;

#ifdef XP_WIN
          ProcessDDE(nativeApp, PR_TRUE);
#endif

#ifdef XP_MACOSX
          SetupMacCommandLine(gRestartArgc, gRestartArgv);
#endif
        }
      }
    }

    // unlock the profile after ScopedXPCOMStartup object (xpcom) 
    // has gone out of scope.  see bug #386739 for more details
    profileLock->Unlock();

    // Restart the app after XPCOM has been shut down cleanly. 
    if (needsRestart) {
      MOZ_SPLASHSCREEN_UPDATE(90);

      if (appInitiatedRestart) {
        RestoreStateForAppInitiatedRestart();
      }
      else {
        char* noEMRestart = PR_GetEnv("NO_EM_RESTART");
        if (noEMRestart && *noEMRestart) {
          PR_SetEnv("NO_EM_RESTART=1");
        }
        else {
          PR_SetEnv("NO_EM_RESTART=0");
        }
      }

      // Ensure that these environment variables are set:
      SaveFileToEnvIfUnset("XRE_PROFILE_PATH", profD);
      SaveFileToEnvIfUnset("XRE_PROFILE_LOCAL_PATH", profLD);
      SaveWordToEnvIfUnset("XRE_PROFILE_NAME", profileName);

#ifdef XP_MACOSX
      if (gBinaryPath) {
        static char kEnvVar[MAXPATHLEN];
        sprintf(kEnvVar, "XRE_BINARY_PATH=%s", gBinaryPath);
        PR_SetEnv(kEnvVar);
      }
#endif

#if defined(HAVE_DESKTOP_STARTUP_ID) && defined(MOZ_WIDGET_GTK2)
      if (!desktopStartupID.IsEmpty()) {
        nsCAutoString desktopStartupEnv;
        desktopStartupEnv.AssignLiteral("DESKTOP_STARTUP_ID=");
        desktopStartupEnv.Append(desktopStartupID);
        // Leak it with extreme prejudice!
        PR_SetEnv(ToNewCString(desktopStartupEnv));
      }
#endif

#ifdef MOZ_WIDGET_GTK2
      MOZ_gdk_display_close(display);
#endif

      rv = LaunchChild(nativeApp, appInitiatedRestart);

#ifdef MOZ_CRASHREPORTER
      if (appData.flags & NS_XRE_ENABLE_CRASH_REPORTER)
        CrashReporter::UnsetExceptionHandler();
#endif

      return rv == NS_ERROR_LAUNCHED_CHILD_PROCESS ? 0 : 1;
    }

#ifdef MOZ_WIDGET_GTK2
    // gdk_display_close also calls gdk_display_manager_set_default_display
    // appropriately when necessary.
    MOZ_gdk_display_close(display);
#endif
  }

#ifdef MOZ_CRASHREPORTER
  if (appData.flags & NS_XRE_ENABLE_CRASH_REPORTER)
      CrashReporter::UnsetExceptionHandler();
#endif

  XRE_DeinitCommandLine();

  return NS_FAILED(rv) ? 1 : 0;
}

nsresult
XRE_InitCommandLine(int aArgc, char* aArgv[])
{
  nsresult rv = NS_OK;

#if defined(MOZ_IPC)

#if defined(OS_WIN)
  CommandLine::Init(aArgc, aArgv);
#else
  // these leak on error, but that's OK: we'll just exit()
  char** canonArgs = new char*[aArgc];

  // get the canonical version of the binary's path
  nsCOMPtr<nsILocalFile> binFile;
  rv = XRE_GetBinaryPath(aArgv[0], getter_AddRefs(binFile));
  if (NS_FAILED(rv))
    return NS_ERROR_FAILURE;

  nsCAutoString canonBinPath;
  rv = binFile->GetNativePath(canonBinPath);
  if (NS_FAILED(rv))
    return NS_ERROR_FAILURE;

  canonArgs[0] = strdup(canonBinPath.get());

  for (int i = 1; i < aArgc; ++i) {
    if (aArgv[i]) {
      canonArgs[i] = strdup(aArgv[i]);
    }
  }
 
  NS_ASSERTION(!CommandLine::IsInitialized(), "Bad news!");
  CommandLine::Init(aArgc, canonArgs);

  for (int i = 0; i < aArgc; ++i)
      free(canonArgs[i]);
  delete[] canonArgs;
#endif
#endif
  return rv;
}

nsresult
XRE_DeinitCommandLine()
{
  nsresult rv = NS_OK;

#if defined(MOZ_IPC)
  CommandLine::Terminate();
#endif

  return rv;
}

GeckoProcessType
XRE_GetProcessType()
{
#ifdef MOZ_IPC
  return mozilla::startup::sChildProcessType;
#else
  return GeckoProcessType_Default;
#endif
}

void
SetupErrorHandling(const char* progname)
{
#ifdef XP_WIN
  /* On Windows XPSP3 and Windows Vista if DEP is configured off-by-default
     we still want DEP protection: enable it explicitly and programmatically.
     
     This function is not available on WinXPSP2 so we dynamically load it.
  */

  HMODULE kernel32 = GetModuleHandleW(L"kernel32.dll");
  SetProcessDEPPolicyFunc _SetProcessDEPPolicy =
    (SetProcessDEPPolicyFunc) GetProcAddress(kernel32, "SetProcessDEPPolicy");
  if (_SetProcessDEPPolicy)
    _SetProcessDEPPolicy(PROCESS_DEP_ENABLE);
#endif

#if defined (XP_WIN32) && !defined (WINCE)
  // Suppress the "DLL Foo could not be found" dialog, such that if dependent
  // libraries (such as GDI+) are not preset, we gracefully fail to load those
  // XPCOM components, instead of being ungraceful.
  UINT realMode = SetErrorMode(0);
  realMode |= SEM_FAILCRITICALERRORS;
  // If XRE_NO_WINDOWS_CRASH_DIALOG is set, suppress displaying the "This
  // application has crashed" dialog box.  This is mainly useful for
  // automated testing environments, e.g. tinderbox, where there's no need
  // for a dozen of the dialog boxes to litter the console
  if (getenv("XRE_NO_WINDOWS_CRASH_DIALOG"))
    realMode |= SEM_NOGPFAULTERRORBOX | SEM_NOOPENFILEERRORBOX;

  SetErrorMode(realMode);

#ifdef DEBUG
  // Disable small heap allocator to get heapwalk() giving us
  // accurate heap numbers. Win2k non-debug does not use small heap allocator.
  // Win2k debug seems to be still using it.
  // http://msdn.microsoft.com/library/default.asp?url=/library/en-us/vclib/html/_crt__set_sbh_threshold.asp
  _set_sbh_threshold(0);
#endif
#endif

#if defined(XP_UNIX) || defined(XP_BEOS)
  InstallUnixSignalHandlers(progname);
#endif

#ifndef WINCE
  // Unbuffer stdout, needed for tinderbox tests.
  setbuf(stdout, 0);
#endif

#if defined(FREEBSD)
  // Disable all SIGFPE's on FreeBSD, as it has non-IEEE-conformant fp
  // trap behavior that trips up on floating-point tests performed by
  // the JS engine.  See bugzilla bug 9967 details.
  fpsetmask(0);
#endif
}<|MERGE_RESOLUTION|>--- conflicted
+++ resolved
@@ -2638,35 +2638,7 @@
     NS_BREAK();
 #endif
 
-<<<<<<< HEAD
   SetupErrorHandling(argv[0]);
-=======
-#if defined (XP_WIN32) && !defined (WINCE)
-  // Suppress the "DLL Foo could not be found" dialog, such that if dependent
-  // libraries (such as GDI+) are not preset, we gracefully fail to load those
-  // XPCOM components, instead of being ungraceful.
-  UINT realMode = SetErrorMode(0);
-  realMode |= SEM_FAILCRITICALERRORS;
-  // If XRE_NO_WINDOWS_CRASH_DIALOG is set, suppress displaying the "This
-  // application has crashed" dialog box.  This is mainly useful for
-  // automated testing environments, e.g. tinderbox, where there's no need
-  // for a dozen of the dialog boxes to litter the console
-  if (getenv("XRE_NO_WINDOWS_CRASH_DIALOG"))
-    realMode |= SEM_NOGPFAULTERRORBOX | SEM_NOOPENFILEERRORBOX;
-
-  SetErrorMode(realMode);
-
-#ifdef DEBUG
-  // Disable small heap allocator to get heapwalk() giving us
-  // accurate heap numbers. Win2k non-debug does not use small heap allocator.
-  // Win2k debug seems to be still using it.
-  // http://msdn.microsoft.com/library/default.asp?url=/library/en-us/vclib/html/_crt__set_sbh_threshold.asp
-  _set_sbh_threshold(0);
-#endif
-#endif
-
-  InstallSignalHandlers(argv[0]);
->>>>>>> 58151e5a
 
 #ifdef MOZ_ACCESSIBILITY_ATK
   // Reset GTK_MODULES, strip atk-bridge if exists
@@ -3728,9 +3700,7 @@
 #endif
 #endif
 
-#if defined(XP_UNIX) || defined(XP_BEOS)
-  InstallUnixSignalHandlers(progname);
-#endif
+  InstallSignalHandlers(progname);
 
 #ifndef WINCE
   // Unbuffer stdout, needed for tinderbox tests.
