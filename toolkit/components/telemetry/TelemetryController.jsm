--- conflicted
+++ resolved
@@ -76,13 +76,10 @@
                                   "resource://gre/modules/TelemetryReportingPolicy.jsm");
 XPCOMUtils.defineLazyModuleGetter(this, "TelemetryModules",
                                   "resource://gre/modules/TelemetryModules.jsm");
-<<<<<<< HEAD
 XPCOMUtils.defineLazyModuleGetter(this, "UpdatePing",
                                   "resource://gre/modules/UpdatePing.jsm");
-=======
 XPCOMUtils.defineLazyModuleGetter(this, "TelemetryHealthPing",
-                                  "resource://gre/modules/TelemetryHealthPing.jsm");
->>>>>>> d360d49d
+		"resource://gre/modules/TelemetryHealthPing.jsm");
 
 /**
  * Setup Telemetry logging. This function also gets called when loggin related
@@ -91,929 +88,929 @@
 var gLogger = null;
 var gLogAppenderDump = null;
 function configureLogging() {
-  if (!gLogger) {
-    gLogger = Log.repository.getLogger(LOGGER_NAME);
-
-    // Log messages need to go to the browser console.
-    let consoleAppender = new Log.ConsoleAppender(new Log.BasicFormatter());
-    gLogger.addAppender(consoleAppender);
-
-    Preferences.observe(PREF_BRANCH_LOG, configureLogging);
-  }
-
-  // Make sure the logger keeps up with the logging level preference.
-  gLogger.level = Log.Level[Preferences.get(TelemetryUtils.Preferences.LogLevel, "Warn")];
-
-  // If enabled in the preferences, add a dump appender.
-  let logDumping = Preferences.get(TelemetryUtils.Preferences.LogDump, false);
-  if (logDumping != !!gLogAppenderDump) {
-    if (logDumping) {
-      gLogAppenderDump = new Log.DumpAppender(new Log.BasicFormatter());
-      gLogger.addAppender(gLogAppenderDump);
-    } else {
-      gLogger.removeAppender(gLogAppenderDump);
-      gLogAppenderDump = null;
-    }
-  }
+	if (!gLogger) {
+		gLogger = Log.repository.getLogger(LOGGER_NAME);
+
+		// Log messages need to go to the browser console.
+		let consoleAppender = new Log.ConsoleAppender(new Log.BasicFormatter());
+		gLogger.addAppender(consoleAppender);
+
+		Preferences.observe(PREF_BRANCH_LOG, configureLogging);
+	}
+
+	// Make sure the logger keeps up with the logging level preference.
+	gLogger.level = Log.Level[Preferences.get(TelemetryUtils.Preferences.LogLevel, "Warn")];
+
+	// If enabled in the preferences, add a dump appender.
+	let logDumping = Preferences.get(TelemetryUtils.Preferences.LogDump, false);
+	if (logDumping != !!gLogAppenderDump) {
+		if (logDumping) {
+			gLogAppenderDump = new Log.DumpAppender(new Log.BasicFormatter());
+			gLogger.addAppender(gLogAppenderDump);
+		} else {
+			gLogger.removeAppender(gLogAppenderDump);
+			gLogAppenderDump = null;
+		}
+	}
 }
 
 /**
  * This is a policy object used to override behavior for testing.
  */
 var Policy = {
-  now: () => new Date(),
-  generatePingId: () => Utils.generateUUID(),
-  getCachedClientID: () => ClientID.getCachedClientID(),
+now: () => new Date(),
+     generatePingId: () => Utils.generateUUID(),
+     getCachedClientID: () => ClientID.getCachedClientID(),
 }
 
 this.EXPORTED_SYMBOLS = ["TelemetryController"];
 
 this.TelemetryController = Object.freeze({
-  /**
-   * Used only for testing purposes.
-   */
-  testAssemblePing(aType, aPayload, aOptions) {
-    return Impl.assemblePing(aType, aPayload, aOptions);
-  },
-
-  /**
-   * Used only for testing purposes.
-   */
-  testInitLogging() {
-    configureLogging();
-  },
-
-  /**
-   * Used only for testing purposes.
-   */
-  testReset() {
-    return Impl.reset();
-  },
-
-  /**
-   * Used only for testing purposes.
-   */
-  testSetup() {
-    return Impl.setupTelemetry(true);
-  },
-
-  /**
-   * Used only for testing purposes.
-   */
-  testShutdown() {
-    return Impl.shutdown();
-  },
-
-  /**
-   * Used only for testing purposes.
-   */
-  testSetupContent() {
-    return Impl.setupContentTelemetry(true);
-  },
-
-  /**
-   * Send a notification.
-   */
-  observe(aSubject, aTopic, aData) {
-    return Impl.observe(aSubject, aTopic, aData);
-  },
-
-  /**
-   * Submit ping payloads to Telemetry. This will assemble a complete ping, adding
-   * environment data, client id and some general info.
-   * Depending on configuration, the ping will be sent to the server (immediately or later)
-   * and archived locally.
-   *
-   * To identify the different pings and to be able to query them pings have a type.
-   * A type is a string identifier that should be unique to the type ping that is being submitted,
-   * it should only contain alphanumeric characters and '-' for separation, i.e. satisfy:
-   * /^[a-z0-9][a-z0-9-]+[a-z0-9]$/i
-   *
-   * @param {String} aType The type of the ping.
-   * @param {Object} aPayload The actual data payload for the ping.
-   * @param {Object} [aOptions] Options object.
-   * @param {Boolean} [aOptions.addClientId=false] true if the ping should contain the client
-   *                  id, false otherwise.
-   * @param {Boolean} [aOptions.addEnvironment=false] true if the ping should contain the
-   *                  environment data.
-   * @param {Object}  [aOptions.overrideEnvironment=null] set to override the environment data.
-   * @param {Boolean} [aOptions.usePingSender=false] if true, send the ping using the PingSender.
-   * @returns {Promise} Test-only - a promise that resolves with the ping id once the ping is stored or sent.
-   */
-  submitExternalPing(aType, aPayload, aOptions = {}) {
-    aOptions.addClientId = aOptions.addClientId || false;
-    aOptions.addEnvironment = aOptions.addEnvironment || false;
-    aOptions.usePingSender = aOptions.usePingSender || false;
-
-    return Impl.submitExternalPing(aType, aPayload, aOptions);
-  },
-
-  /**
-   * Get the current session ping data as it would be sent out or stored.
-   *
-   * @param {bool} aSubsession Whether to get subsession data. Optional, defaults to false.
-   * @return {object} The current ping data if Telemetry is enabled, null otherwise.
-   */
-  getCurrentPingData(aSubsession = false) {
-    return Impl.getCurrentPingData(aSubsession);
-  },
-
-  /**
-   * Save a ping to disk.
-   *
-   * @param {String} aType The type of the ping.
-   * @param {Object} aPayload The actual data payload for the ping.
-   * @param {Object} [aOptions] Options object.
-   * @param {Boolean} [aOptions.addClientId=false] true if the ping should contain the client
-   *                  id, false otherwise.
-   * @param {Boolean} [aOptions.addEnvironment=false] true if the ping should contain the
-   *                  environment data.
-   * @param {Boolean} [aOptions.overwrite=false] true overwrites a ping with the same name,
-   *                  if found.
-   * @param {Object}  [aOptions.overrideEnvironment=null] set to override the environment data.
-   *
-   * @returns {Promise} A promise that resolves with the ping id when the ping is saved to
-   *                    disk.
-   */
-  addPendingPing(aType, aPayload, aOptions = {}) {
-    let options = aOptions;
-    options.addClientId = aOptions.addClientId || false;
-    options.addEnvironment = aOptions.addEnvironment || false;
-    options.overwrite = aOptions.overwrite || false;
-
-    return Impl.addPendingPing(aType, aPayload, options);
-  },
-
-  /**
-   * Check if we have an aborted-session ping from a previous session.
-   * If so, submit and then remove it.
-   *
-   * @return {Promise} Promise that is resolved when the ping is saved.
-   */
-  checkAbortedSessionPing() {
-    return Impl.checkAbortedSessionPing();
-  },
-
-  /**
-   * Save an aborted-session ping to disk without adding it to the pending pings.
-   *
-   * @param {Object} aPayload The ping payload data.
-   * @return {Promise} Promise that is resolved when the ping is saved.
-   */
-  saveAbortedSessionPing(aPayload) {
-    return Impl.saveAbortedSessionPing(aPayload);
-  },
-
-  /**
-   * Remove the aborted-session ping if any exists.
-   *
-   * @return {Promise} Promise that is resolved when the ping was removed.
-   */
-  removeAbortedSessionPing() {
-    return Impl.removeAbortedSessionPing();
-  },
-
-  /**
-   * Write a ping to a specified location on the disk. Does not add the ping to the
-   * pending pings.
-   *
-   * @param {String} aType The type of the ping.
-   * @param {Object} aPayload The actual data payload for the ping.
-   * @param {String} aFilePath The path to save the ping to.
-   * @param {Object} [aOptions] Options object.
-   * @param {Boolean} [aOptions.addClientId=false] true if the ping should contain the client
-   *                  id, false otherwise.
-   * @param {Boolean} [aOptions.addEnvironment=false] true if the ping should contain the
-   *                  environment data.
-   * @param {Boolean} [aOptions.overwrite=false] true overwrites a ping with the same name,
-   *                  if found.
-   * @param {Object}  [aOptions.overrideEnvironment=null] set to override the environment data.
-   *
-   * @returns {Promise} A promise that resolves with the ping id when the ping is saved to
-   *                    disk.
-   */
-  savePing(aType, aPayload, aFilePath, aOptions = {}) {
-    let options = aOptions;
-    options.addClientId = aOptions.addClientId || false;
-    options.addEnvironment = aOptions.addEnvironment || false;
-    options.overwrite = aOptions.overwrite || false;
-
-    return Impl.savePing(aType, aPayload, aFilePath, options);
-  },
-
-  /**
-   * Allows waiting for TelemetryControllers delayed initialization to complete.
-   * The returned promise is guaranteed to resolve before TelemetryController is shutting down.
-   * @return {Promise} Resolved when delayed TelemetryController initialization completed.
-   */
-  promiseInitialized() {
-    return Impl.promiseInitialized();
-  },
+		/**
+		 * Used only for testing purposes.
+		 */
+		testAssemblePing(aType, aPayload, aOptions) {
+		return Impl.assemblePing(aType, aPayload, aOptions);
+		},
+
+		/**
+		 * Used only for testing purposes.
+		 */
+		testInitLogging() {
+		configureLogging();
+		},
+
+		/**
+		 * Used only for testing purposes.
+		 */
+		testReset() {
+		return Impl.reset();
+		},
+
+		/**
+		 * Used only for testing purposes.
+		 */
+		testSetup() {
+			return Impl.setupTelemetry(true);
+		},
+
+		/**
+		 * Used only for testing purposes.
+		 */
+		testShutdown() {
+			return Impl.shutdown();
+		},
+
+		/**
+		 * Used only for testing purposes.
+		 */
+		testSetupContent() {
+			return Impl.setupContentTelemetry(true);
+		},
+
+		/**
+		 * Send a notification.
+		 */
+		observe(aSubject, aTopic, aData) {
+			return Impl.observe(aSubject, aTopic, aData);
+		},
+
+		/**
+		 * Submit ping payloads to Telemetry. This will assemble a complete ping, adding
+		 * environment data, client id and some general info.
+		 * Depending on configuration, the ping will be sent to the server (immediately or later)
+		 * and archived locally.
+		 *
+		 * To identify the different pings and to be able to query them pings have a type.
+		 * A type is a string identifier that should be unique to the type ping that is being submitted,
+		 * it should only contain alphanumeric characters and '-' for separation, i.e. satisfy:
+		 * /^[a-z0-9][a-z0-9-]+[a-z0-9]$/i
+		 *
+		 * @param {String} aType The type of the ping.
+		 * @param {Object} aPayload The actual data payload for the ping.
+		 * @param {Object} [aOptions] Options object.
+		 * @param {Boolean} [aOptions.addClientId=false] true if the ping should contain the client
+		 *                  id, false otherwise.
+		 * @param {Boolean} [aOptions.addEnvironment=false] true if the ping should contain the
+		 *                  environment data.
+		 * @param {Object}  [aOptions.overrideEnvironment=null] set to override the environment data.
+		 * @param {Boolean} [aOptions.usePingSender=false] if true, send the ping using the PingSender.
+		 * @returns {Promise} Test-only - a promise that resolves with the ping id once the ping is stored or sent.
+		 */
+		submitExternalPing(aType, aPayload, aOptions = {}) {
+			aOptions.addClientId = aOptions.addClientId || false;
+			aOptions.addEnvironment = aOptions.addEnvironment || false;
+			aOptions.usePingSender = aOptions.usePingSender || false;
+
+			return Impl.submitExternalPing(aType, aPayload, aOptions);
+		},
+
+		/**
+		 * Get the current session ping data as it would be sent out or stored.
+		 *
+		 * @param {bool} aSubsession Whether to get subsession data. Optional, defaults to false.
+		 * @return {object} The current ping data if Telemetry is enabled, null otherwise.
+		 */
+		getCurrentPingData(aSubsession = false) {
+			return Impl.getCurrentPingData(aSubsession);
+		},
+
+		/**
+		 * Save a ping to disk.
+		 *
+		 * @param {String} aType The type of the ping.
+		 * @param {Object} aPayload The actual data payload for the ping.
+		 * @param {Object} [aOptions] Options object.
+		 * @param {Boolean} [aOptions.addClientId=false] true if the ping should contain the client
+		 *                  id, false otherwise.
+		 * @param {Boolean} [aOptions.addEnvironment=false] true if the ping should contain the
+		 *                  environment data.
+		 * @param {Boolean} [aOptions.overwrite=false] true overwrites a ping with the same name,
+		 *                  if found.
+		 * @param {Object}  [aOptions.overrideEnvironment=null] set to override the environment data.
+		 *
+		 * @returns {Promise} A promise that resolves with the ping id when the ping is saved to
+		 *                    disk.
+		 */
+		addPendingPing(aType, aPayload, aOptions = {}) {
+			let options = aOptions;
+			options.addClientId = aOptions.addClientId || false;
+			options.addEnvironment = aOptions.addEnvironment || false;
+			options.overwrite = aOptions.overwrite || false;
+
+			return Impl.addPendingPing(aType, aPayload, options);
+		},
+
+		/**
+		 * Check if we have an aborted-session ping from a previous session.
+		 * If so, submit and then remove it.
+		 *
+		 * @return {Promise} Promise that is resolved when the ping is saved.
+		 */
+		checkAbortedSessionPing() {
+			return Impl.checkAbortedSessionPing();
+		},
+
+		/**
+		 * Save an aborted-session ping to disk without adding it to the pending pings.
+		 *
+		 * @param {Object} aPayload The ping payload data.
+		 * @return {Promise} Promise that is resolved when the ping is saved.
+		 */
+		saveAbortedSessionPing(aPayload) {
+			return Impl.saveAbortedSessionPing(aPayload);
+		},
+
+		/**
+		 * Remove the aborted-session ping if any exists.
+		 *
+		 * @return {Promise} Promise that is resolved when the ping was removed.
+		 */
+		removeAbortedSessionPing() {
+			return Impl.removeAbortedSessionPing();
+		},
+
+		/**
+		 * Write a ping to a specified location on the disk. Does not add the ping to the
+		 * pending pings.
+		 *
+		 * @param {String} aType The type of the ping.
+		 * @param {Object} aPayload The actual data payload for the ping.
+		 * @param {String} aFilePath The path to save the ping to.
+		 * @param {Object} [aOptions] Options object.
+		 * @param {Boolean} [aOptions.addClientId=false] true if the ping should contain the client
+		 *                  id, false otherwise.
+		 * @param {Boolean} [aOptions.addEnvironment=false] true if the ping should contain the
+		 *                  environment data.
+		 * @param {Boolean} [aOptions.overwrite=false] true overwrites a ping with the same name,
+		 *                  if found.
+		 * @param {Object}  [aOptions.overrideEnvironment=null] set to override the environment data.
+		 *
+		 * @returns {Promise} A promise that resolves with the ping id when the ping is saved to
+		 *                    disk.
+		 */
+		savePing(aType, aPayload, aFilePath, aOptions = {}) {
+			let options = aOptions;
+			options.addClientId = aOptions.addClientId || false;
+			options.addEnvironment = aOptions.addEnvironment || false;
+			options.overwrite = aOptions.overwrite || false;
+
+			return Impl.savePing(aType, aPayload, aFilePath, options);
+		},
+
+		/**
+		 * Allows waiting for TelemetryControllers delayed initialization to complete.
+		 * The returned promise is guaranteed to resolve before TelemetryController is shutting down.
+		 * @return {Promise} Resolved when delayed TelemetryController initialization completed.
+		 */
+		promiseInitialized() {
+			return Impl.promiseInitialized();
+		},
 });
 
 var Impl = {
-  _initialized: false,
-  _initStarted: false, // Whether we started setting up TelemetryController.
-  _shuttingDown: false, // Whether the browser is shutting down.
-  _shutDown: false, // Whether the browser has shut down.
-  _logger: null,
-  _prevValues: {},
-  // The previous build ID, if this is the first run with a new build.
-  // Undefined if this is not the first run, or the previous build ID is unknown.
-  _previousBuildID: undefined,
-  _clientID: null,
-  // A task performing delayed initialization
-  _delayedInitTask: null,
-  // The deferred promise resolved when the initialization task completes.
-  _delayedInitTaskDeferred: null,
-
-  // This is a public barrier Telemetry clients can use to add blockers to the shutdown
-  // of TelemetryController.
-  // After this barrier, clients can not submit Telemetry pings anymore.
-  _shutdownBarrier: new AsyncShutdown.Barrier("TelemetryController: Waiting for clients."),
-  // This is a private barrier blocked by pending async ping activity (sending & saving).
-  _connectionsBarrier: new AsyncShutdown.Barrier("TelemetryController: Waiting for pending ping activity"),
-  // This is true when running in the test infrastructure.
-  _testMode: false,
-  // The task performing the delayed sending of the "new-profile" ping.
-  _delayedNewPingTask: null,
-
-  get _log() {
-    if (!this._logger) {
-      this._logger = Log.repository.getLoggerWithMessagePrefix(LOGGER_NAME, LOGGER_PREFIX);
-    }
-
-    return this._logger;
-  },
-
-  /**
-   * Get the data for the "application" section of the ping.
-   */
-  _getApplicationSection() {
-    // Querying architecture and update channel can throw. Make sure to recover and null
-    // those fields.
-    let arch = null;
-    try {
-      arch = Services.sysinfo.get("arch");
-    } catch (e) {
-      this._log.trace("_getApplicationSection - Unable to get system architecture.", e);
-    }
-
-    let updateChannel = null;
-    try {
-      updateChannel = UpdateUtils.getUpdateChannel(false);
-    } catch (e) {
-      this._log.trace("_getApplicationSection - Unable to get update channel.", e);
-    }
-
-    return {
-      architecture: arch,
-      buildId: Services.appinfo.appBuildID,
-      name: Services.appinfo.name,
-      version: Services.appinfo.version,
-      displayVersion: AppConstants.MOZ_APP_VERSION_DISPLAY,
-      vendor: Services.appinfo.vendor,
-      platformVersion: Services.appinfo.platformVersion,
-      xpcomAbi: Services.appinfo.XPCOMABI,
-      channel: updateChannel,
-    };
-  },
-
-  /**
-   * Assemble a complete ping following the common ping format specification.
-   *
-   * @param {String} aType The type of the ping.
-   * @param {Object} aPayload The actual data payload for the ping.
-   * @param {Object} aOptions Options object.
-   * @param {Boolean} aOptions.addClientId true if the ping should contain the client
-   *                  id, false otherwise.
-   * @param {Boolean} aOptions.addEnvironment true if the ping should contain the
-   *                  environment data.
-   * @param {Object}  [aOptions.overrideEnvironment=null] set to override the environment data.
-   *
-   * @returns {Object} An object that contains the assembled ping data.
-   */
-  assemblePing: function assemblePing(aType, aPayload, aOptions = {}) {
-    this._log.trace("assemblePing - Type " + aType + ", aOptions " + JSON.stringify(aOptions));
-
-    // Clone the payload data so we don't race against unexpected changes in subobjects that are
-    // still referenced by other code.
-    // We can't trust all callers to do this properly on their own.
-    let payload = Cu.cloneInto(aPayload, myScope);
-
-    // Fill the common ping fields.
-    let pingData = {
-      type: aType,
+_initialized: false,
+	      _initStarted: false, // Whether we started setting up TelemetryController.
+	      _shuttingDown: false, // Whether the browser is shutting down.
+	      _shutDown: false, // Whether the browser has shut down.
+	      _logger: null,
+	      _prevValues: {},
+	      // The previous build ID, if this is the first run with a new build.
+	      // Undefined if this is not the first run, or the previous build ID is unknown.
+	      _previousBuildID: undefined,
+	      _clientID: null,
+	      // A task performing delayed initialization
+	      _delayedInitTask: null,
+	      // The deferred promise resolved when the initialization task completes.
+	      _delayedInitTaskDeferred: null,
+
+	      // This is a public barrier Telemetry clients can use to add blockers to the shutdown
+	      // of TelemetryController.
+	      // After this barrier, clients can not submit Telemetry pings anymore.
+	      _shutdownBarrier: new AsyncShutdown.Barrier("TelemetryController: Waiting for clients."),
+	      // This is a private barrier blocked by pending async ping activity (sending & saving).
+	      _connectionsBarrier: new AsyncShutdown.Barrier("TelemetryController: Waiting for pending ping activity"),
+	      // This is true when running in the test infrastructure.
+	      _testMode: false,
+	      // The task performing the delayed sending of the "new-profile" ping.
+	      _delayedNewPingTask: null,
+
+	      get _log() {
+		      if (!this._logger) {
+			      this._logger = Log.repository.getLoggerWithMessagePrefix(LOGGER_NAME, LOGGER_PREFIX);
+		      }
+
+		      return this._logger;
+	      },
+
+	      /**
+	       * Get the data for the "application" section of the ping.
+	       */
+	      _getApplicationSection() {
+		      // Querying architecture and update channel can throw. Make sure to recover and null
+		      // those fields.
+		      let arch = null;
+		      try {
+			      arch = Services.sysinfo.get("arch");
+		      } catch (e) {
+			      this._log.trace("_getApplicationSection - Unable to get system architecture.", e);
+		      }
+
+		      let updateChannel = null;
+		      try {
+			      updateChannel = UpdateUtils.getUpdateChannel(false);
+		      } catch (e) {
+			      this._log.trace("_getApplicationSection - Unable to get update channel.", e);
+		      }
+
+		      return {
+architecture: arch,
+		      buildId: Services.appinfo.appBuildID,
+		      name: Services.appinfo.name,
+		      version: Services.appinfo.version,
+		      displayVersion: AppConstants.MOZ_APP_VERSION_DISPLAY,
+		      vendor: Services.appinfo.vendor,
+		      platformVersion: Services.appinfo.platformVersion,
+		      xpcomAbi: Services.appinfo.XPCOMABI,
+		      channel: updateChannel,
+		      };
+	      },
+
+	      /**
+	       * Assemble a complete ping following the common ping format specification.
+	       *
+	       * @param {String} aType The type of the ping.
+	       * @param {Object} aPayload The actual data payload for the ping.
+	       * @param {Object} aOptions Options object.
+	       * @param {Boolean} aOptions.addClientId true if the ping should contain the client
+	       *                  id, false otherwise.
+	       * @param {Boolean} aOptions.addEnvironment true if the ping should contain the
+	       *                  environment data.
+	       * @param {Object}  [aOptions.overrideEnvironment=null] set to override the environment data.
+	       *
+	       * @returns {Object} An object that contains the assembled ping data.
+	       */
+assemblePing: function assemblePing(aType, aPayload, aOptions = {}) {
+		      this._log.trace("assemblePing - Type " + aType + ", aOptions " + JSON.stringify(aOptions));
+
+		      // Clone the payload data so we don't race against unexpected changes in subobjects that are
+		      // still referenced by other code.
+		      // We can't trust all callers to do this properly on their own.
+		      let payload = Cu.cloneInto(aPayload, myScope);
+
+		      // Fill the common ping fields.
+		      let pingData = {
+type: aType,
       id: Policy.generatePingId(),
       creationDate: (Policy.now()).toISOString(),
       version: PING_FORMAT_VERSION,
       application: this._getApplicationSection(),
       payload,
-    };
-
-    if (aOptions.addClientId) {
-      pingData.clientId = this._clientID;
-    }
-
-    if (aOptions.addEnvironment) {
-      pingData.environment = aOptions.overrideEnvironment || TelemetryEnvironment.currentEnvironment;
-    }
-
-    return pingData;
-  },
-
-  /**
-   * Track any pending ping send and save tasks through the promise passed here.
-   * This is needed to block shutdown on any outstanding ping activity.
-   */
-  _trackPendingPingTask(aPromise) {
-    this._connectionsBarrier.client.addBlocker("Waiting for ping task", aPromise);
-  },
-
-  /**
-   * Internal function to assemble a complete ping, adding environment data, client id
-   * and some general info. This waits on the client id to be loaded/generated if it's
-   * not yet available. Note that this function is synchronous unless we need to load
-   * the client id.
-   * Depending on configuration, the ping will be sent to the server (immediately or later)
-   * and archived locally.
-   *
-   * @param {String} aType The type of the ping.
-   * @param {Object} aPayload The actual data payload for the ping.
-   * @param {Object} [aOptions] Options object.
-   * @param {Boolean} [aOptions.addClientId=false] true if the ping should contain the client
-   *                  id, false otherwise.
-   * @param {Boolean} [aOptions.addEnvironment=false] true if the ping should contain the
-   *                  environment data.
-   * @param {Object}  [aOptions.overrideEnvironment=null] set to override the environment data.
-   * @param {Boolean} [aOptions.usePingSender=false] if true, send the ping using the PingSender.
-   * @returns {Promise} Test-only - a promise that is resolved with the ping id once the ping is stored or sent.
-   */
-  async _submitPingLogic(aType, aPayload, aOptions) {
-    // Make sure to have a clientId if we need one. This cover the case of submitting
-    // a ping early during startup, before Telemetry is initialized, if no client id was
-    // cached.
-    if (!this._clientID && aOptions.addClientId) {
-      Telemetry.getHistogramById("TELEMETRY_PING_SUBMISSION_WAITING_CLIENTID").add();
-      // We can safely call |getClientID| here and during initialization: we would still
-      // spawn and return one single loading task.
-      this._clientID = await ClientID.getClientID();
-    }
-
-    const pingData = this.assemblePing(aType, aPayload, aOptions);
-    this._log.trace("submitExternalPing - ping assembled, id: " + pingData.id);
-
-    // Always persist the pings if we are allowed to. We should not yield on any of the
-    // following operations to keep this function synchronous for the majority of the calls.
-    let archivePromise = TelemetryArchive.promiseArchivePing(pingData)
-      .catch(e => this._log.error("submitExternalPing - Failed to archive ping " + pingData.id, e));
-    let p = [ archivePromise ];
-
-    p.push(TelemetrySend.submitPing(pingData, {usePingSender: aOptions.usePingSender}));
-
-    return Promise.all(p).then(() => pingData.id);
-  },
-
-  /**
-   * Submit ping payloads to Telemetry.
-   *
-   * @param {String} aType The type of the ping.
-   * @param {Object} aPayload The actual data payload for the ping.
-   * @param {Object} [aOptions] Options object.
-   * @param {Boolean} [aOptions.addClientId=false] true if the ping should contain the client
-   *                  id, false otherwise.
-   * @param {Boolean} [aOptions.addEnvironment=false] true if the ping should contain the
-   *                  environment data.
-   * @param {Object}  [aOptions.overrideEnvironment=null] set to override the environment data.
-   * @param {Boolean} [aOptions.usePingSender=false] if true, send the ping using the PingSender.
-   * @returns {Promise} Test-only - a promise that is resolved with the ping id once the ping is stored or sent.
-   */
-  submitExternalPing: function send(aType, aPayload, aOptions) {
-    this._log.trace("submitExternalPing - type: " + aType + ", aOptions: " + JSON.stringify(aOptions));
-
-    // Reject pings sent after shutdown.
-    if (this._shutDown) {
-      const errorMessage = "submitExternalPing - Submission is not allowed after shutdown, discarding ping of type: " + aType;
-      this._log.error(errorMessage);
-      return Promise.reject(new Error(errorMessage));
-    }
-
-    // Enforce the type string to only contain sane characters.
-    const typeUuid = /^[a-z0-9][a-z0-9-]+[a-z0-9]$/i;
-    if (!typeUuid.test(aType)) {
-      this._log.error("submitExternalPing - invalid ping type: " + aType);
-      let histogram = Telemetry.getKeyedHistogramById("TELEMETRY_INVALID_PING_TYPE_SUBMITTED");
-      histogram.add(aType, 1);
-      return Promise.reject(new Error("Invalid type string submitted."));
-    }
-    // Enforce that the payload is an object.
-    if (aPayload === null || typeof aPayload !== "object" || Array.isArray(aPayload)) {
-      this._log.error("submitExternalPing - invalid payload type: " + typeof aPayload);
-      let histogram = Telemetry.getHistogramById("TELEMETRY_INVALID_PAYLOAD_SUBMITTED");
-      histogram.add(1);
-      return Promise.reject(new Error("Invalid payload type submitted."));
-    }
-
-    let promise = this._submitPingLogic(aType, aPayload, aOptions);
-    this._trackPendingPingTask(promise);
-    return promise;
-  },
-
-  /**
-   * Save a ping to disk.
-   *
-   * @param {String} aType The type of the ping.
-   * @param {Object} aPayload The actual data payload for the ping.
-   * @param {Object} aOptions Options object.
-   * @param {Boolean} aOptions.addClientId true if the ping should contain the client id,
-   *                  false otherwise.
-   * @param {Boolean} aOptions.addEnvironment true if the ping should contain the
-   *                  environment data.
-   * @param {Boolean} aOptions.overwrite true overwrites a ping with the same name, if found.
-   * @param {Object}  [aOptions.overrideEnvironment=null] set to override the environment data.
-   *
-   * @returns {Promise} A promise that resolves with the ping id when the ping is saved to
-   *                    disk.
-   */
-  addPendingPing: function addPendingPing(aType, aPayload, aOptions) {
-    this._log.trace("addPendingPing - Type " + aType + ", aOptions " + JSON.stringify(aOptions));
-
-    let pingData = this.assemblePing(aType, aPayload, aOptions);
-
-    let savePromise = TelemetryStorage.savePendingPing(pingData);
-    let archivePromise = TelemetryArchive.promiseArchivePing(pingData).catch(e => {
-      this._log.error("addPendingPing - Failed to archive ping " + pingData.id, e);
-    });
-
-    // Wait for both the archiving and ping persistence to complete.
-    let promises = [
-      savePromise,
-      archivePromise,
-    ];
-    return Promise.all(promises).then(() => pingData.id);
-  },
-
-  /**
-   * Write a ping to a specified location on the disk. Does not add the ping to the
-   * pending pings.
-   *
-   * @param {String} aType The type of the ping.
-   * @param {Object} aPayload The actual data payload for the ping.
-   * @param {String} aFilePath The path to save the ping to.
-   * @param {Object} aOptions Options object.
-   * @param {Boolean} aOptions.addClientId true if the ping should contain the client id,
-   *                  false otherwise.
-   * @param {Boolean} aOptions.addEnvironment true if the ping should contain the
-   *                  environment data.
-   * @param {Boolean} aOptions.overwrite true overwrites a ping with the same name, if found.
-   * @param {Object}  [aOptions.overrideEnvironment=null] set to override the environment data.
-   *
-   * @returns {Promise} A promise that resolves with the ping id when the ping is saved to
-   *                    disk.
-   */
-  savePing: function savePing(aType, aPayload, aFilePath, aOptions) {
-    this._log.trace("savePing - Type " + aType + ", File Path " + aFilePath +
-                    ", aOptions " + JSON.stringify(aOptions));
-    let pingData = this.assemblePing(aType, aPayload, aOptions);
-    return TelemetryStorage.savePingToFile(pingData, aFilePath, aOptions.overwrite)
-                        .then(() => pingData.id);
-  },
-
-  /**
-   * Check whether we have an aborted-session ping. If so add it to the pending pings and archive it.
-   *
-   * @return {Promise} Promise that is resolved when the ping is submitted and archived.
-   */
-  async checkAbortedSessionPing() {
-    let ping = await TelemetryStorage.loadAbortedSessionPing();
-    this._log.trace("checkAbortedSessionPing - found aborted-session ping: " + !!ping);
-    if (!ping) {
-      return;
-    }
-
-    try {
-      await TelemetryStorage.addPendingPing(ping);
-      await TelemetryArchive.promiseArchivePing(ping);
-    } catch (e) {
-      this._log.error("checkAbortedSessionPing - Unable to add the pending ping", e);
-    } finally {
-      await TelemetryStorage.removeAbortedSessionPing();
-    }
-  },
-
-  /**
-   * Save an aborted-session ping to disk without adding it to the pending pings.
-   *
-   * @param {Object} aPayload The ping payload data.
-   * @return {Promise} Promise that is resolved when the ping is saved.
-   */
-  saveAbortedSessionPing(aPayload) {
-    this._log.trace("saveAbortedSessionPing");
-    const options = {addClientId: true, addEnvironment: true};
-    const pingData = this.assemblePing(PING_TYPE_MAIN, aPayload, options);
-    return TelemetryStorage.saveAbortedSessionPing(pingData);
-  },
-
-  removeAbortedSessionPing() {
-    return TelemetryStorage.removeAbortedSessionPing();
-  },
-
-  /**
-   * Perform telemetry initialization for either chrome or content process.
-   * @return {Boolean} True if Telemetry is allowed to record at least base (FHR) data,
-   *                   false otherwise.
-   */
-  enableTelemetryRecording: function enableTelemetryRecording() {
-    // The thumbnail service also runs in a content process, even with e10s off.
-    // We need to check if e10s is on so we don't submit child payloads for it.
-    // We still need xpcshell child tests to work, so we skip this if test mode is enabled.
-    if (Utils.isContentProcess && !this._testMode && !Services.appinfo.browserTabsRemoteAutostart) {
-      this._log.config("enableTelemetryRecording - not enabling Telemetry for non-e10s child process");
-      Telemetry.canRecordBase = false;
-      Telemetry.canRecordExtended = false;
-      return false;
-    }
-
-    // Configure base Telemetry recording.
-    // Unified Telemetry makes it opt-out. If extended Telemetry is enabled, base recording
-    // is always on as well.
-    const enabled = Utils.isTelemetryEnabled;
-    Telemetry.canRecordBase = enabled || IS_UNIFIED_TELEMETRY;
-    Telemetry.canRecordExtended = enabled;
-
-    this._log.config("enableTelemetryRecording - canRecordBase:" + Telemetry.canRecordBase +
-                     ", canRecordExtended: " + Telemetry.canRecordExtended);
-
-    return Telemetry.canRecordBase;
-  },
-
-  /**
-   * This triggers basic telemetry initialization and schedules a full initialized for later
-   * for performance reasons.
-   *
-   * This delayed initialization means TelemetryController init can be in the following states:
-   * 1) setupTelemetry was never called
-   * or it was called and
-   *   2) _delayedInitTask was scheduled, but didn't run yet.
-   *   3) _delayedInitTask is currently running.
-   *   4) _delayedInitTask finished running and is nulled out.
-   *
-   * @return {Promise} Resolved when TelemetryController and TelemetrySession are fully
-   *                   initialized. This is only used in tests.
-   */
-  setupTelemetry: function setupTelemetry(testing) {
-    this._initStarted = true;
-    this._shuttingDown = false;
-    this._shutDown = false;
-    this._testMode = testing;
-
-    this._log.trace("setupTelemetry");
-
-    if (this._delayedInitTask) {
-      this._log.error("setupTelemetry - init task already running");
-      return this._delayedInitTaskDeferred.promise;
-    }
-
-    if (this._initialized && !this._testMode) {
-      this._log.error("setupTelemetry - already initialized");
-      return Promise.resolve();
-    }
-
-    // This will trigger displaying the datachoices infobar.
-    TelemetryReportingPolicy.setup();
-
-    if (!this.enableTelemetryRecording()) {
-      this._log.config("setupChromeProcess - Telemetry recording is disabled, skipping Chrome process setup.");
-      return Promise.resolve();
-    }
-
-    this._attachObservers();
-
-    // Perform a lightweight, early initialization for the component, just registering
-    // a few observers and initializing the session.
-    TelemetrySession.earlyInit(this._testMode);
-
-    // Annotate crash reports so that we get pings for startup crashes
-    TelemetrySend.earlyInit();
-
-    // For very short session durations, we may never load the client
-    // id from disk.
-    // We try to cache it in prefs to avoid this, even though this may
-    // lead to some stale client ids.
-    this._clientID = ClientID.getCachedClientID();
-
-    // Init the update ping telemetry as early as possible. This won't have
-    // an impact on startup.
-    UpdatePing.earlyInit();
-
-    // Delay full telemetry initialization to give the browser time to
-    // run various late initializers. Otherwise our gathered memory
-    // footprint and other numbers would be too optimistic.
-    this._delayedInitTaskDeferred = PromiseUtils.defer();
-    this._delayedInitTask = new DeferredTask(async () => {
-      try {
-        // TODO: This should probably happen after all the delayed init here.
-        this._initialized = true;
-        TelemetryEnvironment.delayedInit();
-
-        // Load the ClientID.
-        this._clientID = await ClientID.getClientID();
-
-        await TelemetrySend.setup(this._testMode);
-
-        // Perform TelemetrySession delayed init.
-        await TelemetrySession.delayedInit();
-
-        if (Preferences.get(TelemetryUtils.Preferences.NewProfilePingEnabled, false) &&
-            !TelemetrySession.newProfilePingSent) {
-          // Kick off the scheduling of the new-profile ping.
-          this.scheduleNewProfilePing();
-        }
-
-        // Purge the pings archive by removing outdated pings. We don't wait for
-        // this task to complete, but TelemetryStorage blocks on it during
-        // shutdown.
-        TelemetryStorage.runCleanPingArchiveTask();
-
-        // Now that FHR/healthreporter is gone, make sure to remove FHR's DB from
-        // the profile directory. This is a temporary measure that we should drop
-        // in the future.
-        TelemetryStorage.removeFHRDatabase();
-
-        // Report the modules loaded in the Firefox process.
-        TelemetryModules.start();
-
-        this._delayedInitTaskDeferred.resolve();
-      } catch (e) {
-        this._delayedInitTaskDeferred.reject(e);
-      } finally {
-        this._delayedInitTask = null;
-      }
-    }, this._testMode ? TELEMETRY_TEST_DELAY : TELEMETRY_DELAY);
-
-    AsyncShutdown.sendTelemetry.addBlocker("TelemetryController: shutting down",
-                                           () => this.shutdown(),
-                                           () => this._getState());
-
-    this._delayedInitTask.arm();
-    return this._delayedInitTaskDeferred.promise;
-  },
-
-  /**
-   * This triggers basic telemetry initialization for content processes.
-   * @param {Boolean} [testing=false] True if we are in test mode, false otherwise.
-   */
-  setupContentTelemetry(testing = false) {
-    this._testMode = testing;
-
-    // We call |enableTelemetryRecording| here to make sure that Telemetry.canRecord* flags
-    // are in sync between chrome and content processes.
-    if (!this.enableTelemetryRecording()) {
-      this._log.trace("setupContentTelemetry - Content process recording disabled.");
-      return;
-    }
-    TelemetrySession.setupContent(testing);
-  },
-
-  // Do proper shutdown waiting and cleanup.
-  async _cleanupOnShutdown() {
-    if (!this._initialized) {
-      return;
-    }
-
-    this._shuttingDown = true;
-
-    Preferences.ignore(PREF_BRANCH_LOG, configureLogging);
-    this._detachObservers();
-
-    // Now do an orderly shutdown.
-    try {
-      if (this._delayedNewPingTask) {
-        await this._delayedNewPingTask.finalize();
-      }
-
-      UpdatePing.shutdown();
-
-      // Stop the datachoices infobar display.
-      TelemetryReportingPolicy.shutdown();
-      TelemetryEnvironment.shutdown();
-
-      // Stop any ping sending.
-      await TelemetrySend.shutdown();
-
-      // Send latest data.
-      await TelemetryHealthPing.shutdown();
-
-      await TelemetrySession.shutdown();
-
-      // First wait for clients processing shutdown.
-      await this._shutdownBarrier.wait();
-
-      // ... and wait for any outstanding async ping activity.
-      await this._connectionsBarrier.wait();
-
-      // Perform final shutdown operations.
-      await TelemetryStorage.shutdown();
-    } finally {
-      // Reset state.
-      this._initialized = false;
-      this._initStarted = false;
-      this._shutDown = true;
-    }
-  },
-
-  shutdown() {
-    this._log.trace("shutdown");
-
-    // We can be in one the following states here:
-    // 1) setupTelemetry was never called
-    // or it was called and
-    //   2) _delayedInitTask was scheduled, but didn't run yet.
-    //   3) _delayedInitTask is running now.
-    //   4) _delayedInitTask finished running already.
-
-    // This handles 1).
-    if (!this._initStarted) {
-      this._shuttingDown = true;
-      this._shutDown = true;
-      return Promise.resolve();
-    }
-
-    // This handles 4).
-    if (!this._delayedInitTask) {
-      // We already ran the delayed initialization.
-      return this._cleanupOnShutdown();
-    }
-
-    // This handles 2) and 3).
-    return this._delayedInitTask.finalize().then(() => this._cleanupOnShutdown());
-  },
-
-  /**
-   * This observer drives telemetry.
-   */
-  observe(aSubject, aTopic, aData) {
-    // The logger might still be not available at this point.
-    if (aTopic == "profile-after-change" || aTopic == "app-startup") {
-      // If we don't have a logger, we need to make sure |Log.repository.getLogger()| is
-      // called before |getLoggerWithMessagePrefix|. Otherwise logging won't work.
-      configureLogging();
-    }
-
-    this._log.trace("observe - " + aTopic + " notified.");
-
-    switch (aTopic) {
-    case "profile-after-change":
-      // profile-after-change is only registered for chrome processes.
-      return this.setupTelemetry();
-    case "app-startup":
-      // app-startup is only registered for content processes.
-      return this.setupContentTelemetry();
-    }
-    return undefined;
-  },
-
-  /**
-   * Get an object describing the current state of this module for AsyncShutdown diagnostics.
-   */
-  _getState() {
-    return {
-      initialized: this._initialized,
-      initStarted: this._initStarted,
-      haveDelayedInitTask: !!this._delayedInitTask,
-      shutdownBarrier: this._shutdownBarrier.state,
-      connectionsBarrier: this._connectionsBarrier.state,
-      sendModule: TelemetrySend.getShutdownState(),
-      haveDelayedNewProfileTask: !!this._delayedNewPingTask,
-    };
-  },
-
-  /**
-   * Called whenever the FHR Upload preference changes (e.g. when user disables FHR from
-   * the preferences panel), this triggers sending the deletion ping.
-   */
-  _onUploadPrefChange() {
-    const uploadEnabled = Preferences.get(TelemetryUtils.Preferences.FhrUploadEnabled, false);
-    if (uploadEnabled) {
-      // There's nothing we should do if we are enabling upload.
-      return;
-    }
-
-    let p = (async () => {
-      try {
-        // Clear the current pings.
-        await TelemetrySend.clearCurrentPings();
-
-        // Remove all the pending pings, but not the deletion ping.
-        await TelemetryStorage.runRemovePendingPingsTask();
-      } catch (e) {
-        this._log.error("_onUploadPrefChange - error clearing pending pings", e);
-      } finally {
-        // Always send the deletion ping.
-        this._log.trace("_onUploadPrefChange - Sending deletion ping.");
-        this.submitExternalPing(PING_TYPE_DELETION, {}, { addClientId: true });
-      }
-    })();
-
-    this._shutdownBarrier.client.addBlocker(
-      "TelemetryController: removing pending pings after data upload was disabled", p);
-  },
-
-  _attachObservers() {
-    if (IS_UNIFIED_TELEMETRY) {
-      // Watch the FHR upload setting to trigger deletion pings.
-      Preferences.observe(TelemetryUtils.Preferences.FhrUploadEnabled, this._onUploadPrefChange, this);
-    }
-  },
-
-  /**
-   * Remove the preference observer to avoid leaks.
-   */
-  _detachObservers() {
-    if (IS_UNIFIED_TELEMETRY) {
-      Preferences.ignore(TelemetryUtils.Preferences.FhrUploadEnabled, this._onUploadPrefChange, this);
-    }
-  },
-
-  /**
-   * Allows waiting for TelemetryControllers delayed initialization to complete.
-   * This will complete before TelemetryController is shutting down.
-   * @return {Promise} Resolved when delayed TelemetryController initialization completed.
-   */
-  promiseInitialized() {
-    return this._delayedInitTaskDeferred.promise;
-  },
-
-  getCurrentPingData(aSubsession) {
-    this._log.trace("getCurrentPingData - subsession: " + aSubsession)
-
-    // Telemetry is disabled, don't gather any data.
-    if (!Telemetry.canRecordBase) {
-      return null;
-    }
-
-    const reason = aSubsession ? REASON_GATHER_SUBSESSION_PAYLOAD : REASON_GATHER_PAYLOAD;
-    const type = PING_TYPE_MAIN;
-    const payload = TelemetrySession.getPayload(reason);
-    const options = { addClientId: true, addEnvironment: true };
-    const ping = this.assemblePing(type, payload, options);
-
-    return ping;
-  },
-
-  async reset() {
-    this._clientID = null;
-    this._detachObservers();
-
-    let sessionReset = TelemetrySession.testReset();
-
-    this._connectionsBarrier = new AsyncShutdown.Barrier(
-      "TelemetryController: Waiting for pending ping activity"
-    );
-    this._shutdownBarrier = new AsyncShutdown.Barrier(
-      "TelemetryController: Waiting for clients."
-    );
-
-    // We need to kick of the controller setup first for tests that check the
-    // cached client id.
-    let controllerSetup = this.setupTelemetry(true);
-
-    await sessionReset;
-    await TelemetrySend.reset();
-    await TelemetryStorage.reset();
-    await TelemetryEnvironment.testReset();
-
-    await controllerSetup;
-  },
-
-  /**
-   * Schedule sending the "new-profile" ping.
-   */
-  scheduleNewProfilePing() {
-    this._log.trace("scheduleNewProfilePing");
-
-    const sendDelay =
-      Preferences.get(TelemetryUtils.Preferences.NewProfilePingDelay, NEWPROFILE_PING_DEFAULT_DELAY);
-
-    this._delayedNewPingTask = new DeferredTask(async () => {
-      try {
-        await this.sendNewProfilePing();
-      } finally {
-        this._delayedNewPingTask = null;
-      }
-    }, sendDelay);
-
-    this._delayedNewPingTask.arm();
-  },
-
-  /**
-   * Generate and send the new-profile ping
-   */
-  async sendNewProfilePing() {
-    this._log.trace("sendNewProfilePing - shutting down: " + this._shuttingDown);
-
-    // Generate the payload.
-    const payload = {
+		      };
+
+		      if (aOptions.addClientId) {
+			      pingData.clientId = this._clientID;
+		      }
+
+		      if (aOptions.addEnvironment) {
+			      pingData.environment = aOptions.overrideEnvironment || TelemetryEnvironment.currentEnvironment;
+		      }
+
+		      return pingData;
+	      },
+
+	      /**
+	       * Track any pending ping send and save tasks through the promise passed here.
+	       * This is needed to block shutdown on any outstanding ping activity.
+	       */
+	      _trackPendingPingTask(aPromise) {
+		      this._connectionsBarrier.client.addBlocker("Waiting for ping task", aPromise);
+	      },
+
+	      /**
+	       * Internal function to assemble a complete ping, adding environment data, client id
+	       * and some general info. This waits on the client id to be loaded/generated if it's
+	       * not yet available. Note that this function is synchronous unless we need to load
+	       * the client id.
+	       * Depending on configuration, the ping will be sent to the server (immediately or later)
+	       * and archived locally.
+	       *
+	       * @param {String} aType The type of the ping.
+	       * @param {Object} aPayload The actual data payload for the ping.
+	       * @param {Object} [aOptions] Options object.
+	       * @param {Boolean} [aOptions.addClientId=false] true if the ping should contain the client
+	       *                  id, false otherwise.
+	       * @param {Boolean} [aOptions.addEnvironment=false] true if the ping should contain the
+	       *                  environment data.
+	       * @param {Object}  [aOptions.overrideEnvironment=null] set to override the environment data.
+	       * @param {Boolean} [aOptions.usePingSender=false] if true, send the ping using the PingSender.
+	       * @returns {Promise} Test-only - a promise that is resolved with the ping id once the ping is stored or sent.
+	       */
+	      async _submitPingLogic(aType, aPayload, aOptions) {
+		      // Make sure to have a clientId if we need one. This cover the case of submitting
+		      // a ping early during startup, before Telemetry is initialized, if no client id was
+		      // cached.
+		      if (!this._clientID && aOptions.addClientId) {
+			      Telemetry.getHistogramById("TELEMETRY_PING_SUBMISSION_WAITING_CLIENTID").add();
+			      // We can safely call |getClientID| here and during initialization: we would still
+			      // spawn and return one single loading task.
+			      this._clientID = await ClientID.getClientID();
+		      }
+
+		      const pingData = this.assemblePing(aType, aPayload, aOptions);
+		      this._log.trace("submitExternalPing - ping assembled, id: " + pingData.id);
+
+		      // Always persist the pings if we are allowed to. We should not yield on any of the
+		      // following operations to keep this function synchronous for the majority of the calls.
+		      let archivePromise = TelemetryArchive.promiseArchivePing(pingData)
+			      .catch(e => this._log.error("submitExternalPing - Failed to archive ping " + pingData.id, e));
+		      let p = [ archivePromise ];
+
+		      p.push(TelemetrySend.submitPing(pingData, {usePingSender: aOptions.usePingSender}));
+
+		      return Promise.all(p).then(() => pingData.id);
+	      },
+
+	      /**
+	       * Submit ping payloads to Telemetry.
+	       *
+	       * @param {String} aType The type of the ping.
+	       * @param {Object} aPayload The actual data payload for the ping.
+	       * @param {Object} [aOptions] Options object.
+	       * @param {Boolean} [aOptions.addClientId=false] true if the ping should contain the client
+	       *                  id, false otherwise.
+	       * @param {Boolean} [aOptions.addEnvironment=false] true if the ping should contain the
+	       *                  environment data.
+	       * @param {Object}  [aOptions.overrideEnvironment=null] set to override the environment data.
+	       * @param {Boolean} [aOptions.usePingSender=false] if true, send the ping using the PingSender.
+	       * @returns {Promise} Test-only - a promise that is resolved with the ping id once the ping is stored or sent.
+	       */
+submitExternalPing: function send(aType, aPayload, aOptions) {
+			    this._log.trace("submitExternalPing - type: " + aType + ", aOptions: " + JSON.stringify(aOptions));
+
+			    // Reject pings sent after shutdown.
+			    if (this._shutDown) {
+				    const errorMessage = "submitExternalPing - Submission is not allowed after shutdown, discarding ping of type: " + aType;
+				    this._log.error(errorMessage);
+				    return Promise.reject(new Error(errorMessage));
+			    }
+
+			    // Enforce the type string to only contain sane characters.
+			    const typeUuid = /^[a-z0-9][a-z0-9-]+[a-z0-9]$/i;
+			    if (!typeUuid.test(aType)) {
+				    this._log.error("submitExternalPing - invalid ping type: " + aType);
+				    let histogram = Telemetry.getKeyedHistogramById("TELEMETRY_INVALID_PING_TYPE_SUBMITTED");
+				    histogram.add(aType, 1);
+				    return Promise.reject(new Error("Invalid type string submitted."));
+			    }
+			    // Enforce that the payload is an object.
+			    if (aPayload === null || typeof aPayload !== "object" || Array.isArray(aPayload)) {
+				    this._log.error("submitExternalPing - invalid payload type: " + typeof aPayload);
+				    let histogram = Telemetry.getHistogramById("TELEMETRY_INVALID_PAYLOAD_SUBMITTED");
+				    histogram.add(1);
+				    return Promise.reject(new Error("Invalid payload type submitted."));
+			    }
+
+			    let promise = this._submitPingLogic(aType, aPayload, aOptions);
+			    this._trackPendingPingTask(promise);
+			    return promise;
+		    },
+
+		    /**
+		     * Save a ping to disk.
+		     *
+		     * @param {String} aType The type of the ping.
+		     * @param {Object} aPayload The actual data payload for the ping.
+		     * @param {Object} aOptions Options object.
+		     * @param {Boolean} aOptions.addClientId true if the ping should contain the client id,
+		     *                  false otherwise.
+		     * @param {Boolean} aOptions.addEnvironment true if the ping should contain the
+		     *                  environment data.
+		     * @param {Boolean} aOptions.overwrite true overwrites a ping with the same name, if found.
+		     * @param {Object}  [aOptions.overrideEnvironment=null] set to override the environment data.
+		     *
+		     * @returns {Promise} A promise that resolves with the ping id when the ping is saved to
+		     *                    disk.
+		     */
+addPendingPing: function addPendingPing(aType, aPayload, aOptions) {
+			this._log.trace("addPendingPing - Type " + aType + ", aOptions " + JSON.stringify(aOptions));
+
+			let pingData = this.assemblePing(aType, aPayload, aOptions);
+
+			let savePromise = TelemetryStorage.savePendingPing(pingData);
+			let archivePromise = TelemetryArchive.promiseArchivePing(pingData).catch(e => {
+					this._log.error("addPendingPing - Failed to archive ping " + pingData.id, e);
+					});
+
+			// Wait for both the archiving and ping persistence to complete.
+			let promises = [
+				savePromise,
+				archivePromise,
+			];
+			return Promise.all(promises).then(() => pingData.id);
+		},
+
+		/**
+		 * Write a ping to a specified location on the disk. Does not add the ping to the
+		 * pending pings.
+		 *
+		 * @param {String} aType The type of the ping.
+		 * @param {Object} aPayload The actual data payload for the ping.
+		 * @param {String} aFilePath The path to save the ping to.
+		 * @param {Object} aOptions Options object.
+		 * @param {Boolean} aOptions.addClientId true if the ping should contain the client id,
+		 *                  false otherwise.
+		 * @param {Boolean} aOptions.addEnvironment true if the ping should contain the
+		 *                  environment data.
+		 * @param {Boolean} aOptions.overwrite true overwrites a ping with the same name, if found.
+		 * @param {Object}  [aOptions.overrideEnvironment=null] set to override the environment data.
+		 *
+		 * @returns {Promise} A promise that resolves with the ping id when the ping is saved to
+		 *                    disk.
+		 */
+savePing: function savePing(aType, aPayload, aFilePath, aOptions) {
+		  this._log.trace("savePing - Type " + aType + ", File Path " + aFilePath +
+				  ", aOptions " + JSON.stringify(aOptions));
+		  let pingData = this.assemblePing(aType, aPayload, aOptions);
+		  return TelemetryStorage.savePingToFile(pingData, aFilePath, aOptions.overwrite)
+			  .then(() => pingData.id);
+	  },
+
+	  /**
+	   * Check whether we have an aborted-session ping. If so add it to the pending pings and archive it.
+	   *
+	   * @return {Promise} Promise that is resolved when the ping is submitted and archived.
+	   */
+	  async checkAbortedSessionPing() {
+		  let ping = await TelemetryStorage.loadAbortedSessionPing();
+		  this._log.trace("checkAbortedSessionPing - found aborted-session ping: " + !!ping);
+		  if (!ping) {
+			  return;
+		  }
+
+		  try {
+			  await TelemetryStorage.addPendingPing(ping);
+			  await TelemetryArchive.promiseArchivePing(ping);
+		  } catch (e) {
+			  this._log.error("checkAbortedSessionPing - Unable to add the pending ping", e);
+		  } finally {
+			  await TelemetryStorage.removeAbortedSessionPing();
+		  }
+	  },
+
+	  /**
+	   * Save an aborted-session ping to disk without adding it to the pending pings.
+	   *
+	   * @param {Object} aPayload The ping payload data.
+	   * @return {Promise} Promise that is resolved when the ping is saved.
+	   */
+	  saveAbortedSessionPing(aPayload) {
+		  this._log.trace("saveAbortedSessionPing");
+		  const options = {addClientId: true, addEnvironment: true};
+		  const pingData = this.assemblePing(PING_TYPE_MAIN, aPayload, options);
+		  return TelemetryStorage.saveAbortedSessionPing(pingData);
+	  },
+
+	  removeAbortedSessionPing() {
+		  return TelemetryStorage.removeAbortedSessionPing();
+	  },
+
+	  /**
+	   * Perform telemetry initialization for either chrome or content process.
+	   * @return {Boolean} True if Telemetry is allowed to record at least base (FHR) data,
+	   *                   false otherwise.
+	   */
+enableTelemetryRecording: function enableTelemetryRecording() {
+				  // The thumbnail service also runs in a content process, even with e10s off.
+				  // We need to check if e10s is on so we don't submit child payloads for it.
+				  // We still need xpcshell child tests to work, so we skip this if test mode is enabled.
+				  if (Utils.isContentProcess && !this._testMode && !Services.appinfo.browserTabsRemoteAutostart) {
+					  this._log.config("enableTelemetryRecording - not enabling Telemetry for non-e10s child process");
+					  Telemetry.canRecordBase = false;
+					  Telemetry.canRecordExtended = false;
+					  return false;
+				  }
+
+				  // Configure base Telemetry recording.
+				  // Unified Telemetry makes it opt-out. If extended Telemetry is enabled, base recording
+				  // is always on as well.
+				  const enabled = Utils.isTelemetryEnabled;
+				  Telemetry.canRecordBase = enabled || IS_UNIFIED_TELEMETRY;
+				  Telemetry.canRecordExtended = enabled;
+
+				  this._log.config("enableTelemetryRecording - canRecordBase:" + Telemetry.canRecordBase +
+						  ", canRecordExtended: " + Telemetry.canRecordExtended);
+
+				  return Telemetry.canRecordBase;
+			  },
+
+			  /**
+			   * This triggers basic telemetry initialization and schedules a full initialized for later
+			   * for performance reasons.
+			   *
+			   * This delayed initialization means TelemetryController init can be in the following states:
+			   * 1) setupTelemetry was never called
+			   * or it was called and
+			   *   2) _delayedInitTask was scheduled, but didn't run yet.
+			   *   3) _delayedInitTask is currently running.
+			   *   4) _delayedInitTask finished running and is nulled out.
+			   *
+			   * @return {Promise} Resolved when TelemetryController and TelemetrySession are fully
+			   *                   initialized. This is only used in tests.
+			   */
+setupTelemetry: function setupTelemetry(testing) {
+			this._initStarted = true;
+			this._shuttingDown = false;
+			this._shutDown = false;
+			this._testMode = testing;
+
+			this._log.trace("setupTelemetry");
+
+			if (this._delayedInitTask) {
+				this._log.error("setupTelemetry - init task already running");
+				return this._delayedInitTaskDeferred.promise;
+			}
+
+			if (this._initialized && !this._testMode) {
+				this._log.error("setupTelemetry - already initialized");
+				return Promise.resolve();
+			}
+
+			// This will trigger displaying the datachoices infobar.
+			TelemetryReportingPolicy.setup();
+
+			if (!this.enableTelemetryRecording()) {
+				this._log.config("setupChromeProcess - Telemetry recording is disabled, skipping Chrome process setup.");
+				return Promise.resolve();
+			}
+
+			this._attachObservers();
+
+			// Perform a lightweight, early initialization for the component, just registering
+			// a few observers and initializing the session.
+			TelemetrySession.earlyInit(this._testMode);
+
+			// Annotate crash reports so that we get pings for startup crashes
+			TelemetrySend.earlyInit();
+
+			// For very short session durations, we may never load the client
+			// id from disk.
+			// We try to cache it in prefs to avoid this, even though this may
+			// lead to some stale client ids.
+			this._clientID = ClientID.getCachedClientID();
+
+			// Init the update ping telemetry as early as possible. This won't have
+			// an impact on startup.
+			UpdatePing.earlyInit();
+
+			// Delay full telemetry initialization to give the browser time to
+			// run various late initializers. Otherwise our gathered memory
+			// footprint and other numbers would be too optimistic.
+			this._delayedInitTaskDeferred = PromiseUtils.defer();
+			this._delayedInitTask = new DeferredTask(async () => {
+					try {
+					// TODO: This should probably happen after all the delayed init here.
+					this._initialized = true;
+					TelemetryEnvironment.delayedInit();
+
+					// Load the ClientID.
+					this._clientID = await ClientID.getClientID();
+
+					await TelemetrySend.setup(this._testMode);
+
+					// Perform TelemetrySession delayed init.
+					await TelemetrySession.delayedInit();
+
+					if (Preferences.get(TelemetryUtils.Preferences.NewProfilePingEnabled, false) &&
+							!TelemetrySession.newProfilePingSent) {
+					// Kick off the scheduling of the new-profile ping.
+					this.scheduleNewProfilePing();
+					}
+
+					// Purge the pings archive by removing outdated pings. We don't wait for
+					// this task to complete, but TelemetryStorage blocks on it during
+					// shutdown.
+					TelemetryStorage.runCleanPingArchiveTask();
+
+					// Now that FHR/healthreporter is gone, make sure to remove FHR's DB from
+					// the profile directory. This is a temporary measure that we should drop
+					// in the future.
+					TelemetryStorage.removeFHRDatabase();
+
+					// Report the modules loaded in the Firefox process.
+					TelemetryModules.start();
+
+					this._delayedInitTaskDeferred.resolve();
+					} catch (e) {
+						this._delayedInitTaskDeferred.reject(e);
+					} finally {
+						this._delayedInitTask = null;
+					}
+			}, this._testMode ? TELEMETRY_TEST_DELAY : TELEMETRY_DELAY);
+
+			AsyncShutdown.sendTelemetry.addBlocker("TelemetryController: shutting down",
+					() => this.shutdown(),
+					() => this._getState());
+
+			this._delayedInitTask.arm();
+			return this._delayedInitTaskDeferred.promise;
+		},
+
+		/**
+		 * This triggers basic telemetry initialization for content processes.
+		 * @param {Boolean} [testing=false] True if we are in test mode, false otherwise.
+		 */
+		setupContentTelemetry(testing = false) {
+			this._testMode = testing;
+
+			// We call |enableTelemetryRecording| here to make sure that Telemetry.canRecord* flags
+			// are in sync between chrome and content processes.
+			if (!this.enableTelemetryRecording()) {
+				this._log.trace("setupContentTelemetry - Content process recording disabled.");
+				return;
+			}
+			TelemetrySession.setupContent(testing);
+		},
+
+		// Do proper shutdown waiting and cleanup.
+		async _cleanupOnShutdown() {
+			if (!this._initialized) {
+				return;
+			}
+
+			this._shuttingDown = true;
+
+			Preferences.ignore(PREF_BRANCH_LOG, configureLogging);
+			this._detachObservers();
+
+			// Now do an orderly shutdown.
+			try {
+				if (this._delayedNewPingTask) {
+					await this._delayedNewPingTask.finalize();
+				}
+
+				UpdatePing.shutdown();
+
+				// Stop the datachoices infobar display.
+				TelemetryReportingPolicy.shutdown();
+				TelemetryEnvironment.shutdown();
+
+				// Stop any ping sending.
+				await TelemetrySend.shutdown();
+
+				// Send latest data.
+				await TelemetryHealthPing.shutdown();
+
+				await TelemetrySession.shutdown();
+
+				// First wait for clients processing shutdown.
+				await this._shutdownBarrier.wait();
+
+				// ... and wait for any outstanding async ping activity.
+				await this._connectionsBarrier.wait();
+
+				// Perform final shutdown operations.
+				await TelemetryStorage.shutdown();
+			} finally {
+				// Reset state.
+				this._initialized = false;
+				this._initStarted = false;
+				this._shutDown = true;
+			}
+		},
+
+		shutdown() {
+			this._log.trace("shutdown");
+
+			// We can be in one the following states here:
+			// 1) setupTelemetry was never called
+			// or it was called and
+			//   2) _delayedInitTask was scheduled, but didn't run yet.
+			//   3) _delayedInitTask is running now.
+			//   4) _delayedInitTask finished running already.
+
+			// This handles 1).
+			if (!this._initStarted) {
+				this._shuttingDown = true;
+				this._shutDown = true;
+				return Promise.resolve();
+			}
+
+			// This handles 4).
+			if (!this._delayedInitTask) {
+				// We already ran the delayed initialization.
+				return this._cleanupOnShutdown();
+			}
+
+			// This handles 2) and 3).
+			return this._delayedInitTask.finalize().then(() => this._cleanupOnShutdown());
+		},
+
+		/**
+		 * This observer drives telemetry.
+		 */
+		observe(aSubject, aTopic, aData) {
+			// The logger might still be not available at this point.
+			if (aTopic == "profile-after-change" || aTopic == "app-startup") {
+				// If we don't have a logger, we need to make sure |Log.repository.getLogger()| is
+				// called before |getLoggerWithMessagePrefix|. Otherwise logging won't work.
+				configureLogging();
+			}
+
+			this._log.trace("observe - " + aTopic + " notified.");
+
+			switch (aTopic) {
+				case "profile-after-change":
+					// profile-after-change is only registered for chrome processes.
+					return this.setupTelemetry();
+				case "app-startup":
+					// app-startup is only registered for content processes.
+					return this.setupContentTelemetry();
+			}
+			return undefined;
+		},
+
+		/**
+		 * Get an object describing the current state of this module for AsyncShutdown diagnostics.
+		 */
+		_getState() {
+			return {
+initialized: this._initialized,
+	     initStarted: this._initStarted,
+	     haveDelayedInitTask: !!this._delayedInitTask,
+	     shutdownBarrier: this._shutdownBarrier.state,
+	     connectionsBarrier: this._connectionsBarrier.state,
+	     sendModule: TelemetrySend.getShutdownState(),
+	     haveDelayedNewProfileTask: !!this._delayedNewPingTask,
+			};
+		},
+
+		/**
+		 * Called whenever the FHR Upload preference changes (e.g. when user disables FHR from
+		 * the preferences panel), this triggers sending the deletion ping.
+		 */
+		_onUploadPrefChange() {
+			const uploadEnabled = Preferences.get(TelemetryUtils.Preferences.FhrUploadEnabled, false);
+			if (uploadEnabled) {
+				// There's nothing we should do if we are enabling upload.
+				return;
+			}
+
+			let p = (async () => {
+					try {
+					// Clear the current pings.
+					await TelemetrySend.clearCurrentPings();
+
+					// Remove all the pending pings, but not the deletion ping.
+					await TelemetryStorage.runRemovePendingPingsTask();
+					} catch (e) {
+					this._log.error("_onUploadPrefChange - error clearing pending pings", e);
+					} finally {
+					// Always send the deletion ping.
+					this._log.trace("_onUploadPrefChange - Sending deletion ping.");
+					this.submitExternalPing(PING_TYPE_DELETION, {}, { addClientId: true });
+					}
+					})();
+
+			this._shutdownBarrier.client.addBlocker(
+					"TelemetryController: removing pending pings after data upload was disabled", p);
+		},
+
+		_attachObservers() {
+			if (IS_UNIFIED_TELEMETRY) {
+				// Watch the FHR upload setting to trigger deletion pings.
+				Preferences.observe(TelemetryUtils.Preferences.FhrUploadEnabled, this._onUploadPrefChange, this);
+			}
+		},
+
+		/**
+		 * Remove the preference observer to avoid leaks.
+		 */
+		_detachObservers() {
+			if (IS_UNIFIED_TELEMETRY) {
+				Preferences.ignore(TelemetryUtils.Preferences.FhrUploadEnabled, this._onUploadPrefChange, this);
+			}
+		},
+
+		/**
+		 * Allows waiting for TelemetryControllers delayed initialization to complete.
+		 * This will complete before TelemetryController is shutting down.
+		 * @return {Promise} Resolved when delayed TelemetryController initialization completed.
+		 */
+		promiseInitialized() {
+			return this._delayedInitTaskDeferred.promise;
+		},
+
+		getCurrentPingData(aSubsession) {
+			this._log.trace("getCurrentPingData - subsession: " + aSubsession)
+
+				// Telemetry is disabled, don't gather any data.
+				if (!Telemetry.canRecordBase) {
+					return null;
+				}
+
+			const reason = aSubsession ? REASON_GATHER_SUBSESSION_PAYLOAD : REASON_GATHER_PAYLOAD;
+			const type = PING_TYPE_MAIN;
+			const payload = TelemetrySession.getPayload(reason);
+			const options = { addClientId: true, addEnvironment: true };
+			const ping = this.assemblePing(type, payload, options);
+
+			return ping;
+		},
+
+		async reset() {
+			this._clientID = null;
+			this._detachObservers();
+
+			let sessionReset = TelemetrySession.testReset();
+
+			this._connectionsBarrier = new AsyncShutdown.Barrier(
+					"TelemetryController: Waiting for pending ping activity"
+					);
+			this._shutdownBarrier = new AsyncShutdown.Barrier(
+					"TelemetryController: Waiting for clients."
+					);
+
+			// We need to kick of the controller setup first for tests that check the
+			// cached client id.
+			let controllerSetup = this.setupTelemetry(true);
+
+			await sessionReset;
+			await TelemetrySend.reset();
+			await TelemetryStorage.reset();
+			await TelemetryEnvironment.testReset();
+
+			await controllerSetup;
+		},
+
+		/**
+		 * Schedule sending the "new-profile" ping.
+		 */
+		scheduleNewProfilePing() {
+			this._log.trace("scheduleNewProfilePing");
+
+			const sendDelay =
+				Preferences.get(TelemetryUtils.Preferences.NewProfilePingDelay, NEWPROFILE_PING_DEFAULT_DELAY);
+
+			this._delayedNewPingTask = new DeferredTask(async () => {
+					try {
+					await this.sendNewProfilePing();
+					} finally {
+					this._delayedNewPingTask = null;
+					}
+					}, sendDelay);
+
+			this._delayedNewPingTask.arm();
+		},
+
+		/**
+		 * Generate and send the new-profile ping
+		 */
+		async sendNewProfilePing() {
+			this._log.trace("sendNewProfilePing - shutting down: " + this._shuttingDown);
+
+			// Generate the payload.
+			const payload = {
       "reason": this._shuttingDown ? "shutdown" : "startup",
     };
 
