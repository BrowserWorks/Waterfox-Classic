/* This Source Code Form is subject to the terms of the Mozilla Public
 * License, v. 2.0. If a copy of the MPL was not distributed with this
 * file, You can obtain one at http://mozilla.org/MPL/2.0/. */

/**
 * Test that the reader mode button appears and works properly on
 * reader-able content.
 */
const TEST_PREFS = [
  ["reader.parse-on-load.enabled", true],
];

const TEST_PATH = getRootDirectory(gTestPath).replace("chrome://mochitests/content", "http://example.com");

var readerButton = document.getElementById("reader-mode-button");

add_task(async function test_reader_button() {
  registerCleanupFunction(function() {
    // Reset test prefs.
    TEST_PREFS.forEach(([name, value]) => {
      Services.prefs.clearUserPref(name);
    });
    while (gBrowser.tabs.length > 1) {
      gBrowser.removeCurrentTab();
    }
  });

  // Set required test prefs.
  TEST_PREFS.forEach(([name, value]) => {
    Services.prefs.setBoolPref(name, value);
  });

  let tab = gBrowser.selectedTab = BrowserTestUtils.addTab(gBrowser);
  is_element_hidden(readerButton, "Reader mode button is not present on a new tab");
<<<<<<< HEAD
  ok(!Services.prefs.getBoolPref("browser.reader.detectedFirstArticle"),
     "Shouldn't have detected the first article");
=======
  ok(!UITour.isInfoOnTarget(window, "readerMode-urlBar"),
     "Info panel shouldn't appear without the reader mode button");
>>>>>>> 728b71ce

  // Point tab to a test page that is reader-able.
  let url = TEST_PATH + "readerModeArticle.html";
  await promiseTabLoadEvent(tab, url);
  await promiseWaitForCondition(() => !readerButton.hidden);

  is_element_visible(readerButton, "Reader mode button is present on a reader-able page");
<<<<<<< HEAD
  ok(Services.prefs.getBoolPref("browser.reader.detectedFirstArticle"),
     "Should have detected the first article");
=======
>>>>>>> 728b71ce

  // Switch page into reader mode.
  let promiseTabLoad = promiseTabLoadEvent(tab);
  readerButton.click();
<<<<<<< HEAD
  yield promiseTabLoad;
=======
  await promiseTabLoad;
>>>>>>> 728b71ce

  let readerUrl = gBrowser.selectedBrowser.currentURI.spec;
  ok(readerUrl.startsWith("about:reader"), "about:reader loaded after clicking reader mode button");
  is_element_visible(readerButton, "Reader mode button is present on about:reader");

  is(gURLBar.value, readerUrl, "gURLBar value is about:reader URL");
  is(gURLBar.textValue, url.substring("http://".length), "gURLBar is displaying original article URL");

  // Check selected value for URL bar
  await new Promise((resolve, reject) => {
    waitForClipboard(url, function() {
      gURLBar.focus();
      gURLBar.select();
      goDoCommand("cmd_copy");
    }, resolve, reject);
  });

  info("Got correct URL when copying");

  // Switch page back out of reader mode.
  let promisePageShow = BrowserTestUtils.waitForContentEvent(tab.linkedBrowser, "pageshow");
  readerButton.click();
  await promisePageShow;
  is(gBrowser.selectedBrowser.currentURI.spec, url,
    "Back to the original page after clicking active reader mode button");
  ok(gBrowser.selectedBrowser.canGoForward,
    "Moved one step back in the session history.");

  let nonReadableUrl = TEST_PATH + "readerModeNonArticle.html";

  // Load a new tab that is NOT reader-able.
  let newTab = gBrowser.selectedTab = BrowserTestUtils.addTab(gBrowser);
  await promiseTabLoadEvent(newTab, nonReadableUrl);
  await promiseWaitForCondition(() => readerButton.hidden);
  is_element_hidden(readerButton, "Reader mode button is not present on a non-reader-able page");

  // Switch back to the original tab to make sure reader mode button is still visible.
  gBrowser.removeCurrentTab();
  await promiseWaitForCondition(() => !readerButton.hidden);
  is_element_visible(readerButton, "Reader mode button is present on a reader-able page");

  // Load a new tab in reader mode that is NOT reader-able in the reader mode.
  newTab = gBrowser.selectedTab = BrowserTestUtils.addTab(gBrowser);
  let promiseAboutReaderError = BrowserTestUtils.waitForContentEvent(newTab.linkedBrowser, "AboutReaderContentError");
  await promiseTabLoadEvent(newTab, "about:reader?url=" + nonReadableUrl);
  await promiseAboutReaderError;
  await promiseWaitForCondition(() => !readerButton.hidden);
  is_element_visible(readerButton, "Reader mode button is present on about:reader even in error state");

  // Switch page back out of reader mode.
  promisePageShow = BrowserTestUtils.waitForContentEvent(newTab.linkedBrowser, "pageshow");
  readerButton.click();
  await promisePageShow;
  is(gBrowser.selectedBrowser.currentURI.spec, nonReadableUrl,
    "Back to the original non-reader-able page after clicking active reader mode button");
  await promiseWaitForCondition(() => readerButton.hidden);
  is_element_hidden(readerButton, "Reader mode button is not present on a non-reader-able page");
});

add_task(async function test_getOriginalUrl() {
  let { ReaderMode } = Cu.import("resource://gre/modules/ReaderMode.jsm", {});
  let url = "http://foo.com/article.html";

  is(ReaderMode.getOriginalUrl("about:reader?url=" + encodeURIComponent(url)), url, "Found original URL from encoded URL");
  is(ReaderMode.getOriginalUrl("about:reader?foobar"), null, "Did not find original URL from malformed reader URL");
  is(ReaderMode.getOriginalUrl(url), null, "Did not find original URL from non-reader URL");

  let badUrl = "http://foo.com/?;$%^^";
  is(ReaderMode.getOriginalUrl("about:reader?url=" + encodeURIComponent(badUrl)), badUrl, "Found original URL from encoded malformed URL");
  is(ReaderMode.getOriginalUrl("about:reader?url=" + badUrl), badUrl, "Found original URL from non-encoded malformed URL");
});

add_task(async function test_reader_view_element_attribute_transform() {
  registerCleanupFunction(function() {
    while (gBrowser.tabs.length > 1) {
      gBrowser.removeCurrentTab();
    }
  });

  function observeAttribute(element, attribute, triggerFn, checkFn) {
    return new Promise(resolve => {
      let observer = new MutationObserver((mutations) => {
        mutations.forEach( mu => {
          if (element.getAttribute(attribute) !== mu.oldValue) {
            checkFn();
            resolve();
            observer.disconnect();
          }
        });
      });

      observer.observe(element, {
        attributes: true,
        attributeOldValue: true,
        attributeFilter: [attribute]
      });

      triggerFn();
    });
  }

  let command = document.getElementById("View:ReaderView");
  let tab = await BrowserTestUtils.openNewForegroundTab(gBrowser);
  is(command.hidden, true, "Command element should have the hidden attribute");

  info("Navigate a reader-able page");
  let waitForPageshow = BrowserTestUtils.waitForContentEvent(tab.linkedBrowser, "pageshow");
  await observeAttribute(command, "hidden",
    () => {
      let url = TEST_PATH + "readerModeArticle.html";
      tab.linkedBrowser.loadURI(url);
    },
    () => {
      is(command.hidden, false, "Command's hidden attribute should be false on a reader-able page");
    }
  );
  await waitForPageshow;

  info("Navigate a non-reader-able page");
  waitForPageshow = BrowserTestUtils.waitForContentEvent(tab.linkedBrowser, "pageshow");
  await observeAttribute(command, "hidden",
    () => {
      let url = TEST_PATH + "readerModeArticleHiddenNodes.html";
      tab.linkedBrowser.loadURI(url);
    },
    () => {
      is(command.hidden, true, "Command's hidden attribute should be true on a non-reader-able page");
    }
  );
  await waitForPageshow;

  info("Navigate a reader-able page");
  waitForPageshow = BrowserTestUtils.waitForContentEvent(tab.linkedBrowser, "pageshow");
  await observeAttribute(command, "hidden",
    () => {
      let url = TEST_PATH + "readerModeArticle.html";
      tab.linkedBrowser.loadURI(url);
    },
    () => {
      is(command.hidden, false, "Command's hidden attribute should be false on a reader-able page");
    }
  );
  await waitForPageshow;

  info("Enter Reader Mode");
  waitForPageshow = BrowserTestUtils.waitForContentEvent(tab.linkedBrowser, "pageshow");
  await observeAttribute(readerButton, "readeractive",
    () => {
      readerButton.click();
    },
    () => {
      is(readerButton.getAttribute("readeractive"), "true", "readerButton's readeractive attribute should be true when entering reader mode");
    }
  );
  await waitForPageshow;

  info("Exit Reader Mode");
  waitForPageshow = BrowserTestUtils.waitForContentEvent(tab.linkedBrowser, "pageshow");
  await observeAttribute(readerButton, "readeractive",
    () => {
      readerButton.click();
    },
    () => {
      is(readerButton.getAttribute("readeractive"), "", "readerButton's readeractive attribute should be empty when reader mode is exited");
    }
  );
  await waitForPageshow;

  info("Navigate a non-reader-able page");
  waitForPageshow = BrowserTestUtils.waitForContentEvent(tab.linkedBrowser, "pageshow");
  await observeAttribute(command, "hidden",
    () => {
      let url = TEST_PATH + "readerModeArticleHiddenNodes.html";
      tab.linkedBrowser.loadURI(url);
    },
    () => {
      is(command.hidden, true, "Command's hidden attribute should be true on a non-reader-able page");
    }
  );
  await waitForPageshow;
});<|MERGE_RESOLUTION|>--- conflicted
+++ resolved
@@ -32,13 +32,6 @@
 
   let tab = gBrowser.selectedTab = BrowserTestUtils.addTab(gBrowser);
   is_element_hidden(readerButton, "Reader mode button is not present on a new tab");
-<<<<<<< HEAD
-  ok(!Services.prefs.getBoolPref("browser.reader.detectedFirstArticle"),
-     "Shouldn't have detected the first article");
-=======
-  ok(!UITour.isInfoOnTarget(window, "readerMode-urlBar"),
-     "Info panel shouldn't appear without the reader mode button");
->>>>>>> 728b71ce
 
   // Point tab to a test page that is reader-able.
   let url = TEST_PATH + "readerModeArticle.html";
@@ -46,20 +39,11 @@
   await promiseWaitForCondition(() => !readerButton.hidden);
 
   is_element_visible(readerButton, "Reader mode button is present on a reader-able page");
-<<<<<<< HEAD
-  ok(Services.prefs.getBoolPref("browser.reader.detectedFirstArticle"),
-     "Should have detected the first article");
-=======
->>>>>>> 728b71ce
 
   // Switch page into reader mode.
   let promiseTabLoad = promiseTabLoadEvent(tab);
   readerButton.click();
-<<<<<<< HEAD
-  yield promiseTabLoad;
-=======
   await promiseTabLoad;
->>>>>>> 728b71ce
 
   let readerUrl = gBrowser.selectedBrowser.currentURI.spec;
   ok(readerUrl.startsWith("about:reader"), "about:reader loaded after clicking reader mode button");
