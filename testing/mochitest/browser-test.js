--- conflicted
+++ resolved
@@ -644,10 +644,7 @@
             sidebar.setAttribute("src", "data:text/html;charset=utf-8,");
             sidebar.docShell.createAboutBlankContentViewer(null);
             sidebar.setAttribute("src", "about:blank");
-<<<<<<< HEAD
-=======
-
->>>>>>> 728b71ce
+
             SocialShare.uninit();
           }
 
