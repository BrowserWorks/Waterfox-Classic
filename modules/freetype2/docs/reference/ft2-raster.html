<!DOCTYPE HTML PUBLIC "-//W3C//DTD HTML 4.01 Transitional//EN"
"http://www.w3.org/TR/html4/loose.dtd">
<html>
<head>
<meta http-equiv="Content-Type" content="text/html; charset=utf-8">
<<<<<<< HEAD
<title>FreeType-2.7.1 API Reference</title>
=======
<title>FreeType-2.9.1 API Reference</title>
>>>>>>> eb6c5214
<style type="text/css">
  a:link { color: #0000EF; }
  a:visited { color: #51188E; }
  a:hover { color: #FF0000; }

  body { font-family: Verdana, Geneva, Arial, Helvetica, serif;
         color: #000000;
         background: #FFFFFF;
         width: 87%;
         margin: auto; }

  div.section { width: 75%;
                margin: auto; }
  div.section hr { margin: 4ex 0 1ex 0; }
  div.section h4 { background-color: #EEEEFF;
                   font-size: medium;
                   font-style: oblique;
                   font-weight: bold;
                   margin: 3ex 0 1.5ex 9%;
                   padding: 0.3ex 0 0.3ex 1%; }
  div.section p { margin: 1.5ex 0 1.5ex 10%; }
  div.section pre { margin: 3ex 0 3ex 9%;
                    background-color: #D6E8FF;
                    padding: 2ex 0 2ex 1%; }
  div.section table.fields { width: 90%;
                             margin: 1.5ex 0 1.5ex 10%; }
  div.section table.toc { width: 95%;
                          margin: 1.5ex 0 1.5ex 5%; }
  div.timestamp { text-align: center;
                  font-size: 69%;
                  margin: 1.5ex 0 1.5ex 0; }

  h1 { text-align: center; }
  h3 { font-size: medium;
       margin: 4ex 0 1.5ex 0; }

  p { text-align: justify; }

  pre.colored { color: blue; }

  span.keyword { font-family: monospace;
                 text-align: left;
                 white-space: pre;
                 color: darkblue; }

  table.fields td.val { font-weight: bold;
                        text-align: right;
                        width: 30%;
                        vertical-align: baseline;
                        padding: 1ex 1em 1ex 0; }
  table.fields td.desc { vertical-align: baseline;
                         padding: 1ex 0 1ex 1em; }
  table.fields td.desc p:first-child { margin: 0; }
  table.fields td.desc p { margin: 1.5ex 0 0 0; }
  table.index { margin: 6ex auto 6ex auto;
                border: 0;
                border-collapse: separate;
                border-spacing: 1em 0.3ex; }
  table.index tr { padding: 0; }
  table.index td { padding: 0; }
  table.index-toc-link { width: 100%;
                         border: 0;
                         border-spacing: 0;
                         margin: 1ex 0 1ex 0; }
  table.index-toc-link td.left { padding: 0 0.5em 0 0.5em;
                                 font-size: 83%;
                                 text-align: left; }
  table.index-toc-link td.middle { padding: 0 0.5em 0 0.5em;
                                   font-size: 83%;
                                   text-align: center; }
  table.index-toc-link td.right { padding: 0 0.5em 0 0.5em;
                                  font-size: 83%;
                                  text-align: right; }
  table.synopsis { margin: 6ex auto 6ex auto;
                   border: 0;
                   border-collapse: separate;
                   border-spacing: 2em 0.6ex; }
  table.synopsis tr { padding: 0; }
  table.synopsis td { padding: 0; }
  table.toc td.link { width: 30%;
                      text-align: right;
                      vertical-align: baseline;
                      padding: 1ex 1em 1ex 0; }
  table.toc td.desc { vertical-align: baseline;
                      padding: 1ex 0 1ex 1em;
                      text-align: left; }
  table.toc td.desc p:first-child { margin: 0;
                                    text-align: left; }
  table.toc td.desc p { margin: 1.5ex 0 0 0;
                        text-align: left; }

</style>
</head>
<body>

<table class="index-toc-link"><tr><td class="left">[<a href="ft2-index.html">Index</a>]</td><td class="right">[<a href="ft2-toc.html">TOC</a>]</td></tr></table>
<<<<<<< HEAD
<h1>FreeType-2.7.1 API Reference</h1>
=======
<h1>FreeType-2.9.1 API Reference</h1>
>>>>>>> eb6c5214

<h1 id="raster">Scanline Converter</h1>
<h2>Synopsis</h2>
<table class="synopsis">
<tr><td><a href="#FT_Raster">FT_Raster</a></td><td>&nbsp;</td><td><a href="#FT_Raster_Funcs">FT_Raster_Funcs</a></td></tr>
<tr><td><a href="#FT_Span">FT_Span</a></td><td><a href="#FT_Raster_NewFunc">FT_Raster_NewFunc</a></td><td>&nbsp;</td></tr>
<tr><td><a href="#FT_SpanFunc">FT_SpanFunc</a></td><td><a href="#FT_Raster_DoneFunc">FT_Raster_DoneFunc</a></td><td><a href="#FT_Raster_BitTest_Func">FT_Raster_BitTest_Func</a></td></tr>
<tr><td>&nbsp;</td><td><a href="#FT_Raster_ResetFunc">FT_Raster_ResetFunc</a></td><td><a href="#FT_Raster_BitSet_Func">FT_Raster_BitSet_Func</a></td></tr>
<tr><td><a href="#FT_Raster_Params">FT_Raster_Params</a></td><td><a href="#FT_Raster_SetModeFunc">FT_Raster_SetModeFunc</a></td><td></td></tr>
<tr><td><a href="#FT_RASTER_FLAG_XXX">FT_RASTER_FLAG_XXX</a></td><td><a href="#FT_Raster_RenderFunc">FT_Raster_RenderFunc</a></td><td></td></tr>
</table>


<p>This section contains technical definitions.</p>

<div class="section">
<h3 id="FT_Raster">FT_Raster</h3>
<p>Defined in FT_IMAGE_H (freetype/ftimage.h).</p>
<pre>
  <span class="keyword">typedef</span> <span class="keyword">struct</span> FT_RasterRec_*  <b>FT_Raster</b>;
</pre>

<p>An opaque handle (pointer) to a raster object. Each object can be used independently to convert an outline into a bitmap or pixmap.</p>

<hr>
<table class="index-toc-link"><tr><td class="left">[<a href="ft2-index.html">Index</a>]</td><td class="middle">[<a href="#">Top</a>]</td><td class="right">[<a href="ft2-toc.html">TOC</a>]</td></tr></table></div>

<div class="section">
<h3 id="FT_Span">FT_Span</h3>
<p>Defined in FT_IMAGE_H (freetype/ftimage.h).</p>
<pre>
  <span class="keyword">typedef</span> <span class="keyword">struct</span>  FT_Span_
  {
    <span class="keyword">short</span>           x;
    <span class="keyword">unsigned</span> <span class="keyword">short</span>  len;
    <span class="keyword">unsigned</span> <span class="keyword">char</span>   coverage;

  } <b>FT_Span</b>;
</pre>

<p>A structure used to model a single span of gray pixels when rendering an anti-aliased bitmap.</p>

<h4>fields</h4>
<table class="fields">
<tr><td class="val" id="x">x</td><td class="desc">
<p>The span's horizontal start position.</p>
</td></tr>
<tr><td class="val" id="len">len</td><td class="desc">
<p>The span's length in pixels.</p>
</td></tr>
<tr><td class="val" id="coverage">coverage</td><td class="desc">
<p>The span color/coverage, ranging from 0 (background) to 255 (foreground).</p>
</td></tr>
</table>

<h4>note</h4>
<p>This structure is used by the span drawing callback type named <a href="ft2-raster.html#FT_SpanFunc">FT_SpanFunc</a> that takes the y&nbsp;coordinate of the span as a parameter.</p>
<p>The coverage value is always between 0 and 255. If you want less gray values, the callback function has to reduce them.</p>

<hr>
<table class="index-toc-link"><tr><td class="left">[<a href="ft2-index.html">Index</a>]</td><td class="middle">[<a href="#">Top</a>]</td><td class="right">[<a href="ft2-toc.html">TOC</a>]</td></tr></table></div>

<div class="section">
<h3 id="FT_SpanFunc">FT_SpanFunc</h3>
<p>Defined in FT_IMAGE_H (freetype/ftimage.h).</p>
<pre>
  <span class="keyword">typedef</span> <span class="keyword">void</span>
  (*<b>FT_SpanFunc</b>)( <span class="keyword">int</span>             y,
                  <span class="keyword">int</span>             count,
                  <span class="keyword">const</span> <a href="ft2-raster.html#FT_Span">FT_Span</a>*  spans,
                  <span class="keyword">void</span>*           user );

#define FT_Raster_Span_Func  <b>FT_SpanFunc</b>
</pre>

<p>A function used as a call-back by the anti-aliased renderer in order to let client applications draw themselves the gray pixel spans on each scan line.</p>

<h4>input</h4>
<table class="fields">
<tr><td class="val" id="y">y</td><td class="desc">
<p>The scanline's y&nbsp;coordinate.</p>
</td></tr>
<tr><td class="val" id="count">count</td><td class="desc">
<p>The number of spans to draw on this scanline.</p>
</td></tr>
<tr><td class="val" id="spans">spans</td><td class="desc">
<p>A table of &lsquo;count&rsquo; spans to draw on the scanline.</p>
</td></tr>
<tr><td class="val" id="user">user</td><td class="desc">
<p>User-supplied data that is passed to the callback.</p>
</td></tr>
</table>

<h4>note</h4>
<p>This callback allows client applications to directly render the gray spans of the anti-aliased bitmap to any kind of surfaces.</p>
<p>This can be used to write anti-aliased outlines directly to a given background bitmap, and even perform translucency.</p>

<hr>
<table class="index-toc-link"><tr><td class="left">[<a href="ft2-index.html">Index</a>]</td><td class="middle">[<a href="#">Top</a>]</td><td class="right">[<a href="ft2-toc.html">TOC</a>]</td></tr></table></div>

<div class="section">
<h3 id="FT_Raster_Params">FT_Raster_Params</h3>
<p>Defined in FT_IMAGE_H (freetype/ftimage.h).</p>
<pre>
  <span class="keyword">typedef</span> <span class="keyword">struct</span>  FT_Raster_Params_
  {
    <span class="keyword">const</span> <a href="ft2-basic_types.html#FT_Bitmap">FT_Bitmap</a>*        target;
    <span class="keyword">const</span> <span class="keyword">void</span>*             source;
    <span class="keyword">int</span>                     flags;
    <a href="ft2-raster.html#FT_SpanFunc">FT_SpanFunc</a>             gray_spans;
    <a href="ft2-raster.html#FT_SpanFunc">FT_SpanFunc</a>             black_spans;  /* unused */
    <a href="ft2-raster.html#FT_Raster_BitTest_Func">FT_Raster_BitTest_Func</a>  bit_test;     /* unused */
    <a href="ft2-raster.html#FT_Raster_BitSet_Func">FT_Raster_BitSet_Func</a>   bit_set;      /* unused */
    <span class="keyword">void</span>*                   user;
    <a href="ft2-basic_types.html#FT_BBox">FT_BBox</a>                 clip_box;

  } <b>FT_Raster_Params</b>;
</pre>

<p>A structure to hold the arguments used by a raster's render function.</p>

<h4>fields</h4>
<table class="fields">
<tr><td class="val" id="target">target</td><td class="desc">
<p>The target bitmap.</p>
</td></tr>
<tr><td class="val" id="source">source</td><td class="desc">
<p>A pointer to the source glyph image (e.g., an <a href="ft2-outline_processing.html#FT_Outline">FT_Outline</a>).</p>
</td></tr>
<tr><td class="val" id="flags">flags</td><td class="desc">
<p>The rendering flags.</p>
</td></tr>
<tr><td class="val" id="gray_spans">gray_spans</td><td class="desc">
<p>The gray span drawing callback.</p>
</td></tr>
<tr><td class="val" id="black_spans">black_spans</td><td class="desc">
<p>Unused.</p>
</td></tr>
<tr><td class="val" id="bit_test">bit_test</td><td class="desc">
<p>Unused.</p>
</td></tr>
<tr><td class="val" id="bit_set">bit_set</td><td class="desc">
<p>Unused.</p>
</td></tr>
<tr><td class="val" id="user">user</td><td class="desc">
<p>User-supplied data that is passed to each drawing callback.</p>
</td></tr>
<tr><td class="val" id="clip_box">clip_box</td><td class="desc">
<p>An optional clipping box. It is only used in direct rendering mode. Note that coordinates here should be expressed in <i>integer</i> pixels (and not in 26.6 fixed-point units).</p>
</td></tr>
</table>

<h4>note</h4>
<p>An anti-aliased glyph bitmap is drawn if the <a href="ft2-raster.html#FT_RASTER_FLAG_XXX">FT_RASTER_FLAG_AA</a> bit flag is set in the &lsquo;flags&rsquo; field, otherwise a monochrome bitmap is generated.</p>
<p>If the <a href="ft2-raster.html#FT_RASTER_FLAG_XXX">FT_RASTER_FLAG_DIRECT</a> bit flag is set in &lsquo;flags&rsquo;, the raster will call the &lsquo;gray_spans&rsquo; callback to draw gray pixel spans. This allows direct composition over a pre-existing bitmap through user-provided callbacks to perform the span drawing and composition. Not supported by the monochrome rasterizer.</p>

<hr>
<table class="index-toc-link"><tr><td class="left">[<a href="ft2-index.html">Index</a>]</td><td class="middle">[<a href="#">Top</a>]</td><td class="right">[<a href="ft2-toc.html">TOC</a>]</td></tr></table></div>

<div class="section">
<h3 id="FT_RASTER_FLAG_XXX">FT_RASTER_FLAG_XXX</h3>
<p>Defined in FT_IMAGE_H (freetype/ftimage.h).</p>
<pre>
#define <a href="ft2-raster.html#FT_RASTER_FLAG_DEFAULT">FT_RASTER_FLAG_DEFAULT</a>  0x0
#define <a href="ft2-raster.html#FT_RASTER_FLAG_AA">FT_RASTER_FLAG_AA</a>       0x1
#define <a href="ft2-raster.html#FT_RASTER_FLAG_DIRECT">FT_RASTER_FLAG_DIRECT</a>   0x2
#define <a href="ft2-raster.html#FT_RASTER_FLAG_CLIP">FT_RASTER_FLAG_CLIP</a>     0x4

  /* these constants are deprecated; use the corresponding */
  /* `<b>FT_RASTER_FLAG_XXX</b>' values instead                   */
#define ft_raster_flag_default  <a href="ft2-raster.html#FT_RASTER_FLAG_DEFAULT">FT_RASTER_FLAG_DEFAULT</a>
#define ft_raster_flag_aa       <a href="ft2-raster.html#FT_RASTER_FLAG_AA">FT_RASTER_FLAG_AA</a>
#define ft_raster_flag_direct   <a href="ft2-raster.html#FT_RASTER_FLAG_DIRECT">FT_RASTER_FLAG_DIRECT</a>
#define ft_raster_flag_clip     <a href="ft2-raster.html#FT_RASTER_FLAG_CLIP">FT_RASTER_FLAG_CLIP</a>
</pre>

<p>A list of bit flag constants as used in the &lsquo;flags&rsquo; field of a <a href="ft2-raster.html#FT_Raster_Params">FT_Raster_Params</a> structure.</p>

<h4>values</h4>
<table class="fields">
<tr><td class="val" id="FT_RASTER_FLAG_DEFAULT">FT_RASTER_FLAG_DEFAULT</td><td class="desc">
<p>This value is 0.</p>
</td></tr>
<tr><td class="val" id="FT_RASTER_FLAG_AA">FT_RASTER_FLAG_AA</td><td class="desc">
<p>This flag is set to indicate that an anti-aliased glyph image should be generated. Otherwise, it will be monochrome (1-bit).</p>
</td></tr>
<tr><td class="val" id="FT_RASTER_FLAG_DIRECT">FT_RASTER_FLAG_DIRECT</td><td class="desc">
<p>This flag is set to indicate direct rendering. In this mode, client applications must provide their own span callback. This lets them directly draw or compose over an existing bitmap. If this bit is not set, the target pixmap's buffer <i>must</i> be zeroed before rendering.</p>
<p>Direct rendering is only possible with anti-aliased glyphs.</p>
</td></tr>
<tr><td class="val" id="FT_RASTER_FLAG_CLIP">FT_RASTER_FLAG_CLIP</td><td class="desc">
<p>This flag is only used in direct rendering mode. If set, the output will be clipped to a box specified in the &lsquo;clip_box&rsquo; field of the <a href="ft2-raster.html#FT_Raster_Params">FT_Raster_Params</a> structure.</p>
<p>Note that by default, the glyph bitmap is clipped to the target pixmap, except in direct rendering mode where all spans are generated if no clipping box is set.</p>
</td></tr>
</table>

<hr>
<table class="index-toc-link"><tr><td class="left">[<a href="ft2-index.html">Index</a>]</td><td class="middle">[<a href="#">Top</a>]</td><td class="right">[<a href="ft2-toc.html">TOC</a>]</td></tr></table></div>

<div class="section">
<h3 id="FT_Raster_NewFunc">FT_Raster_NewFunc</h3>
<p>Defined in FT_IMAGE_H (freetype/ftimage.h).</p>
<pre>
  <span class="keyword">typedef</span> <span class="keyword">int</span>
  (*<b>FT_Raster_NewFunc</b>)( <span class="keyword">void</span>*       memory,
                        <a href="ft2-raster.html#FT_Raster">FT_Raster</a>*  raster );

#define FT_Raster_New_Func  <b>FT_Raster_NewFunc</b>
</pre>

<p>A function used to create a new raster object.</p>

<h4>input</h4>
<table class="fields">
<tr><td class="val" id="memory">memory</td><td class="desc">
<p>A handle to the memory allocator.</p>
</td></tr>
</table>

<h4>output</h4>
<table class="fields">
<tr><td class="val" id="raster">raster</td><td class="desc">
<p>A handle to the new raster object.</p>
</td></tr>
</table>

<h4>return</h4>
<p>Error code. 0&nbsp;means success.</p>

<h4>note</h4>
<p>The &lsquo;memory&rsquo; parameter is a typeless pointer in order to avoid un-wanted dependencies on the rest of the FreeType code. In practice, it is an <a href="ft2-system_interface.html#FT_Memory">FT_Memory</a> object, i.e., a handle to the standard FreeType memory allocator. However, this field can be completely ignored by a given raster implementation.</p>

<hr>
<table class="index-toc-link"><tr><td class="left">[<a href="ft2-index.html">Index</a>]</td><td class="middle">[<a href="#">Top</a>]</td><td class="right">[<a href="ft2-toc.html">TOC</a>]</td></tr></table></div>

<div class="section">
<h3 id="FT_Raster_DoneFunc">FT_Raster_DoneFunc</h3>
<p>Defined in FT_IMAGE_H (freetype/ftimage.h).</p>
<pre>
  <span class="keyword">typedef</span> <span class="keyword">void</span>
  (*<b>FT_Raster_DoneFunc</b>)( <a href="ft2-raster.html#FT_Raster">FT_Raster</a>  raster );

#define FT_Raster_Done_Func  <b>FT_Raster_DoneFunc</b>
</pre>

<p>A function used to destroy a given raster object.</p>

<h4>input</h4>
<table class="fields">
<tr><td class="val" id="raster">raster</td><td class="desc">
<p>A handle to the raster object.</p>
</td></tr>
</table>

<hr>
<table class="index-toc-link"><tr><td class="left">[<a href="ft2-index.html">Index</a>]</td><td class="middle">[<a href="#">Top</a>]</td><td class="right">[<a href="ft2-toc.html">TOC</a>]</td></tr></table></div>

<div class="section">
<h3 id="FT_Raster_ResetFunc">FT_Raster_ResetFunc</h3>
<p>Defined in FT_IMAGE_H (freetype/ftimage.h).</p>
<pre>
  <span class="keyword">typedef</span> <span class="keyword">void</span>
  (*<b>FT_Raster_ResetFunc</b>)( <a href="ft2-raster.html#FT_Raster">FT_Raster</a>       raster,
                          <span class="keyword">unsigned</span> <span class="keyword">char</span>*  pool_base,
                          <span class="keyword">unsigned</span> <span class="keyword">long</span>   pool_size );

#define FT_Raster_Reset_Func  <b>FT_Raster_ResetFunc</b>
</pre>

<p>FreeType used to provide an area of memory called the &lsquo;render pool&rsquo; available to all registered rasters. This was not thread safe however and now FreeType never allocates this pool. NULL is always passed in as pool_base.</p>
<p>This function is called each time the render pool changes, or just after a new raster object is created.</p>

<h4>input</h4>
<table class="fields">
<tr><td class="val" id="raster">raster</td><td class="desc">
<p>A handle to the new raster object.</p>
</td></tr>
<tr><td class="val" id="pool_base">pool_base</td><td class="desc">
<p>The address in memory of the render pool.</p>
</td></tr>
<tr><td class="val" id="pool_size">pool_size</td><td class="desc">
<p>The size in bytes of the render pool.</p>
</td></tr>
</table>

<h4>note</h4>
<p>Rasters should ignore the render pool and rely on dynamic or stack allocation if they want to (a handle to the memory allocator is passed to the raster constructor).</p>

<hr>
<table class="index-toc-link"><tr><td class="left">[<a href="ft2-index.html">Index</a>]</td><td class="middle">[<a href="#">Top</a>]</td><td class="right">[<a href="ft2-toc.html">TOC</a>]</td></tr></table></div>

<div class="section">
<h3 id="FT_Raster_SetModeFunc">FT_Raster_SetModeFunc</h3>
<p>Defined in FT_IMAGE_H (freetype/ftimage.h).</p>
<pre>
  <span class="keyword">typedef</span> <span class="keyword">int</span>
  (*<b>FT_Raster_SetModeFunc</b>)( <a href="ft2-raster.html#FT_Raster">FT_Raster</a>      raster,
                            <span class="keyword">unsigned</span> <span class="keyword">long</span>  mode,
                            <span class="keyword">void</span>*          args );

#define FT_Raster_Set_Mode_Func  <b>FT_Raster_SetModeFunc</b>
</pre>

<p>This function is a generic facility to change modes or attributes in a given raster. This can be used for debugging purposes, or simply to allow implementation-specific &lsquo;features&rsquo; in a given raster module.</p>

<h4>input</h4>
<table class="fields">
<tr><td class="val" id="raster">raster</td><td class="desc">
<p>A handle to the new raster object.</p>
</td></tr>
<tr><td class="val" id="mode">mode</td><td class="desc">
<p>A 4-byte tag used to name the mode or property.</p>
</td></tr>
<tr><td class="val" id="args">args</td><td class="desc">
<p>A pointer to the new mode/property to use.</p>
</td></tr>
</table>

<hr>
<table class="index-toc-link"><tr><td class="left">[<a href="ft2-index.html">Index</a>]</td><td class="middle">[<a href="#">Top</a>]</td><td class="right">[<a href="ft2-toc.html">TOC</a>]</td></tr></table></div>

<div class="section">
<h3 id="FT_Raster_RenderFunc">FT_Raster_RenderFunc</h3>
<p>Defined in FT_IMAGE_H (freetype/ftimage.h).</p>
<pre>
  <span class="keyword">typedef</span> <span class="keyword">int</span>
  (*<b>FT_Raster_RenderFunc</b>)( <a href="ft2-raster.html#FT_Raster">FT_Raster</a>                raster,
                           <span class="keyword">const</span> <a href="ft2-raster.html#FT_Raster_Params">FT_Raster_Params</a>*  params );

#define FT_Raster_Render_Func  <b>FT_Raster_RenderFunc</b>
</pre>

<p>Invoke a given raster to scan-convert a given glyph image into a target bitmap.</p>

<h4>input</h4>
<table class="fields">
<tr><td class="val" id="raster">raster</td><td class="desc">
<p>A handle to the raster object.</p>
</td></tr>
<tr><td class="val" id="params">params</td><td class="desc">
<p>A pointer to an <a href="ft2-raster.html#FT_Raster_Params">FT_Raster_Params</a> structure used to store the rendering parameters.</p>
</td></tr>
</table>

<h4>return</h4>
<p>Error code. 0&nbsp;means success.</p>

<h4>note</h4>
<p>The exact format of the source image depends on the raster's glyph format defined in its <a href="ft2-raster.html#FT_Raster_Funcs">FT_Raster_Funcs</a> structure. It can be an <a href="ft2-outline_processing.html#FT_Outline">FT_Outline</a> or anything else in order to support a large array of glyph formats.</p>
<p>Note also that the render function can fail and return a &lsquo;FT_Err_Unimplemented_Feature&rsquo; error code if the raster used does not support direct composition.</p>
<p>XXX: For now, the standard raster doesn't support direct composition but this should change for the final release (see the files &lsquo;demos/src/ftgrays.c&rsquo; and &lsquo;demos/src/ftgrays2.c&rsquo; for examples of distinct implementations that support direct composition).</p>

<hr>
<table class="index-toc-link"><tr><td class="left">[<a href="ft2-index.html">Index</a>]</td><td class="middle">[<a href="#">Top</a>]</td><td class="right">[<a href="ft2-toc.html">TOC</a>]</td></tr></table></div>

<div class="section">
<h3 id="FT_Raster_Funcs">FT_Raster_Funcs</h3>
<p>Defined in FT_IMAGE_H (freetype/ftimage.h).</p>
<pre>
  <span class="keyword">typedef</span> <span class="keyword">struct</span>  FT_Raster_Funcs_
  {
    <a href="ft2-basic_types.html#FT_Glyph_Format">FT_Glyph_Format</a>        glyph_format;

    <a href="ft2-raster.html#FT_Raster_NewFunc">FT_Raster_NewFunc</a>      raster_new;
    <a href="ft2-raster.html#FT_Raster_ResetFunc">FT_Raster_ResetFunc</a>    raster_reset;
    <a href="ft2-raster.html#FT_Raster_SetModeFunc">FT_Raster_SetModeFunc</a>  raster_set_mode;
    <a href="ft2-raster.html#FT_Raster_RenderFunc">FT_Raster_RenderFunc</a>   raster_render;
    <a href="ft2-raster.html#FT_Raster_DoneFunc">FT_Raster_DoneFunc</a>     raster_done;

  } <b>FT_Raster_Funcs</b>;
</pre>

<p>A structure used to describe a given raster class to the library.</p>

<h4>fields</h4>
<table class="fields">
<tr><td class="val" id="glyph_format">glyph_format</td><td class="desc">
<p>The supported glyph format for this raster.</p>
</td></tr>
<tr><td class="val" id="raster_new">raster_new</td><td class="desc">
<p>The raster constructor.</p>
</td></tr>
<tr><td class="val" id="raster_reset">raster_reset</td><td class="desc">
<p>Used to reset the render pool within the raster.</p>
</td></tr>
<tr><td class="val" id="raster_render">raster_render</td><td class="desc">
<p>A function to render a glyph into a given bitmap.</p>
</td></tr>
<tr><td class="val" id="raster_done">raster_done</td><td class="desc">
<p>The raster destructor.</p>
</td></tr>
</table>

<hr>
<table class="index-toc-link"><tr><td class="left">[<a href="ft2-index.html">Index</a>]</td><td class="middle">[<a href="#">Top</a>]</td><td class="right">[<a href="ft2-toc.html">TOC</a>]</td></tr></table></div>

<div class="section">
<h3 id="FT_Raster_BitTest_Func">FT_Raster_BitTest_Func</h3>
<p>Defined in FT_IMAGE_H (freetype/ftimage.h).</p>
<pre>
  <span class="keyword">typedef</span> <span class="keyword">int</span>
  (*<b>FT_Raster_BitTest_Func</b>)( <span class="keyword">int</span>    y,
                             <span class="keyword">int</span>    x,
                             <span class="keyword">void</span>*  user );
</pre>

<p>Deprecated, unimplemented.</p>

<hr>
<table class="index-toc-link"><tr><td class="left">[<a href="ft2-index.html">Index</a>]</td><td class="middle">[<a href="#">Top</a>]</td><td class="right">[<a href="ft2-toc.html">TOC</a>]</td></tr></table></div>

<div class="section">
<h3 id="FT_Raster_BitSet_Func">FT_Raster_BitSet_Func</h3>
<p>Defined in FT_IMAGE_H (freetype/ftimage.h).</p>
<pre>
  <span class="keyword">typedef</span> <span class="keyword">void</span>
  (*<b>FT_Raster_BitSet_Func</b>)( <span class="keyword">int</span>    y,
                            <span class="keyword">int</span>    x,
                            <span class="keyword">void</span>*  user );
</pre>

<p>Deprecated, unimplemented.</p>

<hr>
<table class="index-toc-link"><tr><td class="left">[<a href="ft2-index.html">Index</a>]</td><td class="middle">[<a href="#">Top</a>]</td><td class="right">[<a href="ft2-toc.html">TOC</a>]</td></tr></table></div>

</body>
</html><|MERGE_RESOLUTION|>--- conflicted
+++ resolved
@@ -1,13 +1,9 @@
 <!DOCTYPE HTML PUBLIC "-//W3C//DTD HTML 4.01 Transitional//EN"
-"http://www.w3.org/TR/html4/loose.dtd">
+"https://www.w3.org/TR/html4/loose.dtd">
 <html>
 <head>
 <meta http-equiv="Content-Type" content="text/html; charset=utf-8">
-<<<<<<< HEAD
-<title>FreeType-2.7.1 API Reference</title>
-=======
 <title>FreeType-2.9.1 API Reference</title>
->>>>>>> eb6c5214
 <style type="text/css">
   a:link { color: #0000EF; }
   a:visited { color: #51188E; }
@@ -104,11 +100,7 @@
 <body>
 
 <table class="index-toc-link"><tr><td class="left">[<a href="ft2-index.html">Index</a>]</td><td class="right">[<a href="ft2-toc.html">TOC</a>]</td></tr></table>
-<<<<<<< HEAD
-<h1>FreeType-2.7.1 API Reference</h1>
-=======
 <h1>FreeType-2.9.1 API Reference</h1>
->>>>>>> eb6c5214
 
 <h1 id="raster">Scanline Converter</h1>
 <h2>Synopsis</h2>
@@ -378,8 +370,8 @@
 #define FT_Raster_Reset_Func  <b>FT_Raster_ResetFunc</b>
 </pre>
 
-<p>FreeType used to provide an area of memory called the &lsquo;render pool&rsquo; available to all registered rasters. This was not thread safe however and now FreeType never allocates this pool. NULL is always passed in as pool_base.</p>
-<p>This function is called each time the render pool changes, or just after a new raster object is created.</p>
+<p>FreeType used to provide an area of memory called the &lsquo;render pool&rsquo; available to all registered rasterizers. This was not thread safe, however, and now FreeType never allocates this pool.</p>
+<p>This function is called after a new raster object is created.</p>
 
 <h4>input</h4>
 <table class="fields">
@@ -387,15 +379,15 @@
 <p>A handle to the new raster object.</p>
 </td></tr>
 <tr><td class="val" id="pool_base">pool_base</td><td class="desc">
-<p>The address in memory of the render pool.</p>
+<p>Previously, the address in memory of the render pool. Set this to NULL.</p>
 </td></tr>
 <tr><td class="val" id="pool_size">pool_size</td><td class="desc">
-<p>The size in bytes of the render pool.</p>
+<p>Previously, the size in bytes of the render pool. Set this to 0.</p>
 </td></tr>
 </table>
 
 <h4>note</h4>
-<p>Rasters should ignore the render pool and rely on dynamic or stack allocation if they want to (a handle to the memory allocator is passed to the raster constructor).</p>
+<p>Rasterizers should rely on dynamic or stack allocation if they want to (a handle to the memory allocator is passed to the rasterizer constructor).</p>
 
 <hr>
 <table class="index-toc-link"><tr><td class="left">[<a href="ft2-index.html">Index</a>]</td><td class="middle">[<a href="#">Top</a>]</td><td class="right">[<a href="ft2-toc.html">TOC</a>]</td></tr></table></div>
