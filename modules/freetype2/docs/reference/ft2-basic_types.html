<!DOCTYPE HTML PUBLIC "-//W3C//DTD HTML 4.01 Transitional//EN"
"http://www.w3.org/TR/html4/loose.dtd">
<html>
<head>
<meta http-equiv="Content-Type" content="text/html; charset=utf-8">
<<<<<<< HEAD
<title>FreeType-2.7.1 API Reference</title>
=======
<title>FreeType-2.9.1 API Reference</title>
>>>>>>> eb6c5214
<style type="text/css">
  a:link { color: #0000EF; }
  a:visited { color: #51188E; }
  a:hover { color: #FF0000; }

  body { font-family: Verdana, Geneva, Arial, Helvetica, serif;
         color: #000000;
         background: #FFFFFF;
         width: 87%;
         margin: auto; }

  div.section { width: 75%;
                margin: auto; }
  div.section hr { margin: 4ex 0 1ex 0; }
  div.section h4 { background-color: #EEEEFF;
                   font-size: medium;
                   font-style: oblique;
                   font-weight: bold;
                   margin: 3ex 0 1.5ex 9%;
                   padding: 0.3ex 0 0.3ex 1%; }
  div.section p { margin: 1.5ex 0 1.5ex 10%; }
  div.section pre { margin: 3ex 0 3ex 9%;
                    background-color: #D6E8FF;
                    padding: 2ex 0 2ex 1%; }
  div.section table.fields { width: 90%;
                             margin: 1.5ex 0 1.5ex 10%; }
  div.section table.toc { width: 95%;
                          margin: 1.5ex 0 1.5ex 5%; }
  div.timestamp { text-align: center;
                  font-size: 69%;
                  margin: 1.5ex 0 1.5ex 0; }

  h1 { text-align: center; }
  h3 { font-size: medium;
       margin: 4ex 0 1.5ex 0; }

  p { text-align: justify; }

  pre.colored { color: blue; }

  span.keyword { font-family: monospace;
                 text-align: left;
                 white-space: pre;
                 color: darkblue; }

  table.fields td.val { font-weight: bold;
                        text-align: right;
                        width: 30%;
                        vertical-align: baseline;
                        padding: 1ex 1em 1ex 0; }
  table.fields td.desc { vertical-align: baseline;
                         padding: 1ex 0 1ex 1em; }
  table.fields td.desc p:first-child { margin: 0; }
  table.fields td.desc p { margin: 1.5ex 0 0 0; }
  table.index { margin: 6ex auto 6ex auto;
                border: 0;
                border-collapse: separate;
                border-spacing: 1em 0.3ex; }
  table.index tr { padding: 0; }
  table.index td { padding: 0; }
  table.index-toc-link { width: 100%;
                         border: 0;
                         border-spacing: 0;
                         margin: 1ex 0 1ex 0; }
  table.index-toc-link td.left { padding: 0 0.5em 0 0.5em;
                                 font-size: 83%;
                                 text-align: left; }
  table.index-toc-link td.middle { padding: 0 0.5em 0 0.5em;
                                   font-size: 83%;
                                   text-align: center; }
  table.index-toc-link td.right { padding: 0 0.5em 0 0.5em;
                                  font-size: 83%;
                                  text-align: right; }
  table.synopsis { margin: 6ex auto 6ex auto;
                   border: 0;
                   border-collapse: separate;
                   border-spacing: 2em 0.6ex; }
  table.synopsis tr { padding: 0; }
  table.synopsis td { padding: 0; }
  table.toc td.link { width: 30%;
                      text-align: right;
                      vertical-align: baseline;
                      padding: 1ex 1em 1ex 0; }
  table.toc td.desc { vertical-align: baseline;
                      padding: 1ex 0 1ex 1em;
                      text-align: left; }
  table.toc td.desc p:first-child { margin: 0;
                                    text-align: left; }
  table.toc td.desc p { margin: 1.5ex 0 0 0;
                        text-align: left; }

</style>
</head>
<body>

<table class="index-toc-link"><tr><td class="left">[<a href="ft2-index.html">Index</a>]</td><td class="right">[<a href="ft2-toc.html">TOC</a>]</td></tr></table>
<<<<<<< HEAD
<h1>FreeType-2.7.1 API Reference</h1>
=======
<h1>FreeType-2.9.1 API Reference</h1>
>>>>>>> eb6c5214

<h1 id="basic_types">Basic Data Types</h1>
<h2>Synopsis</h2>
<table class="synopsis">
<tr><td><a href="#FT_Byte">FT_Byte</a></td><td><a href="#FT_Bool">FT_Bool</a></td><td><a href="#FT_UnitVector">FT_UnitVector</a></td></tr>
<tr><td><a href="#FT_Bytes">FT_Bytes</a></td><td><a href="#FT_Offset">FT_Offset</a></td><td><a href="#FT_F26Dot6">FT_F26Dot6</a></td></tr>
<tr><td><a href="#FT_Char">FT_Char</a></td><td><a href="#FT_PtrDist">FT_PtrDist</a></td><td><a href="#FT_Data">FT_Data</a></td></tr>
<tr><td><a href="#FT_Int">FT_Int</a></td><td><a href="#FT_String">FT_String</a></td><td>&nbsp;</td></tr>
<tr><td><a href="#FT_UInt">FT_UInt</a></td><td><a href="#FT_Tag">FT_Tag</a></td><td><a href="#FT_MAKE_TAG">FT_MAKE_TAG</a></td></tr>
<tr><td><a href="#FT_Int16">FT_Int16</a></td><td><a href="#FT_Error">FT_Error</a></td><td>&nbsp;</td></tr>
<tr><td><a href="#FT_UInt16">FT_UInt16</a></td><td><a href="#FT_Fixed">FT_Fixed</a></td><td><a href="#FT_Generic">FT_Generic</a></td></tr>
<tr><td><a href="#FT_Int32">FT_Int32</a></td><td><a href="#FT_Pointer">FT_Pointer</a></td><td><a href="#FT_Generic_Finalizer">FT_Generic_Finalizer</a></td></tr>
<tr><td><a href="#FT_UInt32">FT_UInt32</a></td><td><a href="#FT_Pos">FT_Pos</a></td><td>&nbsp;</td></tr>
<tr><td><a href="#FT_Int64">FT_Int64</a></td><td><a href="#FT_Vector">FT_Vector</a></td><td><a href="#FT_Bitmap">FT_Bitmap</a></td></tr>
<tr><td><a href="#FT_UInt64">FT_UInt64</a></td><td><a href="#FT_BBox">FT_BBox</a></td><td><a href="#FT_Pixel_Mode">FT_Pixel_Mode</a></td></tr>
<tr><td><a href="#FT_Short">FT_Short</a></td><td><a href="#FT_Matrix">FT_Matrix</a></td><td><a href="#FT_Palette_Mode">FT_Palette_Mode</a></td></tr>
<tr><td><a href="#FT_UShort">FT_UShort</a></td><td><a href="#FT_FWord">FT_FWord</a></td><td><a href="#FT_Glyph_Format">FT_Glyph_Format</a></td></tr>
<tr><td><a href="#FT_Long">FT_Long</a></td><td><a href="#FT_UFWord">FT_UFWord</a></td><td><a href="#FT_IMAGE_TAG">FT_IMAGE_TAG</a></td></tr>
<tr><td><a href="#FT_ULong">FT_ULong</a></td><td><a href="#FT_F2Dot14">FT_F2Dot14</a></td><td></td></tr>
</table>


<p>This section contains the basic data types defined by FreeType&nbsp;2, ranging from simple scalar types to bitmap descriptors. More font-specific structures are defined in a different section.</p>

<div class="section">
<h3 id="FT_Byte">FT_Byte</h3>
<p>Defined in FT_TYPES_H (freetype/fttypes.h).</p>
<pre>
  <span class="keyword">typedef</span> <span class="keyword">unsigned</span> <span class="keyword">char</span>  <b>FT_Byte</b>;
</pre>

<p>A simple typedef for the <i>unsigned</i> char type.</p>

<hr>
<table class="index-toc-link"><tr><td class="left">[<a href="ft2-index.html">Index</a>]</td><td class="middle">[<a href="#">Top</a>]</td><td class="right">[<a href="ft2-toc.html">TOC</a>]</td></tr></table></div>

<div class="section">
<h3 id="FT_Bytes">FT_Bytes</h3>
<p>Defined in FT_TYPES_H (freetype/fttypes.h).</p>
<pre>
  <span class="keyword">typedef</span> <span class="keyword">const</span> <a href="ft2-basic_types.html#FT_Byte">FT_Byte</a>*  <b>FT_Bytes</b>;
</pre>

<p>A typedef for constant memory areas.</p>

<hr>
<table class="index-toc-link"><tr><td class="left">[<a href="ft2-index.html">Index</a>]</td><td class="middle">[<a href="#">Top</a>]</td><td class="right">[<a href="ft2-toc.html">TOC</a>]</td></tr></table></div>

<div class="section">
<h3 id="FT_Char">FT_Char</h3>
<p>Defined in FT_TYPES_H (freetype/fttypes.h).</p>
<pre>
  <span class="keyword">typedef</span> <span class="keyword">signed</span> <span class="keyword">char</span>  <b>FT_Char</b>;
</pre>

<p>A simple typedef for the <i>signed</i> char type.</p>

<hr>
<table class="index-toc-link"><tr><td class="left">[<a href="ft2-index.html">Index</a>]</td><td class="middle">[<a href="#">Top</a>]</td><td class="right">[<a href="ft2-toc.html">TOC</a>]</td></tr></table></div>

<div class="section">
<h3 id="FT_Int">FT_Int</h3>
<p>Defined in FT_TYPES_H (freetype/fttypes.h).</p>
<pre>
  <span class="keyword">typedef</span> <span class="keyword">signed</span> <span class="keyword">int</span>  <b>FT_Int</b>;
</pre>

<p>A typedef for the int type.</p>

<hr>
<table class="index-toc-link"><tr><td class="left">[<a href="ft2-index.html">Index</a>]</td><td class="middle">[<a href="#">Top</a>]</td><td class="right">[<a href="ft2-toc.html">TOC</a>]</td></tr></table></div>

<div class="section">
<h3 id="FT_UInt">FT_UInt</h3>
<p>Defined in FT_TYPES_H (freetype/fttypes.h).</p>
<pre>
  <span class="keyword">typedef</span> <span class="keyword">unsigned</span> <span class="keyword">int</span>  <b>FT_UInt</b>;
</pre>

<p>A typedef for the unsigned int type.</p>

<hr>
<table class="index-toc-link"><tr><td class="left">[<a href="ft2-index.html">Index</a>]</td><td class="middle">[<a href="#">Top</a>]</td><td class="right">[<a href="ft2-toc.html">TOC</a>]</td></tr></table></div>

<div class="section">
<h3 id="FT_Int16">FT_Int16</h3>
<p>Defined in FT_CONFIG_CONFIG_H (freetype/config/ftconfig.h).</p>
<pre>
  <span class="keyword">typedef</span> <span class="keyword">signed</span> <span class="keyword">short</span>  <b>FT_Int16</b>;
</pre>

<p>A typedef for a 16bit signed integer type.</p>

<hr>
<table class="index-toc-link"><tr><td class="left">[<a href="ft2-index.html">Index</a>]</td><td class="middle">[<a href="#">Top</a>]</td><td class="right">[<a href="ft2-toc.html">TOC</a>]</td></tr></table></div>

<div class="section">
<h3 id="FT_UInt16">FT_UInt16</h3>
<p>Defined in FT_CONFIG_CONFIG_H (freetype/config/ftconfig.h).</p>
<pre>
  <span class="keyword">typedef</span> <span class="keyword">unsigned</span> <span class="keyword">short</span>  <b>FT_UInt16</b>;
</pre>

<p>A typedef for a 16bit unsigned integer type.</p>

<hr>
<table class="index-toc-link"><tr><td class="left">[<a href="ft2-index.html">Index</a>]</td><td class="middle">[<a href="#">Top</a>]</td><td class="right">[<a href="ft2-toc.html">TOC</a>]</td></tr></table></div>

<div class="section">
<h3 id="FT_Int32">FT_Int32</h3>
<p>Defined in FT_CONFIG_CONFIG_H (freetype/config/ftconfig.h).</p>
<pre>
  <span class="keyword">typedef</span> <span class="keyword">signed</span> XXX  <b>FT_Int32</b>;
</pre>

<p>A typedef for a 32bit signed integer type. The size depends on the configuration.</p>

<hr>
<table class="index-toc-link"><tr><td class="left">[<a href="ft2-index.html">Index</a>]</td><td class="middle">[<a href="#">Top</a>]</td><td class="right">[<a href="ft2-toc.html">TOC</a>]</td></tr></table></div>

<div class="section">
<h3 id="FT_UInt32">FT_UInt32</h3>
<p>Defined in FT_CONFIG_CONFIG_H (freetype/config/ftconfig.h).</p>
<pre>
  <span class="keyword">typedef</span> <span class="keyword">unsigned</span> XXX  <b>FT_UInt32</b>;
</pre>
<hr>
<table class="index-toc-link"><tr><td class="left">[<a href="ft2-index.html">Index</a>]</td><td class="middle">[<a href="#">Top</a>]</td><td class="right">[<a href="ft2-toc.html">TOC</a>]</td></tr></table></div>

<div class="section">
<h3 id="FT_Int64">FT_Int64</h3>
<p>Defined in FT_CONFIG_CONFIG_H (freetype/config/ftconfig.h).</p>
<pre>
  <span class="keyword">typedef</span> <span class="keyword">signed</span> XXX  <b>FT_Int64</b>;
</pre>
<hr>
<table class="index-toc-link"><tr><td class="left">[<a href="ft2-index.html">Index</a>]</td><td class="middle">[<a href="#">Top</a>]</td><td class="right">[<a href="ft2-toc.html">TOC</a>]</td></tr></table></div>

<div class="section">
<h3 id="FT_UInt64">FT_UInt64</h3>
<p>Defined in FT_CONFIG_CONFIG_H (freetype/config/ftconfig.h).</p>
<pre>
  <span class="keyword">typedef</span> <span class="keyword">unsigned</span> XXX  <b>FT_UInt64</b>;
</pre>
<hr>
<table class="index-toc-link"><tr><td class="left">[<a href="ft2-index.html">Index</a>]</td><td class="middle">[<a href="#">Top</a>]</td><td class="right">[<a href="ft2-toc.html">TOC</a>]</td></tr></table></div>

<div class="section">
<h3 id="FT_Short">FT_Short</h3>
<p>Defined in FT_TYPES_H (freetype/fttypes.h).</p>
<pre>
  <span class="keyword">typedef</span> <span class="keyword">signed</span> <span class="keyword">short</span>  <b>FT_Short</b>;
</pre>

<p>A typedef for signed short.</p>

<hr>
<table class="index-toc-link"><tr><td class="left">[<a href="ft2-index.html">Index</a>]</td><td class="middle">[<a href="#">Top</a>]</td><td class="right">[<a href="ft2-toc.html">TOC</a>]</td></tr></table></div>

<div class="section">
<h3 id="FT_UShort">FT_UShort</h3>
<p>Defined in FT_TYPES_H (freetype/fttypes.h).</p>
<pre>
  <span class="keyword">typedef</span> <span class="keyword">unsigned</span> <span class="keyword">short</span>  <b>FT_UShort</b>;
</pre>

<p>A typedef for unsigned short.</p>

<hr>
<table class="index-toc-link"><tr><td class="left">[<a href="ft2-index.html">Index</a>]</td><td class="middle">[<a href="#">Top</a>]</td><td class="right">[<a href="ft2-toc.html">TOC</a>]</td></tr></table></div>

<div class="section">
<h3 id="FT_Long">FT_Long</h3>
<p>Defined in FT_TYPES_H (freetype/fttypes.h).</p>
<pre>
  <span class="keyword">typedef</span> <span class="keyword">signed</span> <span class="keyword">long</span>  <b>FT_Long</b>;
</pre>

<p>A typedef for signed long.</p>

<hr>
<table class="index-toc-link"><tr><td class="left">[<a href="ft2-index.html">Index</a>]</td><td class="middle">[<a href="#">Top</a>]</td><td class="right">[<a href="ft2-toc.html">TOC</a>]</td></tr></table></div>

<div class="section">
<h3 id="FT_ULong">FT_ULong</h3>
<p>Defined in FT_TYPES_H (freetype/fttypes.h).</p>
<pre>
  <span class="keyword">typedef</span> <span class="keyword">unsigned</span> <span class="keyword">long</span>  <b>FT_ULong</b>;
</pre>

<p>A typedef for unsigned long.</p>

<hr>
<table class="index-toc-link"><tr><td class="left">[<a href="ft2-index.html">Index</a>]</td><td class="middle">[<a href="#">Top</a>]</td><td class="right">[<a href="ft2-toc.html">TOC</a>]</td></tr></table></div>

<div class="section">
<h3 id="FT_Bool">FT_Bool</h3>
<p>Defined in FT_TYPES_H (freetype/fttypes.h).</p>
<pre>
  <span class="keyword">typedef</span> <span class="keyword">unsigned</span> <span class="keyword">char</span>  <b>FT_Bool</b>;
</pre>

<p>A typedef of unsigned char, used for simple booleans. As usual, values 1 and&nbsp;0 represent true and false, respectively.</p>

<hr>
<table class="index-toc-link"><tr><td class="left">[<a href="ft2-index.html">Index</a>]</td><td class="middle">[<a href="#">Top</a>]</td><td class="right">[<a href="ft2-toc.html">TOC</a>]</td></tr></table></div>

<div class="section">
<h3 id="FT_Offset">FT_Offset</h3>
<p>Defined in FT_TYPES_H (freetype/fttypes.h).</p>
<pre>
  <span class="keyword">typedef</span> size_t  <b>FT_Offset</b>;
</pre>

<p>This is equivalent to the ANSI&nbsp;C &lsquo;size_t&rsquo; type, i.e., the largest <i>unsigned</i> integer type used to express a file size or position, or a memory block size.</p>

<hr>
<table class="index-toc-link"><tr><td class="left">[<a href="ft2-index.html">Index</a>]</td><td class="middle">[<a href="#">Top</a>]</td><td class="right">[<a href="ft2-toc.html">TOC</a>]</td></tr></table></div>

<div class="section">
<h3 id="FT_PtrDist">FT_PtrDist</h3>
<p>Defined in FT_TYPES_H (freetype/fttypes.h).</p>
<pre>
  <span class="keyword">typedef</span> ft_ptrdiff_t  <b>FT_PtrDist</b>;
</pre>

<p>This is equivalent to the ANSI&nbsp;C &lsquo;ptrdiff_t&rsquo; type, i.e., the largest <i>signed</i> integer type used to express the distance between two pointers.</p>

<hr>
<table class="index-toc-link"><tr><td class="left">[<a href="ft2-index.html">Index</a>]</td><td class="middle">[<a href="#">Top</a>]</td><td class="right">[<a href="ft2-toc.html">TOC</a>]</td></tr></table></div>

<div class="section">
<h3 id="FT_String">FT_String</h3>
<p>Defined in FT_TYPES_H (freetype/fttypes.h).</p>
<pre>
  <span class="keyword">typedef</span> <span class="keyword">char</span>  <b>FT_String</b>;
</pre>

<p>A simple typedef for the char type, usually used for strings.</p>

<hr>
<table class="index-toc-link"><tr><td class="left">[<a href="ft2-index.html">Index</a>]</td><td class="middle">[<a href="#">Top</a>]</td><td class="right">[<a href="ft2-toc.html">TOC</a>]</td></tr></table></div>

<div class="section">
<h3 id="FT_Tag">FT_Tag</h3>
<p>Defined in FT_TYPES_H (freetype/fttypes.h).</p>
<pre>
  <span class="keyword">typedef</span> <a href="ft2-basic_types.html#FT_UInt32">FT_UInt32</a>  <b>FT_Tag</b>;
</pre>

<p>A typedef for 32-bit tags (as used in the SFNT format).</p>

<hr>
<table class="index-toc-link"><tr><td class="left">[<a href="ft2-index.html">Index</a>]</td><td class="middle">[<a href="#">Top</a>]</td><td class="right">[<a href="ft2-toc.html">TOC</a>]</td></tr></table></div>

<div class="section">
<h3 id="FT_Error">FT_Error</h3>
<p>Defined in FT_TYPES_H (freetype/fttypes.h).</p>
<pre>
  <span class="keyword">typedef</span> <span class="keyword">int</span>  <b>FT_Error</b>;
</pre>

<p>The FreeType error code type. A value of&nbsp;0 is always interpreted as a successful operation.</p>

<hr>
<table class="index-toc-link"><tr><td class="left">[<a href="ft2-index.html">Index</a>]</td><td class="middle">[<a href="#">Top</a>]</td><td class="right">[<a href="ft2-toc.html">TOC</a>]</td></tr></table></div>

<div class="section">
<h3 id="FT_Fixed">FT_Fixed</h3>
<p>Defined in FT_TYPES_H (freetype/fttypes.h).</p>
<pre>
  <span class="keyword">typedef</span> <span class="keyword">signed</span> <span class="keyword">long</span>  <b>FT_Fixed</b>;
</pre>

<p>This type is used to store 16.16 fixed-point values, like scaling values or matrix coefficients.</p>

<hr>
<table class="index-toc-link"><tr><td class="left">[<a href="ft2-index.html">Index</a>]</td><td class="middle">[<a href="#">Top</a>]</td><td class="right">[<a href="ft2-toc.html">TOC</a>]</td></tr></table></div>

<div class="section">
<h3 id="FT_Pointer">FT_Pointer</h3>
<p>Defined in FT_TYPES_H (freetype/fttypes.h).</p>
<pre>
  <span class="keyword">typedef</span> <span class="keyword">void</span>*  <b>FT_Pointer</b>;
</pre>

<p>A simple typedef for a typeless pointer.</p>

<hr>
<table class="index-toc-link"><tr><td class="left">[<a href="ft2-index.html">Index</a>]</td><td class="middle">[<a href="#">Top</a>]</td><td class="right">[<a href="ft2-toc.html">TOC</a>]</td></tr></table></div>

<div class="section">
<h3 id="FT_Pos">FT_Pos</h3>
<p>Defined in FT_IMAGE_H (freetype/ftimage.h).</p>
<pre>
  <span class="keyword">typedef</span> <span class="keyword">signed</span> <span class="keyword">long</span>  <b>FT_Pos</b>;
</pre>

<p>The type FT_Pos is used to store vectorial coordinates. Depending on the context, these can represent distances in integer font units, or 16.16, or 26.6 fixed-point pixel coordinates.</p>

<hr>
<table class="index-toc-link"><tr><td class="left">[<a href="ft2-index.html">Index</a>]</td><td class="middle">[<a href="#">Top</a>]</td><td class="right">[<a href="ft2-toc.html">TOC</a>]</td></tr></table></div>

<div class="section">
<h3 id="FT_Vector">FT_Vector</h3>
<p>Defined in FT_IMAGE_H (freetype/ftimage.h).</p>
<pre>
  <span class="keyword">typedef</span> <span class="keyword">struct</span>  FT_Vector_
  {
    <a href="ft2-basic_types.html#FT_Pos">FT_Pos</a>  x;
    <a href="ft2-basic_types.html#FT_Pos">FT_Pos</a>  y;

  } <b>FT_Vector</b>;
</pre>

<p>A simple structure used to store a 2D vector; coordinates are of the FT_Pos type.</p>

<h4>fields</h4>
<table class="fields">
<tr><td class="val" id="x">x</td><td class="desc">
<p>The horizontal coordinate.</p>
</td></tr>
<tr><td class="val" id="y">y</td><td class="desc">
<p>The vertical coordinate.</p>
</td></tr>
</table>

<hr>
<table class="index-toc-link"><tr><td class="left">[<a href="ft2-index.html">Index</a>]</td><td class="middle">[<a href="#">Top</a>]</td><td class="right">[<a href="ft2-toc.html">TOC</a>]</td></tr></table></div>

<div class="section">
<h3 id="FT_BBox">FT_BBox</h3>
<p>Defined in FT_IMAGE_H (freetype/ftimage.h).</p>
<pre>
  <span class="keyword">typedef</span> <span class="keyword">struct</span>  FT_BBox_
  {
    <a href="ft2-basic_types.html#FT_Pos">FT_Pos</a>  xMin, yMin;
    <a href="ft2-basic_types.html#FT_Pos">FT_Pos</a>  xMax, yMax;

  } <b>FT_BBox</b>;
</pre>

<p>A structure used to hold an outline's bounding box, i.e., the coordinates of its extrema in the horizontal and vertical directions.</p>

<h4>fields</h4>
<table class="fields">
<tr><td class="val" id="xMin">xMin</td><td class="desc">
<p>The horizontal minimum (left-most).</p>
</td></tr>
<tr><td class="val" id="yMin">yMin</td><td class="desc">
<p>The vertical minimum (bottom-most).</p>
</td></tr>
<tr><td class="val" id="xMax">xMax</td><td class="desc">
<p>The horizontal maximum (right-most).</p>
</td></tr>
<tr><td class="val" id="yMax">yMax</td><td class="desc">
<p>The vertical maximum (top-most).</p>
</td></tr>
</table>

<h4>note</h4>
<p>The bounding box is specified with the coordinates of the lower left and the upper right corner. In PostScript, those values are often called (llx,lly) and (urx,ury), respectively.</p>
<p>If &lsquo;yMin&rsquo; is negative, this value gives the glyph's descender. Otherwise, the glyph doesn't descend below the baseline. Similarly, if &lsquo;ymax&rsquo; is positive, this value gives the glyph's ascender.</p>
<p>&lsquo;xMin&rsquo; gives the horizontal distance from the glyph's origin to the left edge of the glyph's bounding box. If &lsquo;xMin&rsquo; is negative, the glyph extends to the left of the origin.</p>

<hr>
<table class="index-toc-link"><tr><td class="left">[<a href="ft2-index.html">Index</a>]</td><td class="middle">[<a href="#">Top</a>]</td><td class="right">[<a href="ft2-toc.html">TOC</a>]</td></tr></table></div>

<div class="section">
<h3 id="FT_Matrix">FT_Matrix</h3>
<p>Defined in FT_TYPES_H (freetype/fttypes.h).</p>
<pre>
  <span class="keyword">typedef</span> <span class="keyword">struct</span>  FT_Matrix_
  {
    <a href="ft2-basic_types.html#FT_Fixed">FT_Fixed</a>  xx, xy;
    <a href="ft2-basic_types.html#FT_Fixed">FT_Fixed</a>  yx, yy;

  } <b>FT_Matrix</b>;
</pre>

<p>A simple structure used to store a 2x2 matrix. Coefficients are in 16.16 fixed-point format. The computation performed is:</p>
<pre class="colored">
   x' = x*xx + y*xy
   y' = x*yx + y*yy
</pre>

<h4>fields</h4>
<table class="fields">
<tr><td class="val" id="xx">xx</td><td class="desc">
<p>Matrix coefficient.</p>
</td></tr>
<tr><td class="val" id="xy">xy</td><td class="desc">
<p>Matrix coefficient.</p>
</td></tr>
<tr><td class="val" id="yx">yx</td><td class="desc">
<p>Matrix coefficient.</p>
</td></tr>
<tr><td class="val" id="yy">yy</td><td class="desc">
<p>Matrix coefficient.</p>
</td></tr>
</table>

<hr>
<table class="index-toc-link"><tr><td class="left">[<a href="ft2-index.html">Index</a>]</td><td class="middle">[<a href="#">Top</a>]</td><td class="right">[<a href="ft2-toc.html">TOC</a>]</td></tr></table></div>

<div class="section">
<h3 id="FT_FWord">FT_FWord</h3>
<p>Defined in FT_TYPES_H (freetype/fttypes.h).</p>
<pre>
  <span class="keyword">typedef</span> <span class="keyword">signed</span> <span class="keyword">short</span>  <b>FT_FWord</b>;   /* distance in FUnits */
</pre>

<p>A signed 16-bit integer used to store a distance in original font units.</p>

<hr>
<table class="index-toc-link"><tr><td class="left">[<a href="ft2-index.html">Index</a>]</td><td class="middle">[<a href="#">Top</a>]</td><td class="right">[<a href="ft2-toc.html">TOC</a>]</td></tr></table></div>

<div class="section">
<h3 id="FT_UFWord">FT_UFWord</h3>
<p>Defined in FT_TYPES_H (freetype/fttypes.h).</p>
<pre>
  <span class="keyword">typedef</span> <span class="keyword">unsigned</span> <span class="keyword">short</span>  <b>FT_UFWord</b>;  /* <span class="keyword">unsigned</span> distance */
</pre>

<p>An unsigned 16-bit integer used to store a distance in original font units.</p>

<hr>
<table class="index-toc-link"><tr><td class="left">[<a href="ft2-index.html">Index</a>]</td><td class="middle">[<a href="#">Top</a>]</td><td class="right">[<a href="ft2-toc.html">TOC</a>]</td></tr></table></div>

<div class="section">
<h3 id="FT_F2Dot14">FT_F2Dot14</h3>
<p>Defined in FT_TYPES_H (freetype/fttypes.h).</p>
<pre>
  <span class="keyword">typedef</span> <span class="keyword">signed</span> <span class="keyword">short</span>  <b>FT_F2Dot14</b>;
</pre>

<p>A signed 2.14 fixed-point type used for unit vectors.</p>

<hr>
<table class="index-toc-link"><tr><td class="left">[<a href="ft2-index.html">Index</a>]</td><td class="middle">[<a href="#">Top</a>]</td><td class="right">[<a href="ft2-toc.html">TOC</a>]</td></tr></table></div>

<div class="section">
<h3 id="FT_UnitVector">FT_UnitVector</h3>
<p>Defined in FT_TYPES_H (freetype/fttypes.h).</p>
<pre>
  <span class="keyword">typedef</span> <span class="keyword">struct</span>  FT_UnitVector_
  {
    <a href="ft2-basic_types.html#FT_F2Dot14">FT_F2Dot14</a>  x;
    <a href="ft2-basic_types.html#FT_F2Dot14">FT_F2Dot14</a>  y;

  } <b>FT_UnitVector</b>;
</pre>

<p>A simple structure used to store a 2D vector unit vector. Uses FT_F2Dot14 types.</p>

<h4>fields</h4>
<table class="fields">
<tr><td class="val" id="x">x</td><td class="desc">
<p>Horizontal coordinate.</p>
</td></tr>
<tr><td class="val" id="y">y</td><td class="desc">
<p>Vertical coordinate.</p>
</td></tr>
</table>

<hr>
<table class="index-toc-link"><tr><td class="left">[<a href="ft2-index.html">Index</a>]</td><td class="middle">[<a href="#">Top</a>]</td><td class="right">[<a href="ft2-toc.html">TOC</a>]</td></tr></table></div>

<div class="section">
<h3 id="FT_F26Dot6">FT_F26Dot6</h3>
<p>Defined in FT_TYPES_H (freetype/fttypes.h).</p>
<pre>
  <span class="keyword">typedef</span> <span class="keyword">signed</span> <span class="keyword">long</span>  <b>FT_F26Dot6</b>;
</pre>

<p>A signed 26.6 fixed-point type used for vectorial pixel coordinates.</p>

<hr>
<table class="index-toc-link"><tr><td class="left">[<a href="ft2-index.html">Index</a>]</td><td class="middle">[<a href="#">Top</a>]</td><td class="right">[<a href="ft2-toc.html">TOC</a>]</td></tr></table></div>

<div class="section">
<h3 id="FT_Data">FT_Data</h3>
<p>Defined in FT_TYPES_H (freetype/fttypes.h).</p>
<pre>
  <span class="keyword">typedef</span> <span class="keyword">struct</span>  FT_Data_
  {
    <span class="keyword">const</span> <a href="ft2-basic_types.html#FT_Byte">FT_Byte</a>*  pointer;
    <a href="ft2-basic_types.html#FT_Int">FT_Int</a>          length;

  } <b>FT_Data</b>;
</pre>

<p>Read-only binary data represented as a pointer and a length.</p>

<h4>fields</h4>
<table class="fields">
<tr><td class="val" id="pointer">pointer</td><td class="desc">
<p>The data.</p>
</td></tr>
<tr><td class="val" id="length">length</td><td class="desc">
<p>The length of the data in bytes.</p>
</td></tr>
</table>

<hr>
<table class="index-toc-link"><tr><td class="left">[<a href="ft2-index.html">Index</a>]</td><td class="middle">[<a href="#">Top</a>]</td><td class="right">[<a href="ft2-toc.html">TOC</a>]</td></tr></table></div>

<div class="section">
<h3 id="FT_MAKE_TAG">FT_MAKE_TAG</h3>
<p>Defined in FT_TYPES_H (freetype/fttypes.h).</p>
<pre>
#define <b>FT_MAKE_TAG</b>( _x1, _x2, _x3, _x4 ) \
          (<a href="ft2-basic_types.html#FT_Tag">FT_Tag</a>)                        \
          ( ( (<a href="ft2-basic_types.html#FT_ULong">FT_ULong</a>)_x1 &lt;&lt; 24 ) |     \
            ( (<a href="ft2-basic_types.html#FT_ULong">FT_ULong</a>)_x2 &lt;&lt; 16 ) |     \
            ( (<a href="ft2-basic_types.html#FT_ULong">FT_ULong</a>)_x3 &lt;&lt;  8 ) |     \
              (<a href="ft2-basic_types.html#FT_ULong">FT_ULong</a>)_x4         )
</pre>

<p>This macro converts four-letter tags that are used to label TrueType tables into an unsigned long, to be used within FreeType.</p>

<h4>note</h4>
<p>The produced values <b>must</b> be 32-bit integers. Don't redefine this macro.</p>

<hr>
<table class="index-toc-link"><tr><td class="left">[<a href="ft2-index.html">Index</a>]</td><td class="middle">[<a href="#">Top</a>]</td><td class="right">[<a href="ft2-toc.html">TOC</a>]</td></tr></table></div>

<div class="section">
<h3 id="FT_Generic">FT_Generic</h3>
<p>Defined in FT_TYPES_H (freetype/fttypes.h).</p>
<pre>
  <span class="keyword">typedef</span> <span class="keyword">struct</span>  FT_Generic_
  {
    <span class="keyword">void</span>*                 data;
    <a href="ft2-basic_types.html#FT_Generic_Finalizer">FT_Generic_Finalizer</a>  finalizer;

  } <b>FT_Generic</b>;
</pre>

<p>Client applications often need to associate their own data to a variety of FreeType core objects. For example, a text layout API might want to associate a glyph cache to a given size object.</p>
<p>Some FreeType object contains a &lsquo;generic&rsquo; field, of type FT_Generic, which usage is left to client applications and font servers.</p>
<p>It can be used to store a pointer to client-specific data, as well as the address of a &lsquo;finalizer&rsquo; function, which will be called by FreeType when the object is destroyed (for example, the previous client example would put the address of the glyph cache destructor in the &lsquo;finalizer&rsquo; field).</p>

<h4>fields</h4>
<table class="fields">
<tr><td class="val" id="data">data</td><td class="desc">
<p>A typeless pointer to any client-specified data. This field is completely ignored by the FreeType library.</p>
</td></tr>
<tr><td class="val" id="finalizer">finalizer</td><td class="desc">
<p>A pointer to a &lsquo;generic finalizer&rsquo; function, which will be called when the object is destroyed. If this field is set to NULL, no code will be called.</p>
</td></tr>
</table>

<hr>
<table class="index-toc-link"><tr><td class="left">[<a href="ft2-index.html">Index</a>]</td><td class="middle">[<a href="#">Top</a>]</td><td class="right">[<a href="ft2-toc.html">TOC</a>]</td></tr></table></div>

<div class="section">
<h3 id="FT_Generic_Finalizer">FT_Generic_Finalizer</h3>
<p>Defined in FT_TYPES_H (freetype/fttypes.h).</p>
<pre>
  <span class="keyword">typedef</span> <span class="keyword">void</span>  (*<b>FT_Generic_Finalizer</b>)(<span class="keyword">void</span>*  object);
</pre>

<p>Describe a function used to destroy the &lsquo;client&rsquo; data of any FreeType object. See the description of the <a href="ft2-basic_types.html#FT_Generic">FT_Generic</a> type for details of usage.</p>

<h4>input</h4>
<p>The address of the FreeType object that is under finalization. Its client data is accessed through its &lsquo;generic&rsquo; field.</p>

<hr>
<table class="index-toc-link"><tr><td class="left">[<a href="ft2-index.html">Index</a>]</td><td class="middle">[<a href="#">Top</a>]</td><td class="right">[<a href="ft2-toc.html">TOC</a>]</td></tr></table></div>

<div class="section">
<h3 id="FT_Bitmap">FT_Bitmap</h3>
<p>Defined in FT_IMAGE_H (freetype/ftimage.h).</p>
<pre>
  <span class="keyword">typedef</span> <span class="keyword">struct</span>  FT_Bitmap_
  {
    <span class="keyword">unsigned</span> <span class="keyword">int</span>    rows;
    <span class="keyword">unsigned</span> <span class="keyword">int</span>    width;
    <span class="keyword">int</span>             pitch;
    <span class="keyword">unsigned</span> <span class="keyword">char</span>*  buffer;
    <span class="keyword">unsigned</span> <span class="keyword">short</span>  num_grays;
    <span class="keyword">unsigned</span> <span class="keyword">char</span>   pixel_mode;
    <span class="keyword">unsigned</span> <span class="keyword">char</span>   palette_mode;
    <span class="keyword">void</span>*           palette;

  } <b>FT_Bitmap</b>;
</pre>

<p>A structure used to describe a bitmap or pixmap to the raster. Note that we now manage pixmaps of various depths through the &lsquo;pixel_mode&rsquo; field.</p>

<h4>fields</h4>
<table class="fields">
<tr><td class="val" id="rows">rows</td><td class="desc">
<p>The number of bitmap rows.</p>
</td></tr>
<tr><td class="val" id="width">width</td><td class="desc">
<p>The number of pixels in bitmap row.</p>
</td></tr>
<tr><td class="val" id="pitch">pitch</td><td class="desc">
<p>The pitch's absolute value is the number of bytes taken by one bitmap row, including padding. However, the pitch is positive when the bitmap has a &lsquo;down&rsquo; flow, and negative when it has an &lsquo;up&rsquo; flow. In all cases, the pitch is an offset to add to a bitmap pointer in order to go down one row.</p>
<p>Note that &lsquo;padding&rsquo; means the alignment of a bitmap to a byte border, and FreeType functions normally align to the smallest possible integer value.</p>
<p>For the B/W rasterizer, &lsquo;pitch&rsquo; is always an even number.</p>
<p>To change the pitch of a bitmap (say, to make it a multiple of 4), use <a href="ft2-bitmap_handling.html#FT_Bitmap_Convert">FT_Bitmap_Convert</a>. Alternatively, you might use callback functions to directly render to the application's surface; see the file &lsquo;example2.cpp&rsquo; in the tutorial for a demonstration.</p>
</td></tr>
<tr><td class="val" id="buffer">buffer</td><td class="desc">
<p>A typeless pointer to the bitmap buffer. This value should be aligned on 32-bit boundaries in most cases.</p>
</td></tr>
<tr><td class="val" id="num_grays">num_grays</td><td class="desc">
<p>This field is only used with <a href="ft2-basic_types.html#FT_Pixel_Mode">FT_PIXEL_MODE_GRAY</a>; it gives the number of gray levels used in the bitmap.</p>
</td></tr>
<tr><td class="val" id="pixel_mode">pixel_mode</td><td class="desc">
<p>The pixel mode, i.e., how pixel bits are stored. See <a href="ft2-basic_types.html#FT_Pixel_Mode">FT_Pixel_Mode</a> for possible values.</p>
</td></tr>
<tr><td class="val" id="palette_mode">palette_mode</td><td class="desc">
<p>This field is intended for paletted pixel modes; it indicates how the palette is stored. Not used currently.</p>
</td></tr>
<tr><td class="val" id="palette">palette</td><td class="desc">
<p>A typeless pointer to the bitmap palette; this field is intended for paletted pixel modes. Not used currently.</p>
</td></tr>
</table>

<hr>
<table class="index-toc-link"><tr><td class="left">[<a href="ft2-index.html">Index</a>]</td><td class="middle">[<a href="#">Top</a>]</td><td class="right">[<a href="ft2-toc.html">TOC</a>]</td></tr></table></div>

<div class="section">
<h3 id="FT_Pixel_Mode">FT_Pixel_Mode</h3>
<p>Defined in FT_IMAGE_H (freetype/ftimage.h).</p>
<pre>
  <span class="keyword">typedef</span> <span class="keyword">enum</span>  FT_Pixel_Mode_
  {
    <a href="ft2-basic_types.html#FT_PIXEL_MODE_NONE">FT_PIXEL_MODE_NONE</a> = 0,
    <a href="ft2-basic_types.html#FT_PIXEL_MODE_MONO">FT_PIXEL_MODE_MONO</a>,
    <a href="ft2-basic_types.html#FT_PIXEL_MODE_GRAY">FT_PIXEL_MODE_GRAY</a>,
    <a href="ft2-basic_types.html#FT_PIXEL_MODE_GRAY2">FT_PIXEL_MODE_GRAY2</a>,
    <a href="ft2-basic_types.html#FT_PIXEL_MODE_GRAY4">FT_PIXEL_MODE_GRAY4</a>,
    <a href="ft2-basic_types.html#FT_PIXEL_MODE_LCD">FT_PIXEL_MODE_LCD</a>,
    <a href="ft2-basic_types.html#FT_PIXEL_MODE_LCD_V">FT_PIXEL_MODE_LCD_V</a>,
    <a href="ft2-basic_types.html#FT_PIXEL_MODE_BGRA">FT_PIXEL_MODE_BGRA</a>,

    FT_PIXEL_MODE_MAX      /* do not remove */

  } <b>FT_Pixel_Mode</b>;


  /* these constants are deprecated; use the corresponding `<b>FT_Pixel_Mode</b>' */
  /* values instead.                                                       */
#define ft_pixel_mode_none   <a href="ft2-basic_types.html#FT_PIXEL_MODE_NONE">FT_PIXEL_MODE_NONE</a>
#define ft_pixel_mode_mono   <a href="ft2-basic_types.html#FT_PIXEL_MODE_MONO">FT_PIXEL_MODE_MONO</a>
#define ft_pixel_mode_grays  <a href="ft2-basic_types.html#FT_PIXEL_MODE_GRAY">FT_PIXEL_MODE_GRAY</a>
#define ft_pixel_mode_pal2   <a href="ft2-basic_types.html#FT_PIXEL_MODE_GRAY2">FT_PIXEL_MODE_GRAY2</a>
#define ft_pixel_mode_pal4   <a href="ft2-basic_types.html#FT_PIXEL_MODE_GRAY4">FT_PIXEL_MODE_GRAY4</a>
</pre>

<p>An enumeration type used to describe the format of pixels in a given bitmap. Note that additional formats may be added in the future.</p>

<h4>values</h4>
<table class="fields">
<tr><td class="val" id="FT_PIXEL_MODE_NONE">FT_PIXEL_MODE_NONE</td><td class="desc">
<p>Value&nbsp;0 is reserved.</p>
</td></tr>
<tr><td class="val" id="FT_PIXEL_MODE_MONO">FT_PIXEL_MODE_MONO</td><td class="desc">
<p>A monochrome bitmap, using 1&nbsp;bit per pixel. Note that pixels are stored in most-significant order (MSB), which means that the left-most pixel in a byte has value 128.</p>
</td></tr>
<tr><td class="val" id="FT_PIXEL_MODE_GRAY">FT_PIXEL_MODE_GRAY</td><td class="desc">
<p>An 8-bit bitmap, generally used to represent anti-aliased glyph images. Each pixel is stored in one byte. Note that the number of &lsquo;gray&rsquo; levels is stored in the &lsquo;num_grays&rsquo; field of the <a href="ft2-basic_types.html#FT_Bitmap">FT_Bitmap</a> structure (it generally is 256).</p>
</td></tr>
<tr><td class="val" id="FT_PIXEL_MODE_GRAY2">FT_PIXEL_MODE_GRAY2</td><td class="desc">
<p>A 2-bit per pixel bitmap, used to represent embedded anti-aliased bitmaps in font files according to the OpenType specification. We haven't found a single font using this format, however.</p>
</td></tr>
<tr><td class="val" id="FT_PIXEL_MODE_GRAY4">FT_PIXEL_MODE_GRAY4</td><td class="desc">
<p>A 4-bit per pixel bitmap, representing embedded anti-aliased bitmaps in font files according to the OpenType specification. We haven't found a single font using this format, however.</p>
</td></tr>
<tr><td class="val" id="FT_PIXEL_MODE_LCD">FT_PIXEL_MODE_LCD</td><td class="desc">
<p>An 8-bit bitmap, representing RGB or BGR decimated glyph images used for display on LCD displays; the bitmap is three times wider than the original glyph image. See also <a href="ft2-base_interface.html#FT_Render_Mode">FT_RENDER_MODE_LCD</a>.</p>
</td></tr>
<tr><td class="val" id="FT_PIXEL_MODE_LCD_V">FT_PIXEL_MODE_LCD_V</td><td class="desc">
<p>An 8-bit bitmap, representing RGB or BGR decimated glyph images used for display on rotated LCD displays; the bitmap is three times taller than the original glyph image. See also <a href="ft2-base_interface.html#FT_Render_Mode">FT_RENDER_MODE_LCD_V</a>.</p>
</td></tr>
<tr><td class="val" id="FT_PIXEL_MODE_BGRA">FT_PIXEL_MODE_BGRA</td><td class="desc">
<p>An image with four 8-bit channels per pixel, representing a color image (such as emoticons) with alpha channel. For each pixel, the format is BGRA, which means, the blue channel comes first in memory. The color channels are pre-multiplied and in the sRGB colorspace. For example, full red at half-translucent opacity will be represented as &lsquo;00,00,80,80&rsquo;, not &lsquo;00,00,FF,80&rsquo;. See also <a href="ft2-base_interface.html#FT_LOAD_XXX">FT_LOAD_COLOR</a>.</p>
</td></tr>
</table>

<hr>
<table class="index-toc-link"><tr><td class="left">[<a href="ft2-index.html">Index</a>]</td><td class="middle">[<a href="#">Top</a>]</td><td class="right">[<a href="ft2-toc.html">TOC</a>]</td></tr></table></div>

<div class="section">
<h3 id="FT_Glyph_Format">FT_Glyph_Format</h3>
<p>Defined in FT_IMAGE_H (freetype/ftimage.h).</p>
<pre>
  <span class="keyword">typedef</span> <span class="keyword">enum</span>  FT_Glyph_Format_
  {
    <a href="ft2-basic_types.html#FT_IMAGE_TAG">FT_IMAGE_TAG</a>( <a href="ft2-basic_types.html#FT_GLYPH_FORMAT_NONE">FT_GLYPH_FORMAT_NONE</a>, 0, 0, 0, 0 ),

    <a href="ft2-basic_types.html#FT_IMAGE_TAG">FT_IMAGE_TAG</a>( <a href="ft2-basic_types.html#FT_GLYPH_FORMAT_COMPOSITE">FT_GLYPH_FORMAT_COMPOSITE</a>, 'c', 'o', 'm', 'p' ),
    <a href="ft2-basic_types.html#FT_IMAGE_TAG">FT_IMAGE_TAG</a>( <a href="ft2-basic_types.html#FT_GLYPH_FORMAT_BITMAP">FT_GLYPH_FORMAT_BITMAP</a>,    'b', 'i', 't', 's' ),
    <a href="ft2-basic_types.html#FT_IMAGE_TAG">FT_IMAGE_TAG</a>( <a href="ft2-basic_types.html#FT_GLYPH_FORMAT_OUTLINE">FT_GLYPH_FORMAT_OUTLINE</a>,   'o', 'u', 't', 'l' ),
    <a href="ft2-basic_types.html#FT_IMAGE_TAG">FT_IMAGE_TAG</a>( <a href="ft2-basic_types.html#FT_GLYPH_FORMAT_PLOTTER">FT_GLYPH_FORMAT_PLOTTER</a>,   'p', 'l', 'o', 't' )

  } <b>FT_Glyph_Format</b>;


  /* these constants are deprecated; use the corresponding */
  /* `<b>FT_Glyph_Format</b>' values instead.                     */
#define ft_glyph_format_none       <a href="ft2-basic_types.html#FT_GLYPH_FORMAT_NONE">FT_GLYPH_FORMAT_NONE</a>
#define ft_glyph_format_composite  <a href="ft2-basic_types.html#FT_GLYPH_FORMAT_COMPOSITE">FT_GLYPH_FORMAT_COMPOSITE</a>
#define ft_glyph_format_bitmap     <a href="ft2-basic_types.html#FT_GLYPH_FORMAT_BITMAP">FT_GLYPH_FORMAT_BITMAP</a>
#define ft_glyph_format_outline    <a href="ft2-basic_types.html#FT_GLYPH_FORMAT_OUTLINE">FT_GLYPH_FORMAT_OUTLINE</a>
#define ft_glyph_format_plotter    <a href="ft2-basic_types.html#FT_GLYPH_FORMAT_PLOTTER">FT_GLYPH_FORMAT_PLOTTER</a>
</pre>

<p>An enumeration type used to describe the format of a given glyph image. Note that this version of FreeType only supports two image formats, even though future font drivers will be able to register their own format.</p>

<h4>values</h4>
<table class="fields">
<tr><td class="val" id="FT_GLYPH_FORMAT_NONE">FT_GLYPH_FORMAT_NONE</td><td class="desc">
<p>The value&nbsp;0 is reserved.</p>
</td></tr>
<tr><td class="val" id="FT_GLYPH_FORMAT_COMPOSITE">FT_GLYPH_FORMAT_COMPOSITE</td><td class="desc">
<p>The glyph image is a composite of several other images. This format is <i>only</i> used with <a href="ft2-base_interface.html#FT_LOAD_XXX">FT_LOAD_NO_RECURSE</a>, and is used to report compound glyphs (like accented characters).</p>
</td></tr>
<tr><td class="val" id="FT_GLYPH_FORMAT_BITMAP">FT_GLYPH_FORMAT_BITMAP</td><td class="desc">
<p>The glyph image is a bitmap, and can be described as an <a href="ft2-basic_types.html#FT_Bitmap">FT_Bitmap</a>. You generally need to access the &lsquo;bitmap&rsquo; field of the <a href="ft2-base_interface.html#FT_GlyphSlotRec">FT_GlyphSlotRec</a> structure to read it.</p>
</td></tr>
<tr><td class="val" id="FT_GLYPH_FORMAT_OUTLINE">FT_GLYPH_FORMAT_OUTLINE</td><td class="desc">
<p>The glyph image is a vectorial outline made of line segments and Bézier arcs; it can be described as an <a href="ft2-outline_processing.html#FT_Outline">FT_Outline</a>; you generally want to access the &lsquo;outline&rsquo; field of the <a href="ft2-base_interface.html#FT_GlyphSlotRec">FT_GlyphSlotRec</a> structure to read it.</p>
</td></tr>
<tr><td class="val" id="FT_GLYPH_FORMAT_PLOTTER">FT_GLYPH_FORMAT_PLOTTER</td><td class="desc">
<p>The glyph image is a vectorial path with no inside and outside contours. Some Type&nbsp;1 fonts, like those in the Hershey family, contain glyphs in this format. These are described as <a href="ft2-outline_processing.html#FT_Outline">FT_Outline</a>, but FreeType isn't currently capable of rendering them correctly.</p>
</td></tr>
</table>

<hr>
<table class="index-toc-link"><tr><td class="left">[<a href="ft2-index.html">Index</a>]</td><td class="middle">[<a href="#">Top</a>]</td><td class="right">[<a href="ft2-toc.html">TOC</a>]</td></tr></table></div>

<div class="section">
<h3 id="FT_IMAGE_TAG">FT_IMAGE_TAG</h3>
<p>Defined in FT_IMAGE_H (freetype/ftimage.h).</p>
<pre>
#ifndef <b>FT_IMAGE_TAG</b>
#define <b>FT_IMAGE_TAG</b>( value, _x1, _x2, _x3, _x4 )  \
          value = ( ( (<span class="keyword">unsigned</span> <span class="keyword">long</span>)_x1 &lt;&lt; 24 ) | \
                    ( (<span class="keyword">unsigned</span> <span class="keyword">long</span>)_x2 &lt;&lt; 16 ) | \
                    ( (<span class="keyword">unsigned</span> <span class="keyword">long</span>)_x3 &lt;&lt; 8  ) | \
                      (<span class="keyword">unsigned</span> <span class="keyword">long</span>)_x4         )
#endif /* <b>FT_IMAGE_TAG</b> */
</pre>

<p>This macro converts four-letter tags to an unsigned long type.</p>

<h4>note</h4>
<p>Since many 16-bit compilers don't like 32-bit enumerations, you should redefine this macro in case of problems to something like this:</p>
<pre class="colored">
  #define FT_IMAGE_TAG( value, _x1, _x2, _x3, _x4 )  value
</pre>
<p>to get a simple enumeration without assigning special numbers.</p>

<hr>
<table class="index-toc-link"><tr><td class="left">[<a href="ft2-index.html">Index</a>]</td><td class="middle">[<a href="#">Top</a>]</td><td class="right">[<a href="ft2-toc.html">TOC</a>]</td></tr></table></div>

</body>
</html><|MERGE_RESOLUTION|>--- conflicted
+++ resolved
@@ -1,13 +1,9 @@
 <!DOCTYPE HTML PUBLIC "-//W3C//DTD HTML 4.01 Transitional//EN"
-"http://www.w3.org/TR/html4/loose.dtd">
+"https://www.w3.org/TR/html4/loose.dtd">
 <html>
 <head>
 <meta http-equiv="Content-Type" content="text/html; charset=utf-8">
-<<<<<<< HEAD
-<title>FreeType-2.7.1 API Reference</title>
-=======
 <title>FreeType-2.9.1 API Reference</title>
->>>>>>> eb6c5214
 <style type="text/css">
   a:link { color: #0000EF; }
   a:visited { color: #51188E; }
@@ -104,11 +100,7 @@
 <body>
 
 <table class="index-toc-link"><tr><td class="left">[<a href="ft2-index.html">Index</a>]</td><td class="right">[<a href="ft2-toc.html">TOC</a>]</td></tr></table>
-<<<<<<< HEAD
-<h1>FreeType-2.7.1 API Reference</h1>
-=======
 <h1>FreeType-2.9.1 API Reference</h1>
->>>>>>> eb6c5214
 
 <h1 id="basic_types">Basic Data Types</h1>
 <h2>Synopsis</h2>
@@ -669,7 +661,7 @@
 <h3 id="FT_Generic_Finalizer">FT_Generic_Finalizer</h3>
 <p>Defined in FT_TYPES_H (freetype/fttypes.h).</p>
 <pre>
-  <span class="keyword">typedef</span> <span class="keyword">void</span>  (*<b>FT_Generic_Finalizer</b>)(<span class="keyword">void</span>*  object);
+  <span class="keyword">typedef</span> <span class="keyword">void</span>  (*<b>FT_Generic_Finalizer</b>)( <span class="keyword">void</span>*  object );
 </pre>
 
 <p>Describe a function used to destroy the &lsquo;client&rsquo; data of any FreeType object. See the description of the <a href="ft2-basic_types.html#FT_Generic">FT_Generic</a> type for details of usage.</p>
@@ -789,7 +781,7 @@
 <p>An 8-bit bitmap, representing RGB or BGR decimated glyph images used for display on rotated LCD displays; the bitmap is three times taller than the original glyph image. See also <a href="ft2-base_interface.html#FT_Render_Mode">FT_RENDER_MODE_LCD_V</a>.</p>
 </td></tr>
 <tr><td class="val" id="FT_PIXEL_MODE_BGRA">FT_PIXEL_MODE_BGRA</td><td class="desc">
-<p>An image with four 8-bit channels per pixel, representing a color image (such as emoticons) with alpha channel. For each pixel, the format is BGRA, which means, the blue channel comes first in memory. The color channels are pre-multiplied and in the sRGB colorspace. For example, full red at half-translucent opacity will be represented as &lsquo;00,00,80,80&rsquo;, not &lsquo;00,00,FF,80&rsquo;. See also <a href="ft2-base_interface.html#FT_LOAD_XXX">FT_LOAD_COLOR</a>.</p>
+<p>[Since 2.5] An image with four 8-bit channels per pixel, representing a color image (such as emoticons) with alpha channel. For each pixel, the format is BGRA, which means, the blue channel comes first in memory. The color channels are pre-multiplied and in the sRGB colorspace. For example, full red at half-translucent opacity will be represented as &lsquo;00,00,80,80&rsquo;, not &lsquo;00,00,FF,80&rsquo;. See also <a href="ft2-base_interface.html#FT_LOAD_XXX">FT_LOAD_COLOR</a>.</p>
 </td></tr>
 </table>
 
@@ -835,7 +827,7 @@
 <p>The glyph image is a bitmap, and can be described as an <a href="ft2-basic_types.html#FT_Bitmap">FT_Bitmap</a>. You generally need to access the &lsquo;bitmap&rsquo; field of the <a href="ft2-base_interface.html#FT_GlyphSlotRec">FT_GlyphSlotRec</a> structure to read it.</p>
 </td></tr>
 <tr><td class="val" id="FT_GLYPH_FORMAT_OUTLINE">FT_GLYPH_FORMAT_OUTLINE</td><td class="desc">
-<p>The glyph image is a vectorial outline made of line segments and Bézier arcs; it can be described as an <a href="ft2-outline_processing.html#FT_Outline">FT_Outline</a>; you generally want to access the &lsquo;outline&rsquo; field of the <a href="ft2-base_interface.html#FT_GlyphSlotRec">FT_GlyphSlotRec</a> structure to read it.</p>
+<p>The glyph image is a vectorial outline made of line segments and Bezier arcs; it can be described as an <a href="ft2-outline_processing.html#FT_Outline">FT_Outline</a>; you generally want to access the &lsquo;outline&rsquo; field of the <a href="ft2-base_interface.html#FT_GlyphSlotRec">FT_GlyphSlotRec</a> structure to read it.</p>
 </td></tr>
 <tr><td class="val" id="FT_GLYPH_FORMAT_PLOTTER">FT_GLYPH_FORMAT_PLOTTER</td><td class="desc">
 <p>The glyph image is a vectorial path with no inside and outside contours. Some Type&nbsp;1 fonts, like those in the Hershey family, contain glyphs in this format. These are described as <a href="ft2-outline_processing.html#FT_Outline">FT_Outline</a>, but FreeType isn't currently capable of rendering them correctly.</p>
