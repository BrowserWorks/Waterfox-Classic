<!DOCTYPE HTML PUBLIC "-//W3C//DTD HTML 4.01 Transitional//EN"
"http://www.w3.org/TR/html4/loose.dtd">
<html>
<head>
<meta http-equiv="Content-Type" content="text/html; charset=utf-8">
<<<<<<< HEAD
<title>FreeType-2.7.1 API Reference</title>
=======
<title>FreeType-2.9.1 API Reference</title>
>>>>>>> eb6c5214
<style type="text/css">
  a:link { color: #0000EF; }
  a:visited { color: #51188E; }
  a:hover { color: #FF0000; }

  body { font-family: Verdana, Geneva, Arial, Helvetica, serif;
         color: #000000;
         background: #FFFFFF;
         width: 87%;
         margin: auto; }

  div.section { width: 75%;
                margin: auto; }
  div.section hr { margin: 4ex 0 1ex 0; }
  div.section h4 { background-color: #EEEEFF;
                   font-size: medium;
                   font-style: oblique;
                   font-weight: bold;
                   margin: 3ex 0 1.5ex 9%;
                   padding: 0.3ex 0 0.3ex 1%; }
  div.section p { margin: 1.5ex 0 1.5ex 10%; }
  div.section pre { margin: 3ex 0 3ex 9%;
                    background-color: #D6E8FF;
                    padding: 2ex 0 2ex 1%; }
  div.section table.fields { width: 90%;
                             margin: 1.5ex 0 1.5ex 10%; }
  div.section table.toc { width: 95%;
                          margin: 1.5ex 0 1.5ex 5%; }
  div.timestamp { text-align: center;
                  font-size: 69%;
                  margin: 1.5ex 0 1.5ex 0; }

  h1 { text-align: center; }
  h3 { font-size: medium;
       margin: 4ex 0 1.5ex 0; }

  p { text-align: justify; }

  pre.colored { color: blue; }

  span.keyword { font-family: monospace;
                 text-align: left;
                 white-space: pre;
                 color: darkblue; }

  table.fields td.val { font-weight: bold;
                        text-align: right;
                        width: 30%;
                        vertical-align: baseline;
                        padding: 1ex 1em 1ex 0; }
  table.fields td.desc { vertical-align: baseline;
                         padding: 1ex 0 1ex 1em; }
  table.fields td.desc p:first-child { margin: 0; }
  table.fields td.desc p { margin: 1.5ex 0 0 0; }
  table.index { margin: 6ex auto 6ex auto;
                border: 0;
                border-collapse: separate;
                border-spacing: 1em 0.3ex; }
  table.index tr { padding: 0; }
  table.index td { padding: 0; }
  table.index-toc-link { width: 100%;
                         border: 0;
                         border-spacing: 0;
                         margin: 1ex 0 1ex 0; }
  table.index-toc-link td.left { padding: 0 0.5em 0 0.5em;
                                 font-size: 83%;
                                 text-align: left; }
  table.index-toc-link td.middle { padding: 0 0.5em 0 0.5em;
                                   font-size: 83%;
                                   text-align: center; }
  table.index-toc-link td.right { padding: 0 0.5em 0 0.5em;
                                  font-size: 83%;
                                  text-align: right; }
  table.synopsis { margin: 6ex auto 6ex auto;
                   border: 0;
                   border-collapse: separate;
                   border-spacing: 2em 0.6ex; }
  table.synopsis tr { padding: 0; }
  table.synopsis td { padding: 0; }
  table.toc td.link { width: 30%;
                      text-align: right;
                      vertical-align: baseline;
                      padding: 1ex 1em 1ex 0; }
  table.toc td.desc { vertical-align: baseline;
                      padding: 1ex 0 1ex 1em;
                      text-align: left; }
  table.toc td.desc p:first-child { margin: 0;
                                    text-align: left; }
  table.toc td.desc p { margin: 1.5ex 0 0 0;
                        text-align: left; }

</style>
</head>
<body>

<table class="index-toc-link"><tr><td class="left">[<a href="ft2-index.html">Index</a>]</td><td class="right">[<a href="ft2-toc.html">TOC</a>]</td></tr></table>
<<<<<<< HEAD
<h1>FreeType-2.7.1 API Reference</h1>
=======
<h1>FreeType-2.9.1 API Reference</h1>
>>>>>>> eb6c5214

<h1 id="error_enumerations">Error Enumerations</h1>

<p>The header file &lsquo;fterrors.h&rsquo; (which is automatically included by &lsquo;freetype.h&rsquo; defines the handling of FreeType's enumeration constants. It can also be used to generate error message strings with a small macro trick explained below.</p>
<p><b>Error</b> <b>Formats</b></p>
<p>The configuration macro FT_CONFIG_OPTION_USE_MODULE_ERRORS can be defined in &lsquo;ftoption.h&rsquo; in order to make the higher byte indicate the module where the error has happened (this is not compatible with standard builds of FreeType&amp;nbsp;2, however). See the file &lsquo;ftmoderr.h&rsquo; for more details.</p>
<p><b>Error</b> <b>Message</b> <b>Strings</b></p>
<p>Error definitions are set up with special macros that allow client applications to build a table of error message strings. The strings are not included in a normal build of FreeType&amp;nbsp;2 to save space (most client applications do not use them).</p>
<p>To do so, you have to define the following macros before including this file.</p>
<pre class="colored">
  FT_ERROR_START_LIST
</pre>
<p>This macro is called before anything else to define the start of the error list. It is followed by several FT_ERROR_DEF calls.</p>
<pre class="colored">
  FT_ERROR_DEF( e, v, s )
</pre>
<p>This macro is called to define one single error. &lsquo;e&rsquo; is the error code identifier (e.g., &lsquo;Invalid_Argument&rsquo;), &lsquo;v&rsquo; is the error's numerical value, and &lsquo;s&rsquo; is the corresponding error string.</p>
<pre class="colored">
  FT_ERROR_END_LIST
</pre>
<p>This macro ends the list.</p>
<p>Additionally, you have to undefine &lsquo;FTERRORS_H_&rsquo; before #including this file.</p>
<p>Here is a simple example.</p>
<pre class="colored">
  #undef FTERRORS_H_
  #define FT_ERRORDEF( e, v, s )  { e, s },
  #define FT_ERROR_START_LIST     {
  #define FT_ERROR_END_LIST       { 0, NULL } };

  const struct
  {
    int          err_code;
    const char*  err_msg;
  } ft_errors[] =

  #include FT_ERRORS_H
</pre>
<p>Note that &lsquo;FT_Err_Ok&rsquo; is <i>not</i> defined with &lsquo;FT_ERRORDEF&rsquo; but with &lsquo;FT_NOERRORDEF&rsquo;; it is always zero.</p>

</body>
</html><|MERGE_RESOLUTION|>--- conflicted
+++ resolved
@@ -1,13 +1,9 @@
 <!DOCTYPE HTML PUBLIC "-//W3C//DTD HTML 4.01 Transitional//EN"
-"http://www.w3.org/TR/html4/loose.dtd">
+"https://www.w3.org/TR/html4/loose.dtd">
 <html>
 <head>
 <meta http-equiv="Content-Type" content="text/html; charset=utf-8">
-<<<<<<< HEAD
-<title>FreeType-2.7.1 API Reference</title>
-=======
 <title>FreeType-2.9.1 API Reference</title>
->>>>>>> eb6c5214
 <style type="text/css">
   a:link { color: #0000EF; }
   a:visited { color: #51188E; }
@@ -104,19 +100,15 @@
 <body>
 
 <table class="index-toc-link"><tr><td class="left">[<a href="ft2-index.html">Index</a>]</td><td class="right">[<a href="ft2-toc.html">TOC</a>]</td></tr></table>
-<<<<<<< HEAD
-<h1>FreeType-2.7.1 API Reference</h1>
-=======
 <h1>FreeType-2.9.1 API Reference</h1>
->>>>>>> eb6c5214
 
 <h1 id="error_enumerations">Error Enumerations</h1>
 
 <p>The header file &lsquo;fterrors.h&rsquo; (which is automatically included by &lsquo;freetype.h&rsquo; defines the handling of FreeType's enumeration constants. It can also be used to generate error message strings with a small macro trick explained below.</p>
 <p><b>Error</b> <b>Formats</b></p>
-<p>The configuration macro FT_CONFIG_OPTION_USE_MODULE_ERRORS can be defined in &lsquo;ftoption.h&rsquo; in order to make the higher byte indicate the module where the error has happened (this is not compatible with standard builds of FreeType&amp;nbsp;2, however). See the file &lsquo;ftmoderr.h&rsquo; for more details.</p>
+<p>The configuration macro FT_CONFIG_OPTION_USE_MODULE_ERRORS can be defined in &lsquo;ftoption.h&rsquo; in order to make the higher byte indicate the module where the error has happened (this is not compatible with standard builds of FreeType&nbsp;2, however). See the file &lsquo;ftmoderr.h&rsquo; for more details.</p>
 <p><b>Error</b> <b>Message</b> <b>Strings</b></p>
-<p>Error definitions are set up with special macros that allow client applications to build a table of error message strings. The strings are not included in a normal build of FreeType&amp;nbsp;2 to save space (most client applications do not use them).</p>
+<p>Error definitions are set up with special macros that allow client applications to build a table of error message strings. The strings are not included in a normal build of FreeType&nbsp;2 to save space (most client applications do not use them).</p>
 <p>To do so, you have to define the following macros before including this file.</p>
 <pre class="colored">
   FT_ERROR_START_LIST
