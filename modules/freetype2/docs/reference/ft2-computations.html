--- conflicted
+++ resolved
@@ -1,13 +1,9 @@
 <!DOCTYPE HTML PUBLIC "-//W3C//DTD HTML 4.01 Transitional//EN"
-"http://www.w3.org/TR/html4/loose.dtd">
+"https://www.w3.org/TR/html4/loose.dtd">
 <html>
 <head>
 <meta http-equiv="Content-Type" content="text/html; charset=utf-8">
-<<<<<<< HEAD
-<title>FreeType-2.7.1 API Reference</title>
-=======
 <title>FreeType-2.9.1 API Reference</title>
->>>>>>> eb6c5214
 <style type="text/css">
   a:link { color: #0000EF; }
   a:visited { color: #51188E; }
@@ -104,11 +100,7 @@
 <body>
 
 <table class="index-toc-link"><tr><td class="left">[<a href="ft2-index.html">Index</a>]</td><td class="right">[<a href="ft2-toc.html">TOC</a>]</td></tr></table>
-<<<<<<< HEAD
-<h1>FreeType-2.7.1 API Reference</h1>
-=======
 <h1>FreeType-2.9.1 API Reference</h1>
->>>>>>> eb6c5214
 
 <h1 id="computations">Computations</h1>
 <h2>Synopsis</h2>
@@ -137,7 +129,7 @@
              <a href="ft2-basic_types.html#FT_Long">FT_Long</a>  c );
 </pre>
 
-<p>A very simple function used to perform the computation &lsquo;(a*b)/c&rsquo; with maximum accuracy (it uses a 64-bit intermediate integer whenever necessary).</p>
+<p>Compute &lsquo;(a*b)/c&rsquo; with maximum accuracy, using a 64-bit intermediate integer whenever necessary.</p>
 <p>This function isn't necessarily as fast as some processor specific operations, but is at least completely portable.</p>
 
 <h4>input</h4>
@@ -168,7 +160,7 @@
              <a href="ft2-basic_types.html#FT_Long">FT_Long</a>  b );
 </pre>
 
-<p>A very simple function used to perform the computation &lsquo;(a*b)/0x10000&rsquo; with maximum accuracy. Most of the time this is used to multiply a given value by a 16.16 fixed-point factor.</p>
+<p>Compute &lsquo;(a*b)/0x10000&rsquo; with maximum accuracy. Its main use is to multiply a given value by a 16.16 fixed-point factor.</p>
 
 <h4>input</h4>
 <table class="fields">
@@ -199,7 +191,7 @@
              <a href="ft2-basic_types.html#FT_Long">FT_Long</a>  b );
 </pre>
 
-<p>A very simple function used to perform the computation &lsquo;(a*0x10000)/b&rsquo; with maximum accuracy. Most of the time, this is used to divide a given value by a 16.16 fixed-point factor.</p>
+<p>Compute &lsquo;(a*0x10000)/b&rsquo; with maximum accuracy. Its main use is to divide a given value by a 16.16 fixed-point factor.</p>
 
 <h4>input</h4>
 <table class="fields">
@@ -225,7 +217,7 @@
   <b>FT_RoundFix</b>( <a href="ft2-basic_types.html#FT_Fixed">FT_Fixed</a>  a );
 </pre>
 
-<p>A very simple function used to round a 16.16 fixed number.</p>
+<p>Round a 16.16 fixed number.</p>
 
 <h4>input</h4>
 <table class="fields">
@@ -235,7 +227,10 @@
 </table>
 
 <h4>return</h4>
-<p>&lsquo;a&rsquo; rounded to nearest 16.16 fixed integer, halfway cases away from zero.</p>
+<p>&lsquo;a&rsquo; rounded to the nearest 16.16 fixed integer, halfway cases away from zero.</p>
+
+<h4>note</h4>
+<p>The function uses wrap-around arithmetic.</p>
 
 <hr>
 <table class="index-toc-link"><tr><td class="left">[<a href="ft2-index.html">Index</a>]</td><td class="middle">[<a href="#">Top</a>]</td><td class="right">[<a href="ft2-toc.html">TOC</a>]</td></tr></table></div>
@@ -248,7 +243,7 @@
   <b>FT_CeilFix</b>( <a href="ft2-basic_types.html#FT_Fixed">FT_Fixed</a>  a );
 </pre>
 
-<p>A very simple function used to compute the ceiling function of a 16.16 fixed number.</p>
+<p>Compute the smallest following integer of a 16.16 fixed number.</p>
 
 <h4>input</h4>
 <table class="fields">
@@ -260,6 +255,9 @@
 <h4>return</h4>
 <p>&lsquo;a&rsquo; rounded towards plus infinity.</p>
 
+<h4>note</h4>
+<p>The function uses wrap-around arithmetic.</p>
+
 <hr>
 <table class="index-toc-link"><tr><td class="left">[<a href="ft2-index.html">Index</a>]</td><td class="middle">[<a href="#">Top</a>]</td><td class="right">[<a href="ft2-toc.html">TOC</a>]</td></tr></table></div>
 
@@ -271,7 +269,7 @@
   <b>FT_FloorFix</b>( <a href="ft2-basic_types.html#FT_Fixed">FT_Fixed</a>  a );
 </pre>
 
-<p>A very simple function used to compute the floor function of a 16.16 fixed number.</p>
+<p>Compute the largest previous integer of a 16.16 fixed number.</p>
 
 <h4>input</h4>
 <table class="fields">
@@ -344,6 +342,7 @@
 
 <h4>note</h4>
 <p>The result is undefined if either &lsquo;a&rsquo; or &lsquo;b&rsquo; is zero.</p>
+<p>Since the function uses wrap-around arithmetic, results become meaningless if the arguments are very large.</p>
 
 <hr>
 <table class="index-toc-link"><tr><td class="left">[<a href="ft2-index.html">Index</a>]</td><td class="middle">[<a href="#">Top</a>]</td><td class="right">[<a href="ft2-toc.html">TOC</a>]</td></tr></table></div>
