<!DOCTYPE HTML PUBLIC "-//W3C//DTD HTML 4.01 Transitional//EN"
"http://www.w3.org/TR/html4/loose.dtd">
<html>
<head>
<meta http-equiv="Content-Type" content="text/html; charset=utf-8">
<<<<<<< HEAD
<title>FreeType-2.7.1 API Reference</title>
=======
<title>FreeType-2.9.1 API Reference</title>
>>>>>>> eb6c5214
<style type="text/css">
  a:link { color: #0000EF; }
  a:visited { color: #51188E; }
  a:hover { color: #FF0000; }

  body { font-family: Verdana, Geneva, Arial, Helvetica, serif;
         color: #000000;
         background: #FFFFFF;
         width: 87%;
         margin: auto; }

  div.section { width: 75%;
                margin: auto; }
  div.section hr { margin: 4ex 0 1ex 0; }
  div.section h4 { background-color: #EEEEFF;
                   font-size: medium;
                   font-style: oblique;
                   font-weight: bold;
                   margin: 3ex 0 1.5ex 9%;
                   padding: 0.3ex 0 0.3ex 1%; }
  div.section p { margin: 1.5ex 0 1.5ex 10%; }
  div.section pre { margin: 3ex 0 3ex 9%;
                    background-color: #D6E8FF;
                    padding: 2ex 0 2ex 1%; }
  div.section table.fields { width: 90%;
                             margin: 1.5ex 0 1.5ex 10%; }
  div.section table.toc { width: 95%;
                          margin: 1.5ex 0 1.5ex 5%; }
  div.timestamp { text-align: center;
                  font-size: 69%;
                  margin: 1.5ex 0 1.5ex 0; }

  h1 { text-align: center; }
  h3 { font-size: medium;
       margin: 4ex 0 1.5ex 0; }

  p { text-align: justify; }

  pre.colored { color: blue; }

  span.keyword { font-family: monospace;
                 text-align: left;
                 white-space: pre;
                 color: darkblue; }

  table.fields td.val { font-weight: bold;
                        text-align: right;
                        width: 30%;
                        vertical-align: baseline;
                        padding: 1ex 1em 1ex 0; }
  table.fields td.desc { vertical-align: baseline;
                         padding: 1ex 0 1ex 1em; }
  table.fields td.desc p:first-child { margin: 0; }
  table.fields td.desc p { margin: 1.5ex 0 0 0; }
  table.index { margin: 6ex auto 6ex auto;
                border: 0;
                border-collapse: separate;
                border-spacing: 1em 0.3ex; }
  table.index tr { padding: 0; }
  table.index td { padding: 0; }
  table.index-toc-link { width: 100%;
                         border: 0;
                         border-spacing: 0;
                         margin: 1ex 0 1ex 0; }
  table.index-toc-link td.left { padding: 0 0.5em 0 0.5em;
                                 font-size: 83%;
                                 text-align: left; }
  table.index-toc-link td.middle { padding: 0 0.5em 0 0.5em;
                                   font-size: 83%;
                                   text-align: center; }
  table.index-toc-link td.right { padding: 0 0.5em 0 0.5em;
                                  font-size: 83%;
                                  text-align: right; }
  table.synopsis { margin: 6ex auto 6ex auto;
                   border: 0;
                   border-collapse: separate;
                   border-spacing: 2em 0.6ex; }
  table.synopsis tr { padding: 0; }
  table.synopsis td { padding: 0; }
  table.toc td.link { width: 30%;
                      text-align: right;
                      vertical-align: baseline;
                      padding: 1ex 1em 1ex 0; }
  table.toc td.desc { vertical-align: baseline;
                      padding: 1ex 0 1ex 1em;
                      text-align: left; }
  table.toc td.desc p:first-child { margin: 0;
                                    text-align: left; }
  table.toc td.desc p { margin: 1.5ex 0 0 0;
                        text-align: left; }

</style>
</head>
<body>

<table class="index-toc-link"><tr><td class="left">[<a href="ft2-index.html">Index</a>]</td><td class="right">[<a href="ft2-toc.html">TOC</a>]</td></tr></table>
<<<<<<< HEAD
<h1>FreeType-2.7.1 API Reference</h1>
=======
<h1>FreeType-2.9.1 API Reference</h1>
>>>>>>> eb6c5214

<h1 id="multiple_masters">Multiple Masters</h1>
<h2>Synopsis</h2>
<table class="synopsis">
<tr><td><a href="#FT_MM_Axis">FT_MM_Axis</a></td><td><a href="#FT_Set_MM_Design_Coordinates">FT_Set_MM_Design_Coordinates</a></td></tr>
<tr><td><a href="#FT_Multi_Master">FT_Multi_Master</a></td><td><a href="#FT_Set_Var_Design_Coordinates">FT_Set_Var_Design_Coordinates</a></td></tr>
<tr><td><a href="#FT_Var_Axis">FT_Var_Axis</a></td><td><a href="#FT_Get_Var_Design_Coordinates">FT_Get_Var_Design_Coordinates</a></td></tr>
<tr><td><a href="#FT_Var_Named_Style">FT_Var_Named_Style</a></td><td><a href="#FT_Set_MM_Blend_Coordinates">FT_Set_MM_Blend_Coordinates</a></td></tr>
<tr><td><a href="#FT_MM_Var">FT_MM_Var</a></td><td><a href="#FT_Get_MM_Blend_Coordinates">FT_Get_MM_Blend_Coordinates</a></td></tr>
<tr><td><a href="#FT_Get_Multi_Master">FT_Get_Multi_Master</a></td><td><a href="#FT_Set_Var_Blend_Coordinates">FT_Set_Var_Blend_Coordinates</a></td></tr>
<tr><td><a href="#FT_Get_MM_Var">FT_Get_MM_Var</a></td><td><a href="#FT_Get_Var_Blend_Coordinates">FT_Get_Var_Blend_Coordinates</a></td></tr>
</table>


<p>The following types and functions are used to manage Multiple Master fonts, i.e., the selection of specific design instances by setting design axis coordinates.</p>
<p>George Williams has extended this interface to make it work with both Type&nbsp;1 Multiple Masters fonts and GX distortable (var) fonts. Some of these routines only work with MM fonts, others will work with both types. They are similar enough that a consistent interface makes sense.</p>

<div class="section">
<h3 id="FT_MM_Axis">FT_MM_Axis</h3>
<p>Defined in FT_MULTIPLE_MASTERS_H (freetype/ftmm.h).</p>
<pre>
  <span class="keyword">typedef</span> <span class="keyword">struct</span>  FT_MM_Axis_
  {
    <a href="ft2-basic_types.html#FT_String">FT_String</a>*  name;
    <a href="ft2-basic_types.html#FT_Long">FT_Long</a>     minimum;
    <a href="ft2-basic_types.html#FT_Long">FT_Long</a>     maximum;

  } <b>FT_MM_Axis</b>;
</pre>

<p>A simple structure used to model a given axis in design space for Multiple Masters fonts.</p>
<p>This structure can't be used for GX var fonts.</p>

<h4>fields</h4>
<table class="fields">
<tr><td class="val" id="name">name</td><td class="desc">
<p>The axis's name.</p>
</td></tr>
<tr><td class="val" id="minimum">minimum</td><td class="desc">
<p>The axis's minimum design coordinate.</p>
</td></tr>
<tr><td class="val" id="maximum">maximum</td><td class="desc">
<p>The axis's maximum design coordinate.</p>
</td></tr>
</table>

<hr>
<table class="index-toc-link"><tr><td class="left">[<a href="ft2-index.html">Index</a>]</td><td class="middle">[<a href="#">Top</a>]</td><td class="right">[<a href="ft2-toc.html">TOC</a>]</td></tr></table></div>

<div class="section">
<h3 id="FT_Multi_Master">FT_Multi_Master</h3>
<p>Defined in FT_MULTIPLE_MASTERS_H (freetype/ftmm.h).</p>
<pre>
  <span class="keyword">typedef</span> <span class="keyword">struct</span>  FT_Multi_Master_
  {
    <a href="ft2-basic_types.html#FT_UInt">FT_UInt</a>     num_axis;
    <a href="ft2-basic_types.html#FT_UInt">FT_UInt</a>     num_designs;
    <a href="ft2-multiple_masters.html#FT_MM_Axis">FT_MM_Axis</a>  axis[T1_MAX_MM_AXIS];

  } <b>FT_Multi_Master</b>;
</pre>

<p>A structure used to model the axes and space of a Multiple Masters font.</p>
<p>This structure can't be used for GX var fonts.</p>

<h4>fields</h4>
<table class="fields">
<tr><td class="val" id="num_axis">num_axis</td><td class="desc">
<p>Number of axes. Cannot exceed&nbsp;4.</p>
</td></tr>
<tr><td class="val" id="num_designs">num_designs</td><td class="desc">
<p>Number of designs; should be normally 2^num_axis even though the Type&nbsp;1 specification strangely allows for intermediate designs to be present. This number cannot exceed&nbsp;16.</p>
</td></tr>
<tr><td class="val" id="axis">axis</td><td class="desc">
<p>A table of axis descriptors.</p>
</td></tr>
</table>

<hr>
<table class="index-toc-link"><tr><td class="left">[<a href="ft2-index.html">Index</a>]</td><td class="middle">[<a href="#">Top</a>]</td><td class="right">[<a href="ft2-toc.html">TOC</a>]</td></tr></table></div>

<div class="section">
<h3 id="FT_Var_Axis">FT_Var_Axis</h3>
<p>Defined in FT_MULTIPLE_MASTERS_H (freetype/ftmm.h).</p>
<pre>
  <span class="keyword">typedef</span> <span class="keyword">struct</span>  FT_Var_Axis_
  {
    <a href="ft2-basic_types.html#FT_String">FT_String</a>*  name;

    <a href="ft2-basic_types.html#FT_Fixed">FT_Fixed</a>    minimum;
    <a href="ft2-basic_types.html#FT_Fixed">FT_Fixed</a>    def;
    <a href="ft2-basic_types.html#FT_Fixed">FT_Fixed</a>    maximum;

    <a href="ft2-basic_types.html#FT_ULong">FT_ULong</a>    tag;
    <a href="ft2-basic_types.html#FT_UInt">FT_UInt</a>     strid;

  } <b>FT_Var_Axis</b>;
</pre>

<p>A simple structure used to model a given axis in design space for Multiple Masters and GX var fonts.</p>

<h4>fields</h4>
<table class="fields">
<tr><td class="val" id="name">name</td><td class="desc">
<p>The axis's name. Not always meaningful for GX.</p>
</td></tr>
<tr><td class="val" id="minimum">minimum</td><td class="desc">
<p>The axis's minimum design coordinate.</p>
</td></tr>
<tr><td class="val" id="def">def</td><td class="desc">
<p>The axis's default design coordinate. FreeType computes meaningful default values for MM; it is then an integer value, not in 16.16 format.</p>
</td></tr>
<tr><td class="val" id="maximum">maximum</td><td class="desc">
<p>The axis's maximum design coordinate.</p>
</td></tr>
<tr><td class="val" id="tag">tag</td><td class="desc">
<p>The axis's tag (the GX equivalent to &lsquo;name&rsquo;). FreeType provides default values for MM if possible.</p>
</td></tr>
<tr><td class="val" id="strid">strid</td><td class="desc">
<p>The entry in &lsquo;name&rsquo; table (another GX version of &lsquo;name&rsquo;). Not meaningful for MM.</p>
</td></tr>
</table>

<hr>
<table class="index-toc-link"><tr><td class="left">[<a href="ft2-index.html">Index</a>]</td><td class="middle">[<a href="#">Top</a>]</td><td class="right">[<a href="ft2-toc.html">TOC</a>]</td></tr></table></div>

<div class="section">
<h3 id="FT_Var_Named_Style">FT_Var_Named_Style</h3>
<p>Defined in FT_MULTIPLE_MASTERS_H (freetype/ftmm.h).</p>
<pre>
  <span class="keyword">typedef</span> <span class="keyword">struct</span>  FT_Var_Named_Style_
  {
    <a href="ft2-basic_types.html#FT_Fixed">FT_Fixed</a>*  coords;
    <a href="ft2-basic_types.html#FT_UInt">FT_UInt</a>    strid;
    <a href="ft2-basic_types.html#FT_UInt">FT_UInt</a>    psid;   /* since 2.7.1 */

  } <b>FT_Var_Named_Style</b>;
</pre>

<p>A simple structure used to model a named style in a GX var font.</p>
<p>This structure can't be used for MM fonts.</p>

<h4>fields</h4>
<table class="fields">
<tr><td class="val" id="coords">coords</td><td class="desc">
<p>The design coordinates for this style. This is an array with one entry for each axis.</p>
</td></tr>
<tr><td class="val" id="strid">strid</td><td class="desc">
<p>The entry in &lsquo;name&rsquo; table identifying this style.</p>
</td></tr>
</table>

<hr>
<table class="index-toc-link"><tr><td class="left">[<a href="ft2-index.html">Index</a>]</td><td class="middle">[<a href="#">Top</a>]</td><td class="right">[<a href="ft2-toc.html">TOC</a>]</td></tr></table></div>

<div class="section">
<h3 id="FT_MM_Var">FT_MM_Var</h3>
<p>Defined in FT_MULTIPLE_MASTERS_H (freetype/ftmm.h).</p>
<pre>
  <span class="keyword">typedef</span> <span class="keyword">struct</span>  FT_MM_Var_
  {
    <a href="ft2-basic_types.html#FT_UInt">FT_UInt</a>              num_axis;
    <a href="ft2-basic_types.html#FT_UInt">FT_UInt</a>              num_designs;
    <a href="ft2-basic_types.html#FT_UInt">FT_UInt</a>              num_namedstyles;
    <a href="ft2-multiple_masters.html#FT_Var_Axis">FT_Var_Axis</a>*         axis;
    <a href="ft2-multiple_masters.html#FT_Var_Named_Style">FT_Var_Named_Style</a>*  namedstyle;

  } <b>FT_MM_Var</b>;
</pre>

<p>A structure used to model the axes and space of a Multiple Masters or GX var distortable font.</p>
<p>Some fields are specific to one format and not to the other.</p>

<h4>fields</h4>
<table class="fields">
<tr><td class="val" id="num_axis">num_axis</td><td class="desc">
<p>The number of axes. The maximum value is&nbsp;4 for MM; no limit in GX.</p>
</td></tr>
<tr><td class="val" id="num_designs">num_designs</td><td class="desc">
<p>The number of designs; should be normally 2^num_axis for MM fonts. Not meaningful for GX (where every glyph could have a different number of designs).</p>
</td></tr>
<tr><td class="val" id="num_namedstyles">num_namedstyles</td><td class="desc">
<p>The number of named styles; a &lsquo;named style&rsquo; is a tuple of design coordinates that has a string ID (in the &lsquo;name&rsquo; table) associated with it. The font can tell the user that, for example, [Weight=1.5,Width=1.1] is &lsquo;Bold&rsquo;.</p>
<p>For Type 1 Multiple Masters fonts, this value is always zero because the format does not support named styles.</p>
</td></tr>
<tr><td class="val" id="axis">axis</td><td class="desc">
<p>An axis descriptor table. GX fonts contain slightly more data than MM. Memory management of this pointer is done internally by FreeType.</p>
</td></tr>
<tr><td class="val" id="namedstyle">namedstyle</td><td class="desc">
<p>A named style table. Only meaningful with GX. Memory management of this pointer is done internally by FreeType.</p>
</td></tr>
</table>

<hr>
<table class="index-toc-link"><tr><td class="left">[<a href="ft2-index.html">Index</a>]</td><td class="middle">[<a href="#">Top</a>]</td><td class="right">[<a href="ft2-toc.html">TOC</a>]</td></tr></table></div>

<div class="section">
<h3 id="FT_Get_Multi_Master">FT_Get_Multi_Master</h3>
<p>Defined in FT_MULTIPLE_MASTERS_H (freetype/ftmm.h).</p>
<pre>
  FT_EXPORT( <a href="ft2-basic_types.html#FT_Error">FT_Error</a> )
  <b>FT_Get_Multi_Master</b>( <a href="ft2-base_interface.html#FT_Face">FT_Face</a>           face,
                       <a href="ft2-multiple_masters.html#FT_Multi_Master">FT_Multi_Master</a>  *amaster );
</pre>

<p>Retrieve the Multiple Master descriptor of a given font.</p>
<p>This function can't be used with GX fonts.</p>

<h4>input</h4>
<table class="fields">
<tr><td class="val" id="face">face</td><td class="desc">
<p>A handle to the source face.</p>
</td></tr>
</table>

<h4>output</h4>
<table class="fields">
<tr><td class="val" id="amaster">amaster</td><td class="desc">
<p>The Multiple Masters descriptor.</p>
</td></tr>
</table>

<h4>return</h4>
<p>FreeType error code. 0&nbsp;means success.</p>

<hr>
<table class="index-toc-link"><tr><td class="left">[<a href="ft2-index.html">Index</a>]</td><td class="middle">[<a href="#">Top</a>]</td><td class="right">[<a href="ft2-toc.html">TOC</a>]</td></tr></table></div>

<div class="section">
<h3 id="FT_Get_MM_Var">FT_Get_MM_Var</h3>
<p>Defined in FT_MULTIPLE_MASTERS_H (freetype/ftmm.h).</p>
<pre>
  FT_EXPORT( <a href="ft2-basic_types.html#FT_Error">FT_Error</a> )
  <b>FT_Get_MM_Var</b>( <a href="ft2-base_interface.html#FT_Face">FT_Face</a>      face,
                 <a href="ft2-multiple_masters.html#FT_MM_Var">FT_MM_Var</a>*  *amaster );
</pre>

<p>Retrieve the Multiple Master/GX var descriptor of a given font.</p>

<h4>input</h4>
<table class="fields">
<tr><td class="val" id="face">face</td><td class="desc">
<p>A handle to the source face.</p>
</td></tr>
</table>

<h4>output</h4>
<table class="fields">
<tr><td class="val" id="amaster">amaster</td><td class="desc">
<p>The Multiple Masters/GX var descriptor. Allocates a data structure, which the user must deallocate with &lsquo;free&rsquo; after use.</p>
</td></tr>
</table>

<h4>return</h4>
<p>FreeType error code. 0&nbsp;means success.</p>

<hr>
<table class="index-toc-link"><tr><td class="left">[<a href="ft2-index.html">Index</a>]</td><td class="middle">[<a href="#">Top</a>]</td><td class="right">[<a href="ft2-toc.html">TOC</a>]</td></tr></table></div>

<div class="section">
<h3 id="FT_Set_MM_Design_Coordinates">FT_Set_MM_Design_Coordinates</h3>
<p>Defined in FT_MULTIPLE_MASTERS_H (freetype/ftmm.h).</p>
<pre>
  FT_EXPORT( <a href="ft2-basic_types.html#FT_Error">FT_Error</a> )
  <b>FT_Set_MM_Design_Coordinates</b>( <a href="ft2-base_interface.html#FT_Face">FT_Face</a>   face,
                                <a href="ft2-basic_types.html#FT_UInt">FT_UInt</a>   num_coords,
                                <a href="ft2-basic_types.html#FT_Long">FT_Long</a>*  coords );
</pre>

<p>For Multiple Masters fonts, choose an interpolated font design through design coordinates.</p>
<p>This function can't be used with GX fonts.</p>

<h4>inout</h4>
<table class="fields">
<tr><td class="val" id="face">face</td><td class="desc">
<p>A handle to the source face.</p>
</td></tr>
</table>

<h4>input</h4>
<table class="fields">
<tr><td class="val" id="num_coords">num_coords</td><td class="desc">
<p>The number of available design coordinates. If it is larger than the number of axes, ignore the excess values. If it is smaller than the number of axes, use default values for the remaining axes.</p>
</td></tr>
<tr><td class="val" id="coords">coords</td><td class="desc">
<p>An array of design coordinates.</p>
</td></tr>
</table>

<h4>return</h4>
<p>FreeType error code. 0&nbsp;means success.</p>

<hr>
<table class="index-toc-link"><tr><td class="left">[<a href="ft2-index.html">Index</a>]</td><td class="middle">[<a href="#">Top</a>]</td><td class="right">[<a href="ft2-toc.html">TOC</a>]</td></tr></table></div>

<div class="section">
<h3 id="FT_Set_Var_Design_Coordinates">FT_Set_Var_Design_Coordinates</h3>
<p>Defined in FT_MULTIPLE_MASTERS_H (freetype/ftmm.h).</p>
<pre>
  FT_EXPORT( <a href="ft2-basic_types.html#FT_Error">FT_Error</a> )
  <b>FT_Set_Var_Design_Coordinates</b>( <a href="ft2-base_interface.html#FT_Face">FT_Face</a>    face,
                                 <a href="ft2-basic_types.html#FT_UInt">FT_UInt</a>    num_coords,
                                 <a href="ft2-basic_types.html#FT_Fixed">FT_Fixed</a>*  coords );
</pre>

<p>For Multiple Master or GX Var fonts, choose an interpolated font design through design coordinates.</p>

<h4>inout</h4>
<table class="fields">
<tr><td class="val" id="face">face</td><td class="desc">
<p>A handle to the source face.</p>
</td></tr>
</table>

<h4>input</h4>
<table class="fields">
<tr><td class="val" id="num_coords">num_coords</td><td class="desc">
<p>The number of available design coordinates. If it is larger than the number of axes, ignore the excess values. If it is smaller than the number of axes, use default values for the remaining axes.</p>
</td></tr>
<tr><td class="val" id="coords">coords</td><td class="desc">
<p>An array of design coordinates.</p>
</td></tr>
</table>

<h4>return</h4>
<p>FreeType error code. 0&nbsp;means success.</p>

<hr>
<table class="index-toc-link"><tr><td class="left">[<a href="ft2-index.html">Index</a>]</td><td class="middle">[<a href="#">Top</a>]</td><td class="right">[<a href="ft2-toc.html">TOC</a>]</td></tr></table></div>

<div class="section">
<h3 id="FT_Get_Var_Design_Coordinates">FT_Get_Var_Design_Coordinates</h3>
<p>Defined in FT_MULTIPLE_MASTERS_H (freetype/ftmm.h).</p>
<pre>
  FT_EXPORT( <a href="ft2-basic_types.html#FT_Error">FT_Error</a> )
  <b>FT_Get_Var_Design_Coordinates</b>( <a href="ft2-base_interface.html#FT_Face">FT_Face</a>    face,
                                 <a href="ft2-basic_types.html#FT_UInt">FT_UInt</a>    num_coords,
                                 <a href="ft2-basic_types.html#FT_Fixed">FT_Fixed</a>*  coords );
</pre>

<p>For Multiple Master and GX Var fonts, get the design coordinates of the currently selected interpolated font.</p>

<h4>input</h4>
<table class="fields">
<tr><td class="val" id="face">face</td><td class="desc">
<p>A handle to the source face.</p>
</td></tr>
<tr><td class="val" id="num_coords">num_coords</td><td class="desc">
<p>The number of design coordinates to retrieve. If it is larger than the number of axes, set the excess values to&nbsp;0.</p>
</td></tr>
</table>

<h4>output</h4>
<table class="fields">
<tr><td class="val" id="coords">coords</td><td class="desc">
<p>The design coordinates array.</p>
</td></tr>
</table>

<h4>return</h4>
<p>FreeType error code. 0&nbsp;means success.</p>

<hr>
<table class="index-toc-link"><tr><td class="left">[<a href="ft2-index.html">Index</a>]</td><td class="middle">[<a href="#">Top</a>]</td><td class="right">[<a href="ft2-toc.html">TOC</a>]</td></tr></table></div>

<div class="section">
<h3 id="FT_Set_MM_Blend_Coordinates">FT_Set_MM_Blend_Coordinates</h3>
<p>Defined in FT_MULTIPLE_MASTERS_H (freetype/ftmm.h).</p>
<pre>
  FT_EXPORT( <a href="ft2-basic_types.html#FT_Error">FT_Error</a> )
  <b>FT_Set_MM_Blend_Coordinates</b>( <a href="ft2-base_interface.html#FT_Face">FT_Face</a>    face,
                               <a href="ft2-basic_types.html#FT_UInt">FT_UInt</a>    num_coords,
                               <a href="ft2-basic_types.html#FT_Fixed">FT_Fixed</a>*  coords );
</pre>

<p>For Multiple Masters and GX var fonts, choose an interpolated font design through normalized blend coordinates.</p>

<h4>inout</h4>
<table class="fields">
<tr><td class="val" id="face">face</td><td class="desc">
<p>A handle to the source face.</p>
</td></tr>
</table>

<h4>input</h4>
<table class="fields">
<tr><td class="val" id="num_coords">num_coords</td><td class="desc">
<p>The number of available design coordinates. If it is larger than the number of axes, ignore the excess values. If it is smaller than the number of axes, use default values for the remaining axes.</p>
</td></tr>
<tr><td class="val" id="coords">coords</td><td class="desc">
<p>The design coordinates array (each element must be between 0 and 1.0 for MM fonts, and between -1.0 and 1.0 for GX var fonts).</p>
</td></tr>
</table>

<h4>return</h4>
<p>FreeType error code. 0&nbsp;means success.</p>

<hr>
<table class="index-toc-link"><tr><td class="left">[<a href="ft2-index.html">Index</a>]</td><td class="middle">[<a href="#">Top</a>]</td><td class="right">[<a href="ft2-toc.html">TOC</a>]</td></tr></table></div>

<div class="section">
<h3 id="FT_Get_MM_Blend_Coordinates">FT_Get_MM_Blend_Coordinates</h3>
<p>Defined in FT_MULTIPLE_MASTERS_H (freetype/ftmm.h).</p>
<pre>
  FT_EXPORT( <a href="ft2-basic_types.html#FT_Error">FT_Error</a> )
  <b>FT_Get_MM_Blend_Coordinates</b>( <a href="ft2-base_interface.html#FT_Face">FT_Face</a>    face,
                               <a href="ft2-basic_types.html#FT_UInt">FT_UInt</a>    num_coords,
                               <a href="ft2-basic_types.html#FT_Fixed">FT_Fixed</a>*  coords );
</pre>

<p>For Multiple Masters and GX var fonts, get the normalized blend coordinates of the currently selected interpolated font.</p>

<h4>input</h4>
<table class="fields">
<tr><td class="val" id="face">face</td><td class="desc">
<p>A handle to the source face.</p>
</td></tr>
<tr><td class="val" id="num_coords">num_coords</td><td class="desc">
<p>The number of normalized blend coordinates to retrieve. If it is larger than the number of axes, set the excess values to&nbsp;0.5 for MM fonts, and to&nbsp;0 for GX var fonts.</p>
</td></tr>
</table>

<h4>output</h4>
<table class="fields">
<tr><td class="val" id="coords">coords</td><td class="desc">
<p>The normalized blend coordinates array.</p>
</td></tr>
</table>

<h4>return</h4>
<p>FreeType error code. 0&nbsp;means success.</p>

<hr>
<table class="index-toc-link"><tr><td class="left">[<a href="ft2-index.html">Index</a>]</td><td class="middle">[<a href="#">Top</a>]</td><td class="right">[<a href="ft2-toc.html">TOC</a>]</td></tr></table></div>

<div class="section">
<h3 id="FT_Set_Var_Blend_Coordinates">FT_Set_Var_Blend_Coordinates</h3>
<p>Defined in FT_MULTIPLE_MASTERS_H (freetype/ftmm.h).</p>
<pre>
  FT_EXPORT( <a href="ft2-basic_types.html#FT_Error">FT_Error</a> )
  <b>FT_Set_Var_Blend_Coordinates</b>( <a href="ft2-base_interface.html#FT_Face">FT_Face</a>    face,
                                <a href="ft2-basic_types.html#FT_UInt">FT_UInt</a>    num_coords,
                                <a href="ft2-basic_types.html#FT_Fixed">FT_Fixed</a>*  coords );
</pre>

<p>This is another name of <a href="ft2-multiple_masters.html#FT_Set_MM_Blend_Coordinates">FT_Set_MM_Blend_Coordinates</a>.</p>

<hr>
<table class="index-toc-link"><tr><td class="left">[<a href="ft2-index.html">Index</a>]</td><td class="middle">[<a href="#">Top</a>]</td><td class="right">[<a href="ft2-toc.html">TOC</a>]</td></tr></table></div>

<div class="section">
<h3 id="FT_Get_Var_Blend_Coordinates">FT_Get_Var_Blend_Coordinates</h3>
<p>Defined in FT_MULTIPLE_MASTERS_H (freetype/ftmm.h).</p>
<pre>
  FT_EXPORT( <a href="ft2-basic_types.html#FT_Error">FT_Error</a> )
  <b>FT_Get_Var_Blend_Coordinates</b>( <a href="ft2-base_interface.html#FT_Face">FT_Face</a>    face,
                                <a href="ft2-basic_types.html#FT_UInt">FT_UInt</a>    num_coords,
                                <a href="ft2-basic_types.html#FT_Fixed">FT_Fixed</a>*  coords );
</pre>

<p>This is another name of <a href="ft2-multiple_masters.html#FT_Get_MM_Blend_Coordinates">FT_Get_MM_Blend_Coordinates</a>.</p>

<hr>
<table class="index-toc-link"><tr><td class="left">[<a href="ft2-index.html">Index</a>]</td><td class="middle">[<a href="#">Top</a>]</td><td class="right">[<a href="ft2-toc.html">TOC</a>]</td></tr></table></div>

</body>
</html><|MERGE_RESOLUTION|>--- conflicted
+++ resolved
@@ -1,13 +1,9 @@
 <!DOCTYPE HTML PUBLIC "-//W3C//DTD HTML 4.01 Transitional//EN"
-"http://www.w3.org/TR/html4/loose.dtd">
+"https://www.w3.org/TR/html4/loose.dtd">
 <html>
 <head>
 <meta http-equiv="Content-Type" content="text/html; charset=utf-8">
-<<<<<<< HEAD
-<title>FreeType-2.7.1 API Reference</title>
-=======
 <title>FreeType-2.9.1 API Reference</title>
->>>>>>> eb6c5214
 <style type="text/css">
   a:link { color: #0000EF; }
   a:visited { color: #51188E; }
@@ -104,27 +100,25 @@
 <body>
 
 <table class="index-toc-link"><tr><td class="left">[<a href="ft2-index.html">Index</a>]</td><td class="right">[<a href="ft2-toc.html">TOC</a>]</td></tr></table>
-<<<<<<< HEAD
-<h1>FreeType-2.7.1 API Reference</h1>
-=======
 <h1>FreeType-2.9.1 API Reference</h1>
->>>>>>> eb6c5214
 
 <h1 id="multiple_masters">Multiple Masters</h1>
 <h2>Synopsis</h2>
 <table class="synopsis">
-<tr><td><a href="#FT_MM_Axis">FT_MM_Axis</a></td><td><a href="#FT_Set_MM_Design_Coordinates">FT_Set_MM_Design_Coordinates</a></td></tr>
-<tr><td><a href="#FT_Multi_Master">FT_Multi_Master</a></td><td><a href="#FT_Set_Var_Design_Coordinates">FT_Set_Var_Design_Coordinates</a></td></tr>
-<tr><td><a href="#FT_Var_Axis">FT_Var_Axis</a></td><td><a href="#FT_Get_Var_Design_Coordinates">FT_Get_Var_Design_Coordinates</a></td></tr>
-<tr><td><a href="#FT_Var_Named_Style">FT_Var_Named_Style</a></td><td><a href="#FT_Set_MM_Blend_Coordinates">FT_Set_MM_Blend_Coordinates</a></td></tr>
-<tr><td><a href="#FT_MM_Var">FT_MM_Var</a></td><td><a href="#FT_Get_MM_Blend_Coordinates">FT_Get_MM_Blend_Coordinates</a></td></tr>
-<tr><td><a href="#FT_Get_Multi_Master">FT_Get_Multi_Master</a></td><td><a href="#FT_Set_Var_Blend_Coordinates">FT_Set_Var_Blend_Coordinates</a></td></tr>
-<tr><td><a href="#FT_Get_MM_Var">FT_Get_MM_Var</a></td><td><a href="#FT_Get_Var_Blend_Coordinates">FT_Get_Var_Blend_Coordinates</a></td></tr>
+<tr><td><a href="#FT_MM_Axis">FT_MM_Axis</a></td><td><a href="#FT_Set_Var_Design_Coordinates">FT_Set_Var_Design_Coordinates</a></td></tr>
+<tr><td><a href="#FT_Multi_Master">FT_Multi_Master</a></td><td><a href="#FT_Get_Var_Design_Coordinates">FT_Get_Var_Design_Coordinates</a></td></tr>
+<tr><td><a href="#FT_Var_Axis">FT_Var_Axis</a></td><td><a href="#FT_Set_MM_Blend_Coordinates">FT_Set_MM_Blend_Coordinates</a></td></tr>
+<tr><td><a href="#FT_Var_Named_Style">FT_Var_Named_Style</a></td><td><a href="#FT_Get_MM_Blend_Coordinates">FT_Get_MM_Blend_Coordinates</a></td></tr>
+<tr><td><a href="#FT_MM_Var">FT_MM_Var</a></td><td><a href="#FT_Set_Var_Blend_Coordinates">FT_Set_Var_Blend_Coordinates</a></td></tr>
+<tr><td><a href="#FT_Get_Multi_Master">FT_Get_Multi_Master</a></td><td><a href="#FT_Get_Var_Blend_Coordinates">FT_Get_Var_Blend_Coordinates</a></td></tr>
+<tr><td><a href="#FT_Get_MM_Var">FT_Get_MM_Var</a></td><td><a href="#FT_VAR_AXIS_FLAG_XXX">FT_VAR_AXIS_FLAG_XXX</a></td></tr>
+<tr><td><a href="#FT_Done_MM_Var">FT_Done_MM_Var</a></td><td><a href="#FT_Get_Var_Axis_Flags">FT_Get_Var_Axis_Flags</a></td></tr>
+<tr><td><a href="#FT_Set_MM_Design_Coordinates">FT_Set_MM_Design_Coordinates</a></td><td><a href="#FT_Set_Named_Instance">FT_Set_Named_Instance</a></td></tr>
 </table>
 
 
 <p>The following types and functions are used to manage Multiple Master fonts, i.e., the selection of specific design instances by setting design axis coordinates.</p>
-<p>George Williams has extended this interface to make it work with both Type&nbsp;1 Multiple Masters fonts and GX distortable (var) fonts. Some of these routines only work with MM fonts, others will work with both types. They are similar enough that a consistent interface makes sense.</p>
+<p>Besides Adobe MM fonts, the interface supports Apple's TrueType GX and OpenType variation fonts. Some of the routines only work with Adobe MM fonts, others will work with all three types. They are similar enough that a consistent interface makes sense.</p>
 
 <div class="section">
 <h3 id="FT_MM_Axis">FT_MM_Axis</h3>
@@ -139,8 +133,8 @@
   } <b>FT_MM_Axis</b>;
 </pre>
 
-<p>A simple structure used to model a given axis in design space for Multiple Masters fonts.</p>
-<p>This structure can't be used for GX var fonts.</p>
+<p>A structure to model a given axis in design space for Multiple Masters fonts.</p>
+<p>This structure can't be used for TrueType GX or OpenType variation fonts.</p>
 
 <h4>fields</h4>
 <table class="fields">
@@ -171,8 +165,8 @@
   } <b>FT_Multi_Master</b>;
 </pre>
 
-<p>A structure used to model the axes and space of a Multiple Masters font.</p>
-<p>This structure can't be used for GX var fonts.</p>
+<p>A structure to model the axes and space of a Multiple Masters font.</p>
+<p>This structure can't be used for TrueType GX or OpenType variation fonts.</p>
 
 <h4>fields</h4>
 <table class="fields">
@@ -208,29 +202,32 @@
   } <b>FT_Var_Axis</b>;
 </pre>
 
-<p>A simple structure used to model a given axis in design space for Multiple Masters and GX var fonts.</p>
+<p>A structure to model a given axis in design space for Multiple Masters, TrueType GX, and OpenType variation fonts.</p>
 
 <h4>fields</h4>
 <table class="fields">
 <tr><td class="val" id="name">name</td><td class="desc">
-<p>The axis's name. Not always meaningful for GX.</p>
+<p>The axis's name. Not always meaningful for TrueType GX or OpenType variation fonts.</p>
 </td></tr>
 <tr><td class="val" id="minimum">minimum</td><td class="desc">
 <p>The axis's minimum design coordinate.</p>
 </td></tr>
 <tr><td class="val" id="def">def</td><td class="desc">
-<p>The axis's default design coordinate. FreeType computes meaningful default values for MM; it is then an integer value, not in 16.16 format.</p>
+<p>The axis's default design coordinate. FreeType computes meaningful default values for Adobe MM fonts.</p>
 </td></tr>
 <tr><td class="val" id="maximum">maximum</td><td class="desc">
 <p>The axis's maximum design coordinate.</p>
 </td></tr>
 <tr><td class="val" id="tag">tag</td><td class="desc">
-<p>The axis's tag (the GX equivalent to &lsquo;name&rsquo;). FreeType provides default values for MM if possible.</p>
+<p>The axis's tag (the equivalent to &lsquo;name&rsquo; for TrueType GX and OpenType variation fonts). FreeType provides default values for Adobe MM fonts if possible.</p>
 </td></tr>
 <tr><td class="val" id="strid">strid</td><td class="desc">
-<p>The entry in &lsquo;name&rsquo; table (another GX version of &lsquo;name&rsquo;). Not meaningful for MM.</p>
-</td></tr>
-</table>
+<p>The axis name entry in the font's &lsquo;name&rsquo; table. This is another (and often better) version of the &lsquo;name&rsquo; field for TrueType GX or OpenType variation fonts. Not meaningful for Adobe MM fonts.</p>
+</td></tr>
+</table>
+
+<h4>note</h4>
+<p>The fields &lsquo;minimum&rsquo;, &lsquo;def&rsquo;, and &lsquo;maximum&rsquo; are 16.16 fractional values for TrueType GX and OpenType variation fonts. For Adobe MM fonts, the values are integers.</p>
 
 <hr>
 <table class="index-toc-link"><tr><td class="left">[<a href="ft2-index.html">Index</a>]</td><td class="middle">[<a href="#">Top</a>]</td><td class="right">[<a href="ft2-toc.html">TOC</a>]</td></tr></table></div>
@@ -248,16 +245,19 @@
   } <b>FT_Var_Named_Style</b>;
 </pre>
 
-<p>A simple structure used to model a named style in a GX var font.</p>
-<p>This structure can't be used for MM fonts.</p>
+<p>A structure to model a named instance in a TrueType GX or OpenType variation font.</p>
+<p>This structure can't be used for Adobe MM fonts.</p>
 
 <h4>fields</h4>
 <table class="fields">
 <tr><td class="val" id="coords">coords</td><td class="desc">
-<p>The design coordinates for this style. This is an array with one entry for each axis.</p>
+<p>The design coordinates for this instance. This is an array with one entry for each axis.</p>
 </td></tr>
 <tr><td class="val" id="strid">strid</td><td class="desc">
-<p>The entry in &lsquo;name&rsquo; table identifying this style.</p>
+<p>The entry in &lsquo;name&rsquo; table identifying this instance.</p>
+</td></tr>
+<tr><td class="val" id="psid">psid</td><td class="desc">
+<p>The entry in &lsquo;name&rsquo; table identifying a PostScript name for this instance. Value 0xFFFF indicates a missing entry.</p>
 </td></tr>
 </table>
 
@@ -279,26 +279,26 @@
   } <b>FT_MM_Var</b>;
 </pre>
 
-<p>A structure used to model the axes and space of a Multiple Masters or GX var distortable font.</p>
-<p>Some fields are specific to one format and not to the other.</p>
+<p>A structure to model the axes and space of an Adobe MM, TrueType GX, or OpenType variation font.</p>
+<p>Some fields are specific to one format and not to the others.</p>
 
 <h4>fields</h4>
 <table class="fields">
 <tr><td class="val" id="num_axis">num_axis</td><td class="desc">
-<p>The number of axes. The maximum value is&nbsp;4 for MM; no limit in GX.</p>
+<p>The number of axes. The maximum value is&nbsp;4 for Adobe MM fonts; no limit in TrueType GX or OpenType variation fonts.</p>
 </td></tr>
 <tr><td class="val" id="num_designs">num_designs</td><td class="desc">
-<p>The number of designs; should be normally 2^num_axis for MM fonts. Not meaningful for GX (where every glyph could have a different number of designs).</p>
+<p>The number of designs; should be normally 2^num_axis for Adobe MM fonts. Not meaningful for TrueType GX or OpenType variation fonts (where every glyph could have a different number of designs).</p>
 </td></tr>
 <tr><td class="val" id="num_namedstyles">num_namedstyles</td><td class="desc">
-<p>The number of named styles; a &lsquo;named style&rsquo; is a tuple of design coordinates that has a string ID (in the &lsquo;name&rsquo; table) associated with it. The font can tell the user that, for example, [Weight=1.5,Width=1.1] is &lsquo;Bold&rsquo;.</p>
-<p>For Type 1 Multiple Masters fonts, this value is always zero because the format does not support named styles.</p>
+<p>The number of named styles; a &lsquo;named style&rsquo; is a tuple of design coordinates that has a string ID (in the &lsquo;name&rsquo; table) associated with it. The font can tell the user that, for example, [Weight=1.5,Width=1.1] is &lsquo;Bold&rsquo;. Another name for &lsquo;named style&rsquo; is &lsquo;named instance&rsquo;.</p>
+<p>For Adobe Multiple Masters fonts, this value is always zero because the format does not support named styles.</p>
 </td></tr>
 <tr><td class="val" id="axis">axis</td><td class="desc">
-<p>An axis descriptor table. GX fonts contain slightly more data than MM. Memory management of this pointer is done internally by FreeType.</p>
+<p>An axis descriptor table. TrueType GX and OpenType variation fonts contain slightly more data than Adobe MM fonts. Memory management of this pointer is done internally by FreeType.</p>
 </td></tr>
 <tr><td class="val" id="namedstyle">namedstyle</td><td class="desc">
-<p>A named style table. Only meaningful with GX. Memory management of this pointer is done internally by FreeType.</p>
+<p>A named style (instance) table. Only meaningful for TrueType GX and OpenType variation fonts. Memory management of this pointer is done internally by FreeType.</p>
 </td></tr>
 </table>
 
@@ -314,8 +314,8 @@
                        <a href="ft2-multiple_masters.html#FT_Multi_Master">FT_Multi_Master</a>  *amaster );
 </pre>
 
-<p>Retrieve the Multiple Master descriptor of a given font.</p>
-<p>This function can't be used with GX fonts.</p>
+<p>Retrieve a variation descriptor of a given Adobe MM font.</p>
+<p>This function can't be used with TrueType GX or OpenType variation fonts.</p>
 
 <h4>input</h4>
 <table class="fields">
@@ -346,7 +346,8 @@
                  <a href="ft2-multiple_masters.html#FT_MM_Var">FT_MM_Var</a>*  *amaster );
 </pre>
 
-<p>Retrieve the Multiple Master/GX var descriptor of a given font.</p>
+<p>Retrieve a variation descriptor for a given font.</p>
+<p>This function works with all supported variation formats.</p>
 
 <h4>input</h4>
 <table class="fields">
@@ -358,7 +359,31 @@
 <h4>output</h4>
 <table class="fields">
 <tr><td class="val" id="amaster">amaster</td><td class="desc">
-<p>The Multiple Masters/GX var descriptor. Allocates a data structure, which the user must deallocate with &lsquo;free&rsquo; after use.</p>
+<p>The variation descriptor. Allocates a data structure, which the user must deallocate with a call to <a href="ft2-multiple_masters.html#FT_Done_MM_Var">FT_Done_MM_Var</a> after use.</p>
+</td></tr>
+</table>
+
+<h4>return</h4>
+<p>FreeType error code. 0&nbsp;means success.</p>
+
+<hr>
+<table class="index-toc-link"><tr><td class="left">[<a href="ft2-index.html">Index</a>]</td><td class="middle">[<a href="#">Top</a>]</td><td class="right">[<a href="ft2-toc.html">TOC</a>]</td></tr></table></div>
+
+<div class="section">
+<h3 id="FT_Done_MM_Var">FT_Done_MM_Var</h3>
+<p>Defined in FT_MULTIPLE_MASTERS_H (freetype/ftmm.h).</p>
+<pre>
+  FT_EXPORT( <a href="ft2-basic_types.html#FT_Error">FT_Error</a> )
+  <b>FT_Done_MM_Var</b>( <a href="ft2-base_interface.html#FT_Library">FT_Library</a>   library,
+                  <a href="ft2-multiple_masters.html#FT_MM_Var">FT_MM_Var</a>   *amaster );
+</pre>
+
+<p>Free the memory allocated by <a href="ft2-multiple_masters.html#FT_Get_MM_Var">FT_Get_MM_Var</a>.</p>
+
+<h4>input</h4>
+<table class="fields">
+<tr><td class="val" id="library">library</td><td class="desc">
+<p>A handle of the face's parent library object that was used in the call to <a href="ft2-multiple_masters.html#FT_Get_MM_Var">FT_Get_MM_Var</a> to create &lsquo;amaster&rsquo;.</p>
 </td></tr>
 </table>
 
@@ -378,8 +403,8 @@
                                 <a href="ft2-basic_types.html#FT_Long">FT_Long</a>*  coords );
 </pre>
 
-<p>For Multiple Masters fonts, choose an interpolated font design through design coordinates.</p>
-<p>This function can't be used with GX fonts.</p>
+<p>For Adobe MM fonts, choose an interpolated font design through design coordinates.</p>
+<p>This function can't be used with TrueType GX or OpenType variation fonts.</p>
 
 <h4>inout</h4>
 <table class="fields">
@@ -400,6 +425,10 @@
 
 <h4>return</h4>
 <p>FreeType error code. 0&nbsp;means success.</p>
+
+<h4>note</h4>
+<p>[Since 2.8.1] To reset all axes to the default values, call the function with &lsquo;num_coords&rsquo; set to zero and &lsquo;coords&rsquo; set to NULL.</p>
+<p>[Since 2.9] If &lsquo;num_coords&rsquo; is larger than zero, this function sets the <a href="ft2-base_interface.html#FT_FACE_FLAG_XXX">FT_FACE_FLAG_VARIATION</a> bit in <a href="ft2-base_interface.html#FT_Face">FT_Face</a>'s &lsquo;face_flags&rsquo; field (i.e., <a href="ft2-base_interface.html#FT_IS_VARIATION">FT_IS_VARIATION</a> will return true). If &lsquo;num_coords&rsquo; is zero, this bit flag gets unset.</p>
 
 <hr>
 <table class="index-toc-link"><tr><td class="left">[<a href="ft2-index.html">Index</a>]</td><td class="middle">[<a href="#">Top</a>]</td><td class="right">[<a href="ft2-toc.html">TOC</a>]</td></tr></table></div>
@@ -414,7 +443,8 @@
                                  <a href="ft2-basic_types.html#FT_Fixed">FT_Fixed</a>*  coords );
 </pre>
 
-<p>For Multiple Master or GX Var fonts, choose an interpolated font design through design coordinates.</p>
+<p>Choose an interpolated font design through design coordinates.</p>
+<p>This function works with all supported variation formats.</p>
 
 <h4>inout</h4>
 <table class="fields">
@@ -435,6 +465,10 @@
 
 <h4>return</h4>
 <p>FreeType error code. 0&nbsp;means success.</p>
+
+<h4>note</h4>
+<p>[Since 2.8.1] To reset all axes to the default values, call the function with &lsquo;num_coords&rsquo; set to zero and &lsquo;coords&rsquo; set to NULL. [Since 2.9] &lsquo;Default values&rsquo; means the currently selected named instance (or the base font if no named instance is selected).</p>
+<p>[Since 2.9] If &lsquo;num_coords&rsquo; is larger than zero, this function sets the <a href="ft2-base_interface.html#FT_FACE_FLAG_XXX">FT_FACE_FLAG_VARIATION</a> bit in <a href="ft2-base_interface.html#FT_Face">FT_Face</a>'s &lsquo;face_flags&rsquo; field (i.e., <a href="ft2-base_interface.html#FT_IS_VARIATION">FT_IS_VARIATION</a> will return true). If &lsquo;num_coords&rsquo; is zero, this bit flag gets unset.</p>
 
 <hr>
 <table class="index-toc-link"><tr><td class="left">[<a href="ft2-index.html">Index</a>]</td><td class="middle">[<a href="#">Top</a>]</td><td class="right">[<a href="ft2-toc.html">TOC</a>]</td></tr></table></div>
@@ -449,7 +483,8 @@
                                  <a href="ft2-basic_types.html#FT_Fixed">FT_Fixed</a>*  coords );
 </pre>
 
-<p>For Multiple Master and GX Var fonts, get the design coordinates of the currently selected interpolated font.</p>
+<p>Get the design coordinates of the currently selected interpolated font.</p>
+<p>This function works with all supported variation formats.</p>
 
 <h4>input</h4>
 <table class="fields">
@@ -470,6 +505,9 @@
 
 <h4>return</h4>
 <p>FreeType error code. 0&nbsp;means success.</p>
+
+<h4>since</h4>
+<p>2.7.1</p>
 
 <hr>
 <table class="index-toc-link"><tr><td class="left">[<a href="ft2-index.html">Index</a>]</td><td class="middle">[<a href="#">Top</a>]</td><td class="right">[<a href="ft2-toc.html">TOC</a>]</td></tr></table></div>
@@ -484,7 +522,8 @@
                                <a href="ft2-basic_types.html#FT_Fixed">FT_Fixed</a>*  coords );
 </pre>
 
-<p>For Multiple Masters and GX var fonts, choose an interpolated font design through normalized blend coordinates.</p>
+<p>Choose an interpolated font design through normalized blend coordinates.</p>
+<p>This function works with all supported variation formats.</p>
 
 <h4>inout</h4>
 <table class="fields">
@@ -499,12 +538,16 @@
 <p>The number of available design coordinates. If it is larger than the number of axes, ignore the excess values. If it is smaller than the number of axes, use default values for the remaining axes.</p>
 </td></tr>
 <tr><td class="val" id="coords">coords</td><td class="desc">
-<p>The design coordinates array (each element must be between 0 and 1.0 for MM fonts, and between -1.0 and 1.0 for GX var fonts).</p>
-</td></tr>
-</table>
-
-<h4>return</h4>
-<p>FreeType error code. 0&nbsp;means success.</p>
+<p>The design coordinates array (each element must be between 0 and 1.0 for Adobe MM fonts, and between -1.0 and 1.0 for TrueType GX and OpenType variation fonts).</p>
+</td></tr>
+</table>
+
+<h4>return</h4>
+<p>FreeType error code. 0&nbsp;means success.</p>
+
+<h4>note</h4>
+<p>[Since 2.8.1] To reset all axes to the default values, call the function with &lsquo;num_coords&rsquo; set to zero and &lsquo;coords&rsquo; set to NULL. [Since 2.9] &lsquo;Default values&rsquo; means the currently selected named instance (or the base font if no named instance is selected).</p>
+<p>[Since 2.9] If &lsquo;num_coords&rsquo; is larger than zero, this function sets the <a href="ft2-base_interface.html#FT_FACE_FLAG_XXX">FT_FACE_FLAG_VARIATION</a> bit in <a href="ft2-base_interface.html#FT_Face">FT_Face</a>'s &lsquo;face_flags&rsquo; field (i.e., <a href="ft2-base_interface.html#FT_IS_VARIATION">FT_IS_VARIATION</a> will return true). If &lsquo;num_coords&rsquo; is zero, this bit flag gets unset.</p>
 
 <hr>
 <table class="index-toc-link"><tr><td class="left">[<a href="ft2-index.html">Index</a>]</td><td class="middle">[<a href="#">Top</a>]</td><td class="right">[<a href="ft2-toc.html">TOC</a>]</td></tr></table></div>
@@ -519,7 +562,8 @@
                                <a href="ft2-basic_types.html#FT_Fixed">FT_Fixed</a>*  coords );
 </pre>
 
-<p>For Multiple Masters and GX var fonts, get the normalized blend coordinates of the currently selected interpolated font.</p>
+<p>Get the normalized blend coordinates of the currently selected interpolated font.</p>
+<p>This function works with all supported variation formats.</p>
 
 <h4>input</h4>
 <table class="fields">
@@ -527,7 +571,7 @@
 <p>A handle to the source face.</p>
 </td></tr>
 <tr><td class="val" id="num_coords">num_coords</td><td class="desc">
-<p>The number of normalized blend coordinates to retrieve. If it is larger than the number of axes, set the excess values to&nbsp;0.5 for MM fonts, and to&nbsp;0 for GX var fonts.</p>
+<p>The number of normalized blend coordinates to retrieve. If it is larger than the number of axes, set the excess values to&nbsp;0.5 for Adobe MM fonts, and to&nbsp;0 for TrueType GX and OpenType variation fonts.</p>
 </td></tr>
 </table>
 
@@ -540,6 +584,9 @@
 
 <h4>return</h4>
 <p>FreeType error code. 0&nbsp;means success.</p>
+
+<h4>since</h4>
+<p>2.7.1</p>
 
 <hr>
 <table class="index-toc-link"><tr><td class="left">[<a href="ft2-index.html">Index</a>]</td><td class="middle">[<a href="#">Top</a>]</td><td class="right">[<a href="ft2-toc.html">TOC</a>]</td></tr></table></div>
@@ -571,6 +618,104 @@
 
 <p>This is another name of <a href="ft2-multiple_masters.html#FT_Get_MM_Blend_Coordinates">FT_Get_MM_Blend_Coordinates</a>.</p>
 
+<h4>since</h4>
+<p>2.7.1</p>
+
+<hr>
+<table class="index-toc-link"><tr><td class="left">[<a href="ft2-index.html">Index</a>]</td><td class="middle">[<a href="#">Top</a>]</td><td class="right">[<a href="ft2-toc.html">TOC</a>]</td></tr></table></div>
+
+<div class="section">
+<h3 id="FT_VAR_AXIS_FLAG_XXX">FT_VAR_AXIS_FLAG_XXX</h3>
+<p>Defined in FT_MULTIPLE_MASTERS_H (freetype/ftmm.h).</p>
+<pre>
+#define <a href="ft2-multiple_masters.html#FT_VAR_AXIS_FLAG_HIDDEN">FT_VAR_AXIS_FLAG_HIDDEN</a>  1
+</pre>
+
+<p>A list of bit flags used in the return value of <a href="ft2-multiple_masters.html#FT_Get_Var_Axis_Flags">FT_Get_Var_Axis_Flags</a>.</p>
+
+<h4>values</h4>
+<table class="fields">
+<tr><td class="val" id="FT_VAR_AXIS_FLAG_HIDDEN">FT_VAR_AXIS_FLAG_HIDDEN</td><td class="desc">
+<p>The variation axis should not be exposed to user interfaces.</p>
+</td></tr>
+</table>
+
+<h4>since</h4>
+<p>2.8.1</p>
+
+<hr>
+<table class="index-toc-link"><tr><td class="left">[<a href="ft2-index.html">Index</a>]</td><td class="middle">[<a href="#">Top</a>]</td><td class="right">[<a href="ft2-toc.html">TOC</a>]</td></tr></table></div>
+
+<div class="section">
+<h3 id="FT_Get_Var_Axis_Flags">FT_Get_Var_Axis_Flags</h3>
+<p>Defined in FT_MULTIPLE_MASTERS_H (freetype/ftmm.h).</p>
+<pre>
+  FT_EXPORT( <a href="ft2-basic_types.html#FT_Error">FT_Error</a> )
+  <b>FT_Get_Var_Axis_Flags</b>( <a href="ft2-multiple_masters.html#FT_MM_Var">FT_MM_Var</a>*  master,
+                         <a href="ft2-basic_types.html#FT_UInt">FT_UInt</a>     axis_index,
+                         <a href="ft2-basic_types.html#FT_UInt">FT_UInt</a>*    flags );
+</pre>
+
+<p>Get the &lsquo;flags&rsquo; field of an OpenType Variation Axis Record.</p>
+<p>Not meaningful for Adobe MM fonts (&lsquo;*flags&rsquo; is always zero).</p>
+
+<h4>input</h4>
+<table class="fields">
+<tr><td class="val" id="master">master</td><td class="desc">
+<p>The variation descriptor.</p>
+</td></tr>
+<tr><td class="val" id="axis_index">axis_index</td><td class="desc">
+<p>The index of the requested variation axis.</p>
+</td></tr>
+</table>
+
+<h4>output</h4>
+<table class="fields">
+<tr><td class="val" id="flags">flags</td><td class="desc">
+<p>The &lsquo;flags&rsquo; field. See <a href="ft2-multiple_masters.html#FT_VAR_AXIS_FLAG_XXX">FT_VAR_AXIS_FLAG_XXX</a> for possible values.</p>
+</td></tr>
+</table>
+
+<h4>return</h4>
+<p>FreeType error code. 0&nbsp;means success.</p>
+
+<h4>since</h4>
+<p>2.8.1</p>
+
+<hr>
+<table class="index-toc-link"><tr><td class="left">[<a href="ft2-index.html">Index</a>]</td><td class="middle">[<a href="#">Top</a>]</td><td class="right">[<a href="ft2-toc.html">TOC</a>]</td></tr></table></div>
+
+<div class="section">
+<h3 id="FT_Set_Named_Instance">FT_Set_Named_Instance</h3>
+<p>Defined in FT_MULTIPLE_MASTERS_H (freetype/ftmm.h).</p>
+<pre>
+  FT_EXPORT( <a href="ft2-basic_types.html#FT_Error">FT_Error</a> )
+  <b>FT_Set_Named_Instance</b>( <a href="ft2-base_interface.html#FT_Face">FT_Face</a>  face,
+                         <a href="ft2-basic_types.html#FT_UInt">FT_UInt</a>  instance_index );
+</pre>
+
+<p>Set or change the current named instance.</p>
+
+<h4>input</h4>
+<table class="fields">
+<tr><td class="val" id="face">face</td><td class="desc">
+<p>A handle to the source face.</p>
+</td></tr>
+<tr><td class="val" id="instance_index">instance_index</td><td class="desc">
+<p>The index of the requested instance, starting with value 1. If set to value 0, FreeType switches to font access without a named instance.</p>
+</td></tr>
+</table>
+
+<h4>return</h4>
+<p>FreeType error code. 0&nbsp;means success.</p>
+
+<h4>note</h4>
+<p>The function uses the value of &lsquo;instance_index&rsquo; to set bits 16-30 of the face's &lsquo;face_index&rsquo; field. It also resets any variation applied to the font, and the <a href="ft2-base_interface.html#FT_FACE_FLAG_XXX">FT_FACE_FLAG_VARIATION</a> bit of the face's &lsquo;face_flags&rsquo; field gets reset to zero (i.e., <a href="ft2-base_interface.html#FT_IS_VARIATION">FT_IS_VARIATION</a> will return false).</p>
+<p>For Adobe MM fonts (which don't have named instances) this function simply resets the current face to the default instance.</p>
+
+<h4>since</h4>
+<p>2.9</p>
+
 <hr>
 <table class="index-toc-link"><tr><td class="left">[<a href="ft2-index.html">Index</a>]</td><td class="middle">[<a href="#">Top</a>]</td><td class="right">[<a href="ft2-toc.html">TOC</a>]</td></tr></table></div>
 
