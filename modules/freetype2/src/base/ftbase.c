--- conflicted
+++ resolved
@@ -4,7 +4,7 @@
 /*                                                                         */
 /*    Single object library component (body only).                         */
 /*                                                                         */
-/*  Copyright 1996-2016 by                                                 */
+/*  Copyright 1996-2018 by                                                 */
 /*  David Turner, Robert Wilhelm, and Werner Lemberg.                      */
 /*                                                                         */
 /*  This file is part of the FreeType project, and may only be used,       */
@@ -17,10 +17,8 @@
 
 
 #include <ft2build.h>
-
 #define  FT_MAKE_OPTION_SINGLE_OBJECT
 
-#include "ftpic.c"
 #include "basepic.c"
 #include "ftadvanc.c"
 #include "ftcalc.c"
@@ -28,21 +26,17 @@
 #include "ftfntfmt.c"
 #include "ftgloadr.c"
 #include "fthash.c"
-<<<<<<< HEAD
-=======
 #include "ftlcdfil.c"
 #include "ftmac.c"
->>>>>>> eb6c5214
 #include "ftobjs.c"
 #include "ftoutln.c"
+#include "ftpic.c"
+#include "ftpsprop.c"
 #include "ftrfork.c"
 #include "ftsnames.c"
 #include "ftstream.c"
 #include "fttrigon.c"
 #include "ftutil.c"
 
-#ifdef FT_MACINTOSH
-#include "ftmac.c"
-#endif
 
 /* END */