--- conflicted
+++ resolved
@@ -4,7 +4,7 @@
 /*                                                                         */
 /*    Auto-fitter Unicode script ranges (body).                            */
 /*                                                                         */
-/*  Copyright 2013-2016 by                                                 */
+/*  Copyright 2013-2018 by                                                 */
 /*  David Turner, Robert Wilhelm, and Werner Lemberg.                      */
 /*                                                                         */
 /*  This file is part of the FreeType project, and may only be used,       */
@@ -52,8 +52,21 @@
   /* not be affected by blue zones, regardless of whether this is a       */
   /* spacing or no-spacing glyph                                          */
 
-  /* the `ta_xxxx_nonbase_uniranges' ranges must be strict subsets */
-  /* of the corresponding `ta_xxxx_uniranges' ranges               */
+  /* the `af_xxxx_nonbase_uniranges' ranges must be strict subsets */
+  /* of the corresponding `af_xxxx_uniranges' ranges               */
+
+
+  const AF_Script_UniRangeRec  af_adlm_uniranges[] =
+  {
+    AF_UNIRANGE_REC( 0x1E900, 0x1E95F ),   /* Adlam */
+    AF_UNIRANGE_REC(       0,       0 )
+  };
+
+  const AF_Script_UniRangeRec  af_adlm_nonbase_uniranges[] =
+  {
+    AF_UNIRANGE_REC( 0x1D944, 0x1E94A ),
+    AF_UNIRANGE_REC(       0,       0 )
+  };
 
 
   const AF_Script_UniRangeRec  af_arab_uniranges[] =
@@ -106,6 +119,37 @@
   };
 
 
+  const AF_Script_UniRangeRec  af_avst_uniranges[] =
+  {
+    AF_UNIRANGE_REC( 0x10B00,  0x10B3F ),  /* Avestan */
+    AF_UNIRANGE_REC(       0,        0 )
+  };
+
+  const AF_Script_UniRangeRec  af_avst_nonbase_uniranges[] =
+  {
+    AF_UNIRANGE_REC( 0x10B39,  0x10B3F ),
+    AF_UNIRANGE_REC(       0,        0 )
+  };
+
+
+  const AF_Script_UniRangeRec  af_bamu_uniranges[] =
+  {
+    AF_UNIRANGE_REC( 0xA6A0,   0xA6FF ),   /* Bamum */
+#if 0
+    /* The characters in the Bamum supplement are pictograms, */
+    /* not (directly) related to the syllabic Bamum script    */
+    AF_UNIRANGE_REC( 0x16800, 0x16A3F ),   /* Bamum Supplement */
+#endif
+    AF_UNIRANGE_REC(       0,       0 )
+  };
+
+  const AF_Script_UniRangeRec  af_bamu_nonbase_uniranges[] =
+  {
+    AF_UNIRANGE_REC(  0xA6F0,  0xA6F1 ),
+    AF_UNIRANGE_REC(       0,       0 )
+  };
+
+
   const AF_Script_UniRangeRec  af_beng_uniranges[] =
   {
     AF_UNIRANGE_REC(  0x0980,  0x09FF ),  /* Bengali */
@@ -124,8 +168,6 @@
   };
 
 
-<<<<<<< HEAD
-=======
   const AF_Script_UniRangeRec  af_buhd_uniranges[] =
   {
     AF_UNIRANGE_REC(  0x1740,  0x175F ),   /* Buhid */
@@ -179,7 +221,6 @@
   };
 
 
->>>>>>> eb6c5214
   const AF_Script_UniRangeRec  af_cher_uniranges[] =
   {
     AF_UNIRANGE_REC(  0x13A0,  0x13FF ),  /* Cherokee            */
@@ -188,6 +229,31 @@
   };
 
   const AF_Script_UniRangeRec  af_cher_nonbase_uniranges[] =
+  {
+    AF_UNIRANGE_REC( 0, 0 )
+  };
+
+
+  const AF_Script_UniRangeRec  af_copt_uniranges[] =
+  {
+    AF_UNIRANGE_REC(  0x2C80,  0x2CFF ),   /* Coptic */
+    AF_UNIRANGE_REC(       0,       0 )
+  };
+
+  const AF_Script_UniRangeRec  af_copt_nonbase_uniranges[] =
+  {
+    AF_UNIRANGE_REC(  0x2CEF,  0x2CF1 ),
+    AF_UNIRANGE_REC(       0,       0 )
+  };
+
+
+  const AF_Script_UniRangeRec  af_cprt_uniranges[] =
+  {
+    AF_UNIRANGE_REC( 0x10800, 0x1083F ),   /* Cypriot */
+    AF_UNIRANGE_REC(       0,       0 )
+  };
+
+  const AF_Script_UniRangeRec  af_cprt_nonbase_uniranges[] =
   {
     AF_UNIRANGE_REC( 0, 0 )
   };
@@ -245,6 +311,18 @@
   };
 
 
+  const AF_Script_UniRangeRec  af_dsrt_uniranges[] =
+  {
+    AF_UNIRANGE_REC( 0x10400, 0x1044F ),  /* Deseret */
+    AF_UNIRANGE_REC(       0,       0 )
+  };
+
+  const AF_Script_UniRangeRec  af_dsrt_nonbase_uniranges[] =
+  {
+    AF_UNIRANGE_REC( 0, 0 )
+  };
+
+
   const AF_Script_UniRangeRec  af_ethi_uniranges[] =
   {
     AF_UNIRANGE_REC(  0x1200,  0x137F ),  /* Ethiopic            */
@@ -283,6 +361,32 @@
   };
 
   const AF_Script_UniRangeRec  af_geok_nonbase_uniranges[] =
+  {
+    AF_UNIRANGE_REC( 0, 0 )
+  };
+
+
+  const AF_Script_UniRangeRec  af_glag_uniranges[] =
+  {
+    AF_UNIRANGE_REC(  0x2C00,  0x2C5F ),  /* Glagolitic */
+    AF_UNIRANGE_REC( 0x1E000, 0x1E02F ),  /* Glagolitic Supplement */
+    AF_UNIRANGE_REC(       0,       0 )
+  };
+
+  const AF_Script_UniRangeRec  af_glag_nonbase_uniranges[] =
+  {
+    AF_UNIRANGE_REC( 0x1E000, 0x1E02F ),
+    AF_UNIRANGE_REC(       0,       0 )
+  };
+
+
+  const AF_Script_UniRangeRec  af_goth_uniranges[] =
+  {
+    AF_UNIRANGE_REC( 0x10330, 0x1034F ),   /* Gothic */
+    AF_UNIRANGE_REC(       0,       0 )
+  };
+
+  const AF_Script_UniRangeRec  af_goth_nonbase_uniranges[] =
   {
     AF_UNIRANGE_REC( 0, 0 )
   };
@@ -357,6 +461,19 @@
     AF_UNIRANGE_REC(  0x05C4,  0x05C5 ),
     AF_UNIRANGE_REC(  0x05C7,  0x05C7 ),
     AF_UNIRANGE_REC(  0xFB1E,  0xFB1E ),
+    AF_UNIRANGE_REC(       0,       0 )
+  };
+
+
+  const AF_Script_UniRangeRec  af_kali_uniranges[] =
+  {
+    AF_UNIRANGE_REC(  0xA900,  0xA92F ),   /* Kayah Li */
+    AF_UNIRANGE_REC(       0,       0 )
+  };
+
+  const AF_Script_UniRangeRec  af_kali_nonbase_uniranges[] =
+  {
+    AF_UNIRANGE_REC(  0xA926,  0xA92D ),
     AF_UNIRANGE_REC(       0,       0 )
   };
 
@@ -519,6 +636,18 @@
   };
 
 
+  const AF_Script_UniRangeRec  af_lisu_uniranges[] =
+  {
+    AF_UNIRANGE_REC(  0xA4D0,  0xA4FF ),    /* Lisu */
+    AF_UNIRANGE_REC(       0,       0 )
+  };
+
+  const AF_Script_UniRangeRec  af_lisu_nonbase_uniranges[] =
+  {
+    AF_UNIRANGE_REC( 0, 0 )
+  };
+
+
   const AF_Script_UniRangeRec  af_mlym_uniranges[] =
   {
     AF_UNIRANGE_REC(  0x0D00,  0x0D7F ),  /* Malayalam */
@@ -537,29 +666,14 @@
 
   const AF_Script_UniRangeRec  af_mymr_uniranges[] =
   {
-    AF_UNIRANGE_REC( 0x1000, 0x109F ),    /* Myanmar            */
-    AF_UNIRANGE_REC( 0xA9E0, 0xA9FF ),    /* Myanmar Extended-B */
-    AF_UNIRANGE_REC( 0xAA60, 0xAA7F ),    /* Myanmar Extended-A */
-    AF_UNIRANGE_REC(      0,      0 )
+    AF_UNIRANGE_REC(  0x1000,  0x109F ),    /* Myanmar            */
+    AF_UNIRANGE_REC(  0xA9E0,  0xA9FF ),    /* Myanmar Extended-B */
+    AF_UNIRANGE_REC(  0xAA60,  0xAA7F ),    /* Myanmar Extended-A */
+    AF_UNIRANGE_REC(       0,       0 )
   };
 
   const AF_Script_UniRangeRec  af_mymr_nonbase_uniranges[] =
   {
-<<<<<<< HEAD
-    AF_UNIRANGE_REC( 0x102D, 0x1030 ),
-    AF_UNIRANGE_REC( 0x1032, 0x1037 ),
-    AF_UNIRANGE_REC( 0x103A, 0x103A ),
-    AF_UNIRANGE_REC( 0x103D, 0x103E ),
-    AF_UNIRANGE_REC( 0x1058, 0x1059 ),
-    AF_UNIRANGE_REC( 0x105E, 0x1060 ),
-    AF_UNIRANGE_REC( 0x1071, 0x1074 ),
-    AF_UNIRANGE_REC( 0x1082, 0x1082 ),
-    AF_UNIRANGE_REC( 0x1085, 0x1086 ),
-    AF_UNIRANGE_REC( 0x108D, 0x108D ),
-    AF_UNIRANGE_REC( 0xA9E5, 0xA9E5 ),
-    AF_UNIRANGE_REC( 0xAA7C, 0xAA7C ),
-    AF_UNIRANGE_REC(      0,      0 )
-=======
     AF_UNIRANGE_REC(  0x102D,  0x1030 ),
     AF_UNIRANGE_REC(  0x1032,  0x1037 ),
     AF_UNIRANGE_REC(  0x103A,  0x103A ),
@@ -587,7 +701,6 @@
     AF_UNIRANGE_REC(  0x07EB,  0x07F5 ),
     AF_UNIRANGE_REC(  0x07FD,  0x07FD ),
     AF_UNIRANGE_REC(       0,       0 )
->>>>>>> eb6c5214
   };
 
 
@@ -597,6 +710,80 @@
   };
 
   const AF_Script_UniRangeRec  af_none_nonbase_uniranges[] =
+  {
+    AF_UNIRANGE_REC( 0, 0 )
+  };
+
+
+  const AF_Script_UniRangeRec  af_olck_uniranges[] =
+  {
+    AF_UNIRANGE_REC(  0x1C50,  0x1C7F ),    /* Ol Chiki */
+    AF_UNIRANGE_REC(       0,       0 )
+  };
+
+  const AF_Script_UniRangeRec  af_olck_nonbase_uniranges[] =
+  {
+    AF_UNIRANGE_REC( 0, 0 )
+  };
+
+
+  const AF_Script_UniRangeRec  af_orkh_uniranges[] =
+  {
+    AF_UNIRANGE_REC( 0x10C00, 0x10C4F ),    /* Old Turkic */
+    AF_UNIRANGE_REC(       0,       0 )
+  };
+
+  const AF_Script_UniRangeRec  af_orkh_nonbase_uniranges[] =
+  {
+    AF_UNIRANGE_REC( 0, 0 )
+  };
+
+
+  const AF_Script_UniRangeRec  af_osge_uniranges[] =
+  {
+    AF_UNIRANGE_REC( 0x104B0, 0x104FF ),    /* Osage */
+    AF_UNIRANGE_REC(       0,       0 )
+  };
+
+  const AF_Script_UniRangeRec  af_osge_nonbase_uniranges[] =
+  {
+    AF_UNIRANGE_REC( 0, 0 )
+  };
+
+
+  const AF_Script_UniRangeRec  af_osma_uniranges[] =
+  {
+    AF_UNIRANGE_REC( 0x10480, 0x104AF ),   /* Osmanya */
+    AF_UNIRANGE_REC(       0,       0 )
+  };
+
+  const AF_Script_UniRangeRec  af_osma_nonbase_uniranges[] =
+  {
+    AF_UNIRANGE_REC( 0, 0 )
+  };
+
+
+  const AF_Script_UniRangeRec  af_saur_uniranges[] =
+  {
+    AF_UNIRANGE_REC(  0xA880,  0xA8DF ),   /* Saurashtra */
+    AF_UNIRANGE_REC(       0,       0 )
+  };
+
+  const AF_Script_UniRangeRec  af_saur_nonbase_uniranges[] =
+  {
+    AF_UNIRANGE_REC(  0xA880,  0xA881 ),
+    AF_UNIRANGE_REC(  0xA8B4,  0xA8C5 ),
+    AF_UNIRANGE_REC(       0,       0 )
+  };
+
+
+  const AF_Script_UniRangeRec  af_shaw_uniranges[] =
+  {
+    AF_UNIRANGE_REC( 0x10450, 0x1047F ),   /* Shavian */
+    AF_UNIRANGE_REC(       0,       0 )
+  };
+
+  const AF_Script_UniRangeRec  af_shaw_nonbase_uniranges[] =
   {
     AF_UNIRANGE_REC( 0, 0 )
   };
@@ -612,6 +799,21 @@
   {
     AF_UNIRANGE_REC(  0x0DCA,  0x0DCA ),
     AF_UNIRANGE_REC(  0x0DD2,  0x0DD6 ),
+    AF_UNIRANGE_REC(       0,       0 )
+  };
+
+
+  const AF_Script_UniRangeRec  af_sund_uniranges[] =
+  {
+    AF_UNIRANGE_REC(  0x1B80,  0x1BBF ), /* Sundanese            */
+    AF_UNIRANGE_REC(  0x1CC0,  0x1CCF ), /* Sundanese Supplement */
+    AF_UNIRANGE_REC(       0,       0 )
+  };
+
+  const AF_Script_UniRangeRec  af_sund_nonbase_uniranges[] =
+  {
+    AF_UNIRANGE_REC(  0x1B80,  0x1B82 ),
+    AF_UNIRANGE_REC(  0x1BA1,  0x1BAD ),
     AF_UNIRANGE_REC(       0,       0 )
   };
 
@@ -627,6 +829,23 @@
     AF_UNIRANGE_REC(  0x0B82,  0x0B82 ),
     AF_UNIRANGE_REC(  0x0BC0,  0x0BC2 ),
     AF_UNIRANGE_REC(  0x0BCD,  0x0BCD ),
+    AF_UNIRANGE_REC(       0,       0 )
+  };
+
+
+  const AF_Script_UniRangeRec  af_tavt_uniranges[] =
+  {
+    AF_UNIRANGE_REC(  0xAA80,  0xAADF ),   /* Tai Viet */
+    AF_UNIRANGE_REC(       0,       0 )
+  };
+
+  const AF_Script_UniRangeRec  af_tavt_nonbase_uniranges[] =
+  {
+    AF_UNIRANGE_REC(  0xAAB0,  0xAAB0 ),
+    AF_UNIRANGE_REC(  0xAAB2,  0xAAB4 ),
+    AF_UNIRANGE_REC(  0xAAB7,  0xAAB8 ),
+    AF_UNIRANGE_REC(  0xAABE,  0xAABF ),
+    AF_UNIRANGE_REC(  0xAAC1,  0xAAC1 ),
     AF_UNIRANGE_REC(       0,       0 )
   };
 
@@ -660,6 +879,30 @@
     AF_UNIRANGE_REC(  0x0E34,  0x0E3A ),
     AF_UNIRANGE_REC(  0x0E47,  0x0E4E ),
     AF_UNIRANGE_REC(       0,       0 )
+  };
+
+
+  const AF_Script_UniRangeRec  af_tfng_uniranges[] =
+  {
+    AF_UNIRANGE_REC(  0x2D30,  0x2D7F ),   /* Tifinagh */
+    AF_UNIRANGE_REC(       0,       0 )
+  };
+
+  const AF_Script_UniRangeRec  af_tfng_nonbase_uniranges[] =
+  {
+    AF_UNIRANGE_REC( 0, 0 )
+  };
+
+
+  const AF_Script_UniRangeRec  af_vaii_uniranges[] =
+  {
+    AF_UNIRANGE_REC(  0xA500,  0xA63F ),   /* Vai */
+    AF_UNIRANGE_REC(       0,       0 )
+  };
+
+  const AF_Script_UniRangeRec  af_vaii_nonbase_uniranges[] =
+  {
+    AF_UNIRANGE_REC( 0, 0 )
   };
 
 
@@ -694,21 +937,6 @@
     AF_UNIRANGE_REC(  0x0B41,  0x0B44 ),
     AF_UNIRANGE_REC(  0x0B4D,  0x0B56 ),
     AF_UNIRANGE_REC(  0x0B62,  0x0B63 ),
-    AF_UNIRANGE_REC(       0,       0 )
-  };
-
-
-  const AF_Script_UniRangeRec  af_sund_uniranges[] =
-  {
-    AF_UNIRANGE_REC(  0x1B80,  0x1BBF ),  /* Sundanese            */
-    AF_UNIRANGE_REC(  0x1CC0,  0x1CCF ),  /* Sundanese Supplement */
-    AF_UNIRANGE_REC(       0,       0 )
-  };
-
-  const AF_Script_UniRangeRec  af_sund_nonbase_uniranges[] =
-  {
-    AF_UNIRANGE_REC(  0x1B80,  0x1B82 ),
-    AF_UNIRANGE_REC(  0x1BA1,  0x1BAD ),
     AF_UNIRANGE_REC(       0,       0 )
   };
 
