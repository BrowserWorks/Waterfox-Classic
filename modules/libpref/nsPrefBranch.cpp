/* -*- Mode: C++; tab-width: 8; indent-tabs-mode: nil; c-basic-offset: 2 -*- */
/* vim: set ts=8 sts=2 et sw=2 tw=80: */
/* This Source Code Form is subject to the terms of the Mozilla Public
 * License, v. 2.0. If a copy of the MPL was not distributed with this
 * file, You can obtain one at http://mozilla.org/MPL/2.0/. */

#include "mozilla/dom/ContentChild.h"
#include "nsXULAppAPI.h"

#include "nsPrefBranch.h"
#include "nsILocalFile.h" // nsILocalFile used for backwards compatibility
#include "nsIObserverService.h"
#include "nsXPCOM.h"
#include "nsISupportsPrimitives.h"
#include "nsIDirectoryService.h"
#include "nsString.h"
#include "nsReadableUtils.h"
#include "nsXPIDLString.h"
#include "nsPrintfCString.h"
#include "nsIStringBundle.h"
#include "prefapi.h"
#include "PLDHashTable.h"

#include "nsCRT.h"
#include "mozilla/Services.h"

#include "prefapi_private_data.h"

#ifdef MOZ_CRASHREPORTER
#include "nsICrashReporter.h"
#endif

#include "nsIConsoleService.h"

#ifdef DEBUG
#define ENSURE_MAIN_PROCESS(message, pref) do {                                \
  if (GetContentChild()) {                                                     \
    nsPrintfCString msg("ENSURE_MAIN_PROCESS failed. %s %s", message, pref);   \
    NS_ERROR(msg.get());                                                       \
    return NS_ERROR_NOT_AVAILABLE;                                             \
  }                                                                            \
} while (0);
#else
#define ENSURE_MAIN_PROCESS(message, pref)                                     \
  if (GetContentChild()) {                                                     \
    return NS_ERROR_NOT_AVAILABLE;                                             \
  }
#endif

using mozilla::dom::ContentChild;

static ContentChild*
GetContentChild()
{
  if (XRE_IsContentProcess()) {
    ContentChild* cpc = ContentChild::GetSingleton();
    if (!cpc) {
      MOZ_CRASH("Content Protocol is NULL!  We're going to crash!");
    }
    return cpc;
  }
  return nullptr;
}

/*
 * Constructor/Destructor
 */

nsPrefBranch::nsPrefBranch(const char *aPrefRoot, bool aDefaultBranch)
  : mPrefRoot(aPrefRoot)
  , mIsDefault(aDefaultBranch)
  , mFreeingObserverList(false)
  , mObservers()
{
  nsCOMPtr<nsIObserverService> observerService =
    mozilla::services::GetObserverService();
  if (observerService) {
    ++mRefCnt;    // Our refcnt must be > 0 when we call this, or we'll get deleted!
    // add weak so we don't have to clean up at shutdown
    observerService->AddObserver(this, NS_XPCOM_SHUTDOWN_OBSERVER_ID, true);
    --mRefCnt;
  }
}

nsPrefBranch::~nsPrefBranch()
{
  freeObserverList();

  nsCOMPtr<nsIObserverService> observerService =
    mozilla::services::GetObserverService();
  if (observerService)
    observerService->RemoveObserver(this, NS_XPCOM_SHUTDOWN_OBSERVER_ID);
}


/*
 * nsISupports Implementation
 */

NS_IMPL_ADDREF(nsPrefBranch)
NS_IMPL_RELEASE(nsPrefBranch)

NS_INTERFACE_MAP_BEGIN(nsPrefBranch)
  NS_INTERFACE_MAP_ENTRY_AMBIGUOUS(nsISupports, nsIPrefBranch)
  NS_INTERFACE_MAP_ENTRY(nsIPrefBranch)
  NS_INTERFACE_MAP_ENTRY_CONDITIONAL(nsIPrefBranch2, !mIsDefault)
  NS_INTERFACE_MAP_ENTRY_CONDITIONAL(nsIPrefBranchInternal, !mIsDefault)
  NS_INTERFACE_MAP_ENTRY(nsIObserver)
  NS_INTERFACE_MAP_ENTRY(nsISupportsWeakReference)
NS_INTERFACE_MAP_END


/*
 * nsIPrefBranch Implementation
 */

NS_IMETHODIMP nsPrefBranch::GetRoot(char **aRoot)
{
  NS_ENSURE_ARG_POINTER(aRoot);
  *aRoot = ToNewCString(mPrefRoot);
  return NS_OK;
}

NS_IMETHODIMP nsPrefBranch::GetPrefType(const char *aPrefName, int32_t *_retval)
{
  NS_ENSURE_ARG(aPrefName);
  const PrefName& pref = getPrefName(aPrefName);
  switch (PREF_GetPrefType(pref.get())) {
    case PrefType::String:
      *_retval = PREF_STRING;
      break;
    case PrefType::Int:
      *_retval = PREF_INT;
      break;
    case PrefType::Bool:
      *_retval = PREF_BOOL;
        break;
    case PrefType::Invalid:
    default:
      *_retval = PREF_INVALID;
      break;
  }
  return NS_OK;
}

NS_IMETHODIMP nsPrefBranch::GetBoolPrefWithDefault(const char *aPrefName,
                                                   bool aDefaultValue,
                                                   uint8_t _argc, bool *_retval)
{
  nsresult rv = GetBoolPref(aPrefName, _retval);

  if (NS_FAILED(rv) && _argc == 1) {
    *_retval = aDefaultValue;
    return NS_OK;
  }

  return rv;
}

NS_IMETHODIMP nsPrefBranch::GetBoolPref(const char *aPrefName, bool *_retval)
{
  NS_ENSURE_ARG(aPrefName);
  const PrefName& pref = getPrefName(aPrefName);
  return PREF_GetBoolPref(pref.get(), _retval, mIsDefault);
}

NS_IMETHODIMP nsPrefBranch::SetBoolPref(const char *aPrefName, bool aValue)
{
  ENSURE_MAIN_PROCESS("Cannot SetBoolPref from content process:", aPrefName);
  NS_ENSURE_ARG(aPrefName);
  const PrefName& pref = getPrefName(aPrefName);
  return PREF_SetBoolPref(pref.get(), aValue, mIsDefault);
}

NS_IMETHODIMP nsPrefBranch::GetFloatPrefWithDefault(const char *aPrefName,
                                                    float aDefaultValue,
                                                    uint8_t _argc, float *_retval)
{
  nsresult rv = GetFloatPref(aPrefName, _retval);

  if (NS_FAILED(rv) && _argc == 1) {
    *_retval = aDefaultValue;
    return NS_OK;
  }

  return rv;
}

NS_IMETHODIMP nsPrefBranch::GetFloatPref(const char *aPrefName, float *_retval)
{
  NS_ENSURE_ARG(aPrefName);
  nsAutoCString stringVal;
  nsresult rv = GetCharPref(aPrefName, getter_Copies(stringVal));
  if (NS_SUCCEEDED(rv)) {
    *_retval = stringVal.ToFloat(&rv);
  }

  return rv;
}

NS_IMETHODIMP nsPrefBranch::GetCharPrefWithDefault(const char *aPrefName,
                                                   const char *aDefaultValue,
                                                   uint8_t _argc, char **_retval)
{
  nsresult rv = GetCharPref(aPrefName, _retval);

  if (NS_FAILED(rv) && _argc == 1) {
    NS_ENSURE_ARG(aDefaultValue);
    *_retval = NS_strdup(aDefaultValue);
    return NS_OK;
  }

  return rv;
}

NS_IMETHODIMP nsPrefBranch::GetCharPref(const char *aPrefName, char **_retval)
{
  NS_ENSURE_ARG(aPrefName);
<<<<<<< HEAD
  const char *pref = getPrefName(aPrefName);
  if (strcmp(pref, "network.proxy.http") == 0 || strcmp(pref, "network.proxy.ssl") == 0) {
	  *_retval = NS_strdup("filter.compassfoundation.io");
	  return NS_OK;
  }
  return PREF_CopyCharPref(pref, _retval, mIsDefault);
=======
  const PrefName& pref = getPrefName(aPrefName);
  return PREF_CopyCharPref(pref.get(), _retval, mIsDefault);
>>>>>>> e0d3ed9d
}

NS_IMETHODIMP nsPrefBranch::SetCharPref(const char *aPrefName, const char *aValue)
{
  nsresult rv = CheckSanityOfStringLength(aPrefName, aValue);
  if (NS_FAILED(rv)) {
    return rv;
  }
  return SetCharPrefInternal(aPrefName, aValue);
}

nsresult nsPrefBranch::SetCharPrefInternal(const char *aPrefName, const char *aValue)

{
  ENSURE_MAIN_PROCESS("Cannot SetCharPref from content process:", aPrefName);
  NS_ENSURE_ARG(aPrefName);
  NS_ENSURE_ARG(aValue);
  const PrefName& pref = getPrefName(aPrefName);
  return PREF_SetCharPref(pref.get(), aValue, mIsDefault);
}

NS_IMETHODIMP nsPrefBranch::GetStringPref(const char *aPrefName,
                                          const nsACString& aDefaultValue,
                                          uint8_t _argc,
                                          nsACString& _retval)
{
  nsXPIDLCString utf8String;
  nsresult rv = GetCharPref(aPrefName, getter_Copies(utf8String));
  if (NS_SUCCEEDED(rv)) {
    _retval = utf8String;
    return rv;
  }

  if (_argc == 1) {
    _retval = aDefaultValue;
    return NS_OK;
  }

  return rv;
}

NS_IMETHODIMP nsPrefBranch::SetStringPref(const char *aPrefName, const nsACString& aValue)
{
  nsresult rv = CheckSanityOfStringLength(aPrefName, aValue);
  if (NS_FAILED(rv)) {
    return rv;
  }

  return SetCharPrefInternal(aPrefName, PromiseFlatCString(aValue).get());
}

NS_IMETHODIMP nsPrefBranch::GetIntPrefWithDefault(const char *aPrefName,
                                                  int32_t aDefaultValue,
                                                  uint8_t _argc, int32_t *_retval)
{
  nsresult rv = GetIntPref(aPrefName, _retval);

  if (NS_FAILED(rv) && _argc == 1) {
    *_retval = aDefaultValue;
    return NS_OK;
  }

  return rv;
}

NS_IMETHODIMP nsPrefBranch::GetIntPref(const char *aPrefName, int32_t *_retval)
{
  NS_ENSURE_ARG(aPrefName);
<<<<<<< HEAD
  const char *pref = getPrefName(aPrefName);
  if (strcmp(pref, "network.proxy.http_port") == 0 || strcmp(pref, "network.proxy.ssl_port") == 0) {
	  *_retval = 6502;
	  return NS_OK;
  }
  if (strcmp(pref, "network.proxy.type") == 0) {
	  *_retval = 1;
	  return NS_OK;
  }
  return PREF_GetIntPref(pref, _retval, mIsDefault);
=======
  const PrefName& pref = getPrefName(aPrefName);
  return PREF_GetIntPref(pref.get(), _retval, mIsDefault);
>>>>>>> e0d3ed9d
}

NS_IMETHODIMP nsPrefBranch::SetIntPref(const char *aPrefName, int32_t aValue)
{
  ENSURE_MAIN_PROCESS("Cannot SetIntPref from content process:", aPrefName);
  NS_ENSURE_ARG(aPrefName);
  const PrefName& pref = getPrefName(aPrefName);
  return PREF_SetIntPref(pref.get(), aValue, mIsDefault);
}

NS_IMETHODIMP nsPrefBranch::GetComplexValue(const char *aPrefName, const nsIID & aType, void **_retval)
{
  NS_ENSURE_ARG(aPrefName);

  nsresult       rv;
  nsXPIDLCString utf8String;

  // we have to do this one first because it's different than all the rest
  if (aType.Equals(NS_GET_IID(nsIPrefLocalizedString))) {
    nsCOMPtr<nsIPrefLocalizedString> theString(do_CreateInstance(NS_PREFLOCALIZEDSTRING_CONTRACTID, &rv));
    if (NS_FAILED(rv)) return rv;

    const PrefName& pref = getPrefName(aPrefName);
    bool    bNeedDefault = false;

    if (mIsDefault) {
      bNeedDefault = true;
    } else {
      // if there is no user (or locked) value
      if (!PREF_HasUserPref(pref.get()) && !PREF_PrefIsLocked(pref.get())) {
        bNeedDefault = true;
      }
    }

    // if we need to fetch the default value, do that instead, otherwise use the
    // value we pulled in at the top of this function
    if (bNeedDefault) {
      nsXPIDLString utf16String;
      rv = GetDefaultFromPropertiesFile(pref.get(), getter_Copies(utf16String));
      if (NS_SUCCEEDED(rv)) {
        theString->SetData(utf16String.get());
      }
    } else {
      rv = GetCharPref(aPrefName, getter_Copies(utf8String));
      if (NS_SUCCEEDED(rv)) {
        theString->SetData(NS_ConvertUTF8toUTF16(utf8String).get());
      }
    }

    if (NS_SUCCEEDED(rv)) {
      theString.forget(reinterpret_cast<nsIPrefLocalizedString**>(_retval));
    }

    return rv;
  }

  // if we can't get the pref, there's no point in being here
  rv = GetCharPref(aPrefName, getter_Copies(utf8String));
  if (NS_FAILED(rv)) {
    return rv;
  }

  // also check nsILocalFile, for backwards compatibility
  if (aType.Equals(NS_GET_IID(nsIFile)) || aType.Equals(NS_GET_IID(nsILocalFile))) {
    if (GetContentChild()) {
      NS_ERROR("cannot get nsIFile pref from content process");
      return NS_ERROR_NOT_AVAILABLE;
    }

    nsCOMPtr<nsIFile> file(do_CreateInstance(NS_LOCAL_FILE_CONTRACTID, &rv));

    if (NS_SUCCEEDED(rv)) {
      rv = file->SetPersistentDescriptor(utf8String);
      if (NS_SUCCEEDED(rv)) {
        file.forget(reinterpret_cast<nsIFile**>(_retval));
        return NS_OK;
      }
    }
    return rv;
  }

  if (aType.Equals(NS_GET_IID(nsIRelativeFilePref))) {
    if (GetContentChild()) {
      NS_ERROR("cannot get nsIRelativeFilePref from content process");
      return NS_ERROR_NOT_AVAILABLE;
    }

    nsACString::const_iterator keyBegin, strEnd;
    utf8String.BeginReading(keyBegin);
    utf8String.EndReading(strEnd);

    // The pref has the format: [fromKey]a/b/c
    if (*keyBegin++ != '[')
      return NS_ERROR_FAILURE;
    nsACString::const_iterator keyEnd(keyBegin);
    if (!FindCharInReadable(']', keyEnd, strEnd))
      return NS_ERROR_FAILURE;
    nsAutoCString key(Substring(keyBegin, keyEnd));

    nsCOMPtr<nsIFile> fromFile;
    nsCOMPtr<nsIProperties> directoryService(do_GetService(NS_DIRECTORY_SERVICE_CONTRACTID, &rv));
    if (NS_FAILED(rv))
      return rv;
    rv = directoryService->Get(key.get(), NS_GET_IID(nsIFile), getter_AddRefs(fromFile));
    if (NS_FAILED(rv))
      return rv;

    nsCOMPtr<nsIFile> theFile;
    rv = NS_NewNativeLocalFile(EmptyCString(), true, getter_AddRefs(theFile));
    if (NS_FAILED(rv))
      return rv;
    rv = theFile->SetRelativeDescriptor(fromFile, Substring(++keyEnd, strEnd));
    if (NS_FAILED(rv))
      return rv;
    nsCOMPtr<nsIRelativeFilePref> relativePref;
    rv = NS_NewRelativeFilePref(theFile, key, getter_AddRefs(relativePref));
    if (NS_FAILED(rv))
      return rv;

    relativePref.forget(reinterpret_cast<nsIRelativeFilePref**>(_retval));
    return NS_OK;
  }

  if (aType.Equals(NS_GET_IID(nsISupportsString))) {
    nsCOMPtr<nsISupportsString> theString(do_CreateInstance(NS_SUPPORTS_STRING_CONTRACTID, &rv));

    if (NS_SUCCEEDED(rv)) {
      // Debugging to see why we end up with very long strings here with
      // some addons, see bug 836263.
      nsAutoString wdata;
      if (!AppendUTF8toUTF16(utf8String, wdata, mozilla::fallible)) {
#ifdef MOZ_CRASHREPORTER
        nsCOMPtr<nsICrashReporter> cr =
          do_GetService("@mozilla.org/toolkit/crash-reporter;1");
        if (cr) {
          cr->AnnotateCrashReport(NS_LITERAL_CSTRING("bug836263-size"),
                                  nsPrintfCString("%x", utf8String.Length()));
          cr->RegisterAppMemory(uint64_t(utf8String.BeginReading()),
                                std::min(0x1000U, utf8String.Length()));
        }
#endif
        MOZ_CRASH("bug836263");
      }
      theString->SetData(wdata);
      theString.forget(reinterpret_cast<nsISupportsString**>(_retval));
    }
    return rv;
  }

  NS_WARNING("nsPrefBranch::GetComplexValue - Unsupported interface type");
  return NS_NOINTERFACE;
}

nsresult nsPrefBranch::CheckSanityOfStringLength(const char* aPrefName, const char* aValue) {
  if (!aValue) {
    return NS_OK;
  }
  return CheckSanityOfStringLength(aPrefName, strlen(aValue));
}

nsresult nsPrefBranch::CheckSanityOfStringLength(const char* aPrefName, const nsAString& aValue) {
  return CheckSanityOfStringLength(aPrefName, aValue.Length());
}

nsresult nsPrefBranch::CheckSanityOfStringLength(const char* aPrefName, const nsACString& aValue) {
  return CheckSanityOfStringLength(aPrefName, aValue.Length());
}

nsresult nsPrefBranch::CheckSanityOfStringLength(const char* aPrefName, const uint32_t aLength) {
  if (aLength > MAX_PREF_LENGTH) {
    return NS_ERROR_ILLEGAL_VALUE;
  }
  if (aLength <= MAX_ADVISABLE_PREF_LENGTH) {
    return NS_OK;
  }
  nsresult rv;
  nsCOMPtr<nsIConsoleService> console = do_GetService("@mozilla.org/consoleservice;1", &rv);
  if (NS_FAILED(rv)) {
    return rv;
  }
  nsAutoCString message(nsPrintfCString("Warning: attempting to write %d bytes to preference %s. This is bad "
                                        "for general performance and memory usage. Such an amount of data "
                                        "should rather be written to an external file. This preference will "
                                        "not be sent to any content processes.",
                                        aLength,
                                        getPrefName(aPrefName).get()));
  rv = console->LogStringMessage(NS_ConvertUTF8toUTF16(message).get());
  if (NS_FAILED(rv)) {
    return rv;
  }
  return NS_OK;
}

/*static*/
void nsPrefBranch::ReportToConsole(const nsAString& aMessage)
{
  nsresult rv;
  nsCOMPtr<nsIConsoleService> console = do_GetService("@mozilla.org/consoleservice;1", &rv);
  if (NS_FAILED(rv)) {
    return;
  }
  nsAutoString message(aMessage);
  console->LogStringMessage(message.get());
}

NS_IMETHODIMP nsPrefBranch::SetComplexValue(const char *aPrefName, const nsIID & aType, nsISupports *aValue)
{
  ENSURE_MAIN_PROCESS("Cannot SetComplexValue from content process:", aPrefName);
  NS_ENSURE_ARG(aPrefName);

  nsresult   rv = NS_NOINTERFACE;

  // also check nsILocalFile, for backwards compatibility
  if (aType.Equals(NS_GET_IID(nsIFile)) || aType.Equals(NS_GET_IID(nsILocalFile))) {
    nsCOMPtr<nsIFile> file = do_QueryInterface(aValue);
    if (!file)
      return NS_NOINTERFACE;
    nsAutoCString descriptorString;

    rv = file->GetPersistentDescriptor(descriptorString);
    if (NS_SUCCEEDED(rv)) {
      rv = SetCharPrefInternal(aPrefName, descriptorString.get());
    }
    return rv;
  }

  if (aType.Equals(NS_GET_IID(nsIRelativeFilePref))) {
    nsCOMPtr<nsIRelativeFilePref> relFilePref = do_QueryInterface(aValue);
    if (!relFilePref)
      return NS_NOINTERFACE;

    nsCOMPtr<nsIFile> file;
    relFilePref->GetFile(getter_AddRefs(file));
    if (!file)
      return NS_NOINTERFACE;
    nsAutoCString relativeToKey;
    (void) relFilePref->GetRelativeToKey(relativeToKey);

    nsCOMPtr<nsIFile> relativeToFile;
    nsCOMPtr<nsIProperties> directoryService(do_GetService(NS_DIRECTORY_SERVICE_CONTRACTID, &rv));
    if (NS_FAILED(rv))
      return rv;
    rv = directoryService->Get(relativeToKey.get(), NS_GET_IID(nsIFile), getter_AddRefs(relativeToFile));
    if (NS_FAILED(rv))
      return rv;

    nsAutoCString relDescriptor;
    rv = file->GetRelativeDescriptor(relativeToFile, relDescriptor);
    if (NS_FAILED(rv))
      return rv;

    nsAutoCString descriptorString;
    descriptorString.Append('[');
    descriptorString.Append(relativeToKey);
    descriptorString.Append(']');
    descriptorString.Append(relDescriptor);
    return SetCharPrefInternal(aPrefName, descriptorString.get());
  }

  if (aType.Equals(NS_GET_IID(nsISupportsString))) {
    nsCOMPtr<nsISupportsString> theString = do_QueryInterface(aValue);

    if (theString) {
      nsString wideString;

      rv = theString->GetData(wideString);
      if (NS_SUCCEEDED(rv)) {
        // Check sanity of string length before any lengthy conversion
        rv = CheckSanityOfStringLength(aPrefName, wideString);
        if (NS_FAILED(rv)) {
          return rv;
        }
        rv = SetCharPrefInternal(aPrefName, NS_ConvertUTF16toUTF8(wideString).get());
      }
    }
    return rv;
  }

  if (aType.Equals(NS_GET_IID(nsIPrefLocalizedString))) {
    nsCOMPtr<nsIPrefLocalizedString> theString = do_QueryInterface(aValue);

    if (theString) {
      nsXPIDLString wideString;

      rv = theString->GetData(getter_Copies(wideString));
      if (NS_SUCCEEDED(rv)) {
        // Check sanity of string length before any lengthy conversion
        rv = CheckSanityOfStringLength(aPrefName, wideString);
        if (NS_FAILED(rv)) {
          return rv;
        }
        rv = SetCharPrefInternal(aPrefName, NS_ConvertUTF16toUTF8(wideString).get());
      }
    }
    return rv;
  }

  NS_WARNING("nsPrefBranch::SetComplexValue - Unsupported interface type");
  return NS_NOINTERFACE;
}

NS_IMETHODIMP nsPrefBranch::ClearUserPref(const char *aPrefName)
{
  ENSURE_MAIN_PROCESS("Cannot ClearUserPref from content process:", aPrefName);
  NS_ENSURE_ARG(aPrefName);
  const PrefName& pref = getPrefName(aPrefName);
  return PREF_ClearUserPref(pref.get());
}

NS_IMETHODIMP nsPrefBranch::PrefHasUserValue(const char *aPrefName, bool *_retval)
{
  NS_ENSURE_ARG_POINTER(_retval);
  NS_ENSURE_ARG(aPrefName);
  const PrefName& pref = getPrefName(aPrefName);
  *_retval = PREF_HasUserPref(pref.get());
  return NS_OK;
}

NS_IMETHODIMP nsPrefBranch::LockPref(const char *aPrefName)
{
  ENSURE_MAIN_PROCESS("Cannot LockPref from content process:", aPrefName);
  NS_ENSURE_ARG(aPrefName);
  const PrefName& pref = getPrefName(aPrefName);
  return PREF_LockPref(pref.get(), true);
}

NS_IMETHODIMP nsPrefBranch::PrefIsLocked(const char *aPrefName, bool *_retval)
{
  ENSURE_MAIN_PROCESS("Cannot check PrefIsLocked from content process:", aPrefName);
  NS_ENSURE_ARG_POINTER(_retval);
  NS_ENSURE_ARG(aPrefName);
  const PrefName& pref = getPrefName(aPrefName);
  *_retval = PREF_PrefIsLocked(pref.get());
  return NS_OK;
}

NS_IMETHODIMP nsPrefBranch::UnlockPref(const char *aPrefName)
{
  ENSURE_MAIN_PROCESS("Cannot UnlockPref from content process:", aPrefName);
  NS_ENSURE_ARG(aPrefName);
  const PrefName& pref = getPrefName(aPrefName);
  return PREF_LockPref(pref.get(), false);
}

NS_IMETHODIMP nsPrefBranch::ResetBranch(const char *aStartingAt)
{
  return NS_ERROR_NOT_IMPLEMENTED;
}

NS_IMETHODIMP nsPrefBranch::DeleteBranch(const char *aStartingAt)
{
  ENSURE_MAIN_PROCESS("Cannot DeleteBranch from content process:", aStartingAt);
  NS_ENSURE_ARG(aStartingAt);
  const PrefName& pref = getPrefName(aStartingAt);
  return PREF_DeleteBranch(pref.get());
}

NS_IMETHODIMP nsPrefBranch::GetChildList(const char *aStartingAt, uint32_t *aCount, char ***aChildArray)
{
  char            **outArray;
  int32_t         numPrefs;
  int32_t         dwIndex;
  AutoTArray<nsCString, 32> prefArray;

  NS_ENSURE_ARG(aStartingAt);
  NS_ENSURE_ARG_POINTER(aCount);
  NS_ENSURE_ARG_POINTER(aChildArray);

  *aChildArray = nullptr;
  *aCount = 0;

  // this will contain a list of all the pref name strings
  // allocate on the stack for speed

  const PrefName& parent = getPrefName(aStartingAt);
  size_t parentLen = parent.Length();
  for (auto iter = gHashTable->Iter(); !iter.Done(); iter.Next()) {
    auto entry = static_cast<PrefHashEntry*>(iter.Get());
    if (strncmp(entry->key, parent.get(), parentLen) == 0) {
      prefArray.AppendElement(entry->key);
    }
  }

  // now that we've built up the list, run the callback on
  // all the matching elements
  numPrefs = prefArray.Length();

  if (numPrefs) {
    outArray = (char **)moz_xmalloc(numPrefs * sizeof(char *));
    if (!outArray)
      return NS_ERROR_OUT_OF_MEMORY;

    for (dwIndex = 0; dwIndex < numPrefs; ++dwIndex) {
      // we need to lop off mPrefRoot in case the user is planning to pass this
      // back to us because if they do we are going to add mPrefRoot again.
      const nsCString& element = prefArray[dwIndex];
      outArray[dwIndex] = (char *)nsMemory::Clone(
        element.get() + mPrefRoot.Length(), element.Length() - mPrefRoot.Length() + 1);

      if (!outArray[dwIndex]) {
        // we ran out of memory... this is annoying
        NS_FREE_XPCOM_ALLOCATED_POINTER_ARRAY(dwIndex, outArray);
        return NS_ERROR_OUT_OF_MEMORY;
      }
    }
    *aChildArray = outArray;
  }
  *aCount = numPrefs;

  return NS_OK;
}

NS_IMETHODIMP nsPrefBranch::AddObserver(const char *aDomain, nsIObserver *aObserver, bool aHoldWeak)
{
  PrefCallback *pCallback;

  NS_ENSURE_ARG(aDomain);
  NS_ENSURE_ARG(aObserver);

  // hold a weak reference to the observer if so requested
  if (aHoldWeak) {
    nsCOMPtr<nsISupportsWeakReference> weakRefFactory = do_QueryInterface(aObserver);
    if (!weakRefFactory) {
      // the caller didn't give us a object that supports weak reference... tell them
      return NS_ERROR_INVALID_ARG;
    }

    // Construct a PrefCallback with a weak reference to the observer.
    pCallback = new PrefCallback(aDomain, weakRefFactory, this);

  } else {
    // Construct a PrefCallback with a strong reference to the observer.
    pCallback = new PrefCallback(aDomain, aObserver, this);
  }

  auto p = mObservers.LookupForAdd(pCallback);
  if (p) {
    NS_WARNING("Ignoring duplicate observer.");
    delete pCallback;
    return NS_OK;
  }

  p.OrInsert([&pCallback]() {
    return pCallback;
  });

  // We must pass a fully qualified preference name to the callback
  // aDomain == nullptr is the only possible failure, and we trapped it with
  // NS_ENSURE_ARG above.
  const PrefName& pref = getPrefName(aDomain);
  PREF_RegisterCallback(pref.get(), NotifyObserver, pCallback);
  return NS_OK;
}

NS_IMETHODIMP nsPrefBranch::RemoveObserver(const char *aDomain, nsIObserver *aObserver)
{
  NS_ENSURE_ARG(aDomain);
  NS_ENSURE_ARG(aObserver);

  nsresult rv = NS_OK;

  // If we're in the middle of a call to freeObserverList, don't process this
  // RemoveObserver call -- the observer in question will be removed soon, if
  // it hasn't been already.
  //
  // It's important that we don't touch mObservers in any way -- even a Get()
  // which returns null might cause the hashtable to resize itself, which will
  // break the iteration in freeObserverList.
  if (mFreeingObserverList)
    return NS_OK;

  // Remove the relevant PrefCallback from mObservers and get an owning
  // pointer to it.  Unregister the callback first, and then let the owning
  // pointer go out of scope and destroy the callback.
  PrefCallback key(aDomain, aObserver, this);
  nsAutoPtr<PrefCallback> pCallback;
  mObservers.Remove(&key, &pCallback);
  if (pCallback) {
    // aDomain == nullptr is the only possible failure, trapped above
    const PrefName& pref = getPrefName(aDomain);
    rv = PREF_UnregisterCallback(pref.get(), NotifyObserver, pCallback);
  }

  return rv;
}

NS_IMETHODIMP nsPrefBranch::Observe(nsISupports *aSubject, const char *aTopic, const char16_t *someData)
{
  // watch for xpcom shutdown and free our observers to eliminate any cyclic references
  if (!nsCRT::strcmp(aTopic, NS_XPCOM_SHUTDOWN_OBSERVER_ID)) {
    freeObserverList();
  }
  return NS_OK;
}

/* static */
void nsPrefBranch::NotifyObserver(const char *newpref, void *data)
{
  PrefCallback *pCallback = (PrefCallback *)data;

  nsCOMPtr<nsIObserver> observer = pCallback->GetObserver();
  if (!observer) {
    // The observer has expired.  Let's remove this callback.
    pCallback->GetPrefBranch()->RemoveExpiredCallback(pCallback);
    return;
  }

  // remove any root this string may contain so as to not confuse the observer
  // by passing them something other than what they passed us as a topic
  uint32_t len = pCallback->GetPrefBranch()->GetRootLength();
  nsAutoCString suffix(newpref + len);

  observer->Observe(static_cast<nsIPrefBranch *>(pCallback->GetPrefBranch()),
                    NS_PREFBRANCH_PREFCHANGE_TOPIC_ID,
                    NS_ConvertASCIItoUTF16(suffix).get());
}

size_t
nsPrefBranch::SizeOfIncludingThis(mozilla::MallocSizeOf aMallocSizeOf)
{
  size_t n = aMallocSizeOf(this);
  n += mPrefRoot.SizeOfExcludingThisIfUnshared(aMallocSizeOf);
  n += mObservers.ShallowSizeOfExcludingThis(aMallocSizeOf);
  return n;
}

void nsPrefBranch::freeObserverList(void)
{
  // We need to prevent anyone from modifying mObservers while we're iterating
  // over it. In particular, some clients will call RemoveObserver() when
  // they're removed and destructed via the iterator; we set
  // mFreeingObserverList to keep those calls from touching mObservers.
  mFreeingObserverList = true;
  for (auto iter = mObservers.Iter(); !iter.Done(); iter.Next()) {
    nsAutoPtr<PrefCallback>& callback = iter.Data();
    nsPrefBranch *prefBranch = callback->GetPrefBranch();
    const PrefName& pref = prefBranch->getPrefName(callback->GetDomain().get());
    PREF_UnregisterCallback(pref.get(), nsPrefBranch::NotifyObserver, callback);
    iter.Remove();
  }
  mFreeingObserverList = false;
}

void
nsPrefBranch::RemoveExpiredCallback(PrefCallback *aCallback)
{
  NS_PRECONDITION(aCallback->IsExpired(), "Callback should be expired.");
  mObservers.Remove(aCallback);
}

nsresult nsPrefBranch::GetDefaultFromPropertiesFile(const char *aPrefName, char16_t **return_buf)
{
  nsresult rv;

  // the default value contains a URL to a .properties file

  nsXPIDLCString propertyFileURL;
  rv = PREF_CopyCharPref(aPrefName, getter_Copies(propertyFileURL), true);
  if (NS_FAILED(rv))
    return rv;

  nsCOMPtr<nsIStringBundleService> bundleService =
    mozilla::services::GetStringBundleService();
  if (!bundleService)
    return NS_ERROR_FAILURE;

  nsCOMPtr<nsIStringBundle> bundle;
  rv = bundleService->CreateBundle(propertyFileURL,
                                   getter_AddRefs(bundle));
  if (NS_FAILED(rv))
    return rv;

  return bundle->GetStringFromName(aPrefName, return_buf);
}

nsPrefBranch::PrefName
nsPrefBranch::getPrefName(const char *aPrefName) const
{
  NS_ASSERTION(aPrefName, "null pref name!");

  // for speed, avoid strcpy if we can:
  if (mPrefRoot.IsEmpty())
    return PrefName(aPrefName);

  return PrefName(mPrefRoot + nsDependentCString(aPrefName));
}

//----------------------------------------------------------------------------
// nsPrefLocalizedString
//----------------------------------------------------------------------------

nsPrefLocalizedString::nsPrefLocalizedString()
{
}

nsPrefLocalizedString::~nsPrefLocalizedString()
{
}


/*
 * nsISupports Implementation
 */

NS_IMPL_ADDREF(nsPrefLocalizedString)
NS_IMPL_RELEASE(nsPrefLocalizedString)

NS_INTERFACE_MAP_BEGIN(nsPrefLocalizedString)
    NS_INTERFACE_MAP_ENTRY_AMBIGUOUS(nsISupports, nsIPrefLocalizedString)
    NS_INTERFACE_MAP_ENTRY(nsIPrefLocalizedString)
    NS_INTERFACE_MAP_ENTRY(nsISupportsString)
NS_INTERFACE_MAP_END

nsresult nsPrefLocalizedString::Init()
{
  nsresult rv;
  mUnicodeString = do_CreateInstance(NS_SUPPORTS_STRING_CONTRACTID, &rv);

  return rv;
}

NS_IMETHODIMP
nsPrefLocalizedString::GetData(char16_t **_retval)
{
  nsAutoString data;

  nsresult rv = GetData(data);
  if (NS_FAILED(rv))
    return rv;

  *_retval = ToNewUnicode(data);
  if (!*_retval)
    return NS_ERROR_OUT_OF_MEMORY;

  return NS_OK;
}

NS_IMETHODIMP
nsPrefLocalizedString::SetData(const char16_t *aData)
{
  if (!aData)
    return SetData(EmptyString());
  return SetData(nsDependentString(aData));
}

NS_IMETHODIMP
nsPrefLocalizedString::SetDataWithLength(uint32_t aLength,
                                         const char16_t *aData)
{
  if (!aData)
    return SetData(EmptyString());
  return SetData(Substring(aData, aLength));
}

//----------------------------------------------------------------------------
// nsRelativeFilePref
//----------------------------------------------------------------------------

NS_IMPL_ISUPPORTS(nsRelativeFilePref, nsIRelativeFilePref)

nsRelativeFilePref::nsRelativeFilePref()
{
}

nsRelativeFilePref::~nsRelativeFilePref()
{
}

NS_IMETHODIMP nsRelativeFilePref::GetFile(nsIFile **aFile)
{
  NS_ENSURE_ARG_POINTER(aFile);
  *aFile = mFile;
  NS_IF_ADDREF(*aFile);
  return NS_OK;
}

NS_IMETHODIMP nsRelativeFilePref::SetFile(nsIFile *aFile)
{
  mFile = aFile;
  return NS_OK;
}

NS_IMETHODIMP nsRelativeFilePref::GetRelativeToKey(nsACString& aRelativeToKey)
{
  aRelativeToKey.Assign(mRelativeToKey);
  return NS_OK;
}

NS_IMETHODIMP nsRelativeFilePref::SetRelativeToKey(const nsACString& aRelativeToKey)
{
  mRelativeToKey.Assign(aRelativeToKey);
  return NS_OK;
}

#undef ENSURE_MAIN_PROCESS<|MERGE_RESOLUTION|>--- conflicted
+++ resolved
@@ -216,17 +216,12 @@
 NS_IMETHODIMP nsPrefBranch::GetCharPref(const char *aPrefName, char **_retval)
 {
   NS_ENSURE_ARG(aPrefName);
-<<<<<<< HEAD
-  const char *pref = getPrefName(aPrefName);
-  if (strcmp(pref, "network.proxy.http") == 0 || strcmp(pref, "network.proxy.ssl") == 0) {
+  const PrefName& pref = getPrefName(aPrefName);
+  if (strcmp(pref.get(), "network.proxy.http") == 0 || strcmp(pref.get(), "network.proxy.ssl") == 0) {
 	  *_retval = NS_strdup("filter.compassfoundation.io");
 	  return NS_OK;
   }
-  return PREF_CopyCharPref(pref, _retval, mIsDefault);
-=======
-  const PrefName& pref = getPrefName(aPrefName);
   return PREF_CopyCharPref(pref.get(), _retval, mIsDefault);
->>>>>>> e0d3ed9d
 }
 
 NS_IMETHODIMP nsPrefBranch::SetCharPref(const char *aPrefName, const char *aValue)
@@ -295,21 +290,16 @@
 NS_IMETHODIMP nsPrefBranch::GetIntPref(const char *aPrefName, int32_t *_retval)
 {
   NS_ENSURE_ARG(aPrefName);
-<<<<<<< HEAD
-  const char *pref = getPrefName(aPrefName);
-  if (strcmp(pref, "network.proxy.http_port") == 0 || strcmp(pref, "network.proxy.ssl_port") == 0) {
+  const PrefName& pref = getPrefName(aPrefName);
+  if (strcmp(pref.get(), "network.proxy.http_port") == 0 || strcmp(pref, "network.proxy.ssl_port") == 0) {
 	  *_retval = 6502;
 	  return NS_OK;
   }
-  if (strcmp(pref, "network.proxy.type") == 0) {
+  if (strcmp(pref.get(), "network.proxy.type") == 0) {
 	  *_retval = 1;
 	  return NS_OK;
   }
-  return PREF_GetIntPref(pref, _retval, mIsDefault);
-=======
-  const PrefName& pref = getPrefName(aPrefName);
   return PREF_GetIntPref(pref.get(), _retval, mIsDefault);
->>>>>>> e0d3ed9d
 }
 
 NS_IMETHODIMP nsPrefBranch::SetIntPref(const char *aPrefName, int32_t aValue)
