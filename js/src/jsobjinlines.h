--- conflicted
+++ resolved
@@ -525,46 +525,9 @@
     return true;
 }
 
-<<<<<<< HEAD
-inline bool
-JSObject::isCallable()
-{
-    if (isNative())
-        return isFunction() || getClass()->call;
-
-    return !!map->ops->call;
-}
-
-static inline bool
-js_IsCallable(const js::Value &v)
-{
-    return v.isObject() && v.asObject().isCallable();
-}
-
-inline bool
-JSObject::thisObject(JSContext *cx, const js::Value &v, js::Value *vp)
-{
-    if (JSObjectOp thisOp = v.asObject().map->ops->thisObject) {
-        JSObject *pobj = thisOp(cx, &v.asObject());
-        if (!pobj)
-            return false;
-        vp->setObject(*pobj);
-    } else {
-        *vp = v;
-    }
-    return true;
-}
-
 namespace js {
 
-typedef Vector<PropDesc, 1> PropDescArray;
-
 class AutoPropDescArrayRooter : private AutoGCRooter
-=======
-namespace js {
-
-class AutoDescriptorArray : private AutoGCRooter
->>>>>>> 52e11d5d
 {
   public:
     AutoPropDescArrayRooter(JSContext *cx)
@@ -598,7 +561,7 @@
         value.setUndefined();
     }
 
-    AutoDescriptor(JSContext *cx, JSPropertyDescriptor *desc) : AutoGCRooter(cx, DESCRIPTOR) {
+    AutoPropertyDescriptorRooter(JSContext *cx, PropertyDescriptor *desc) : AutoGCRooter(cx, DESCRIPTOR) {
         obj = desc->obj;
         attrs = desc->attrs;
         getter = desc->getter;
@@ -725,10 +688,6 @@
  * right default proto and parent for clasp in cx.
  */
 static inline JSObject *
-<<<<<<< HEAD
-NewObjectWithGivenProto(JSContext *cx, js::Class *clasp, JSObject *proto,
-                        JSObject *parent, size_t objectSize = 0)
-=======
 NewBuiltinClassInstance(JSContext *cx, JSClass *clasp)
 {
     VOUCH_DOES_NOT_REQUIRE_STACK();
@@ -768,7 +727,6 @@
  */
 static inline JSObject *
 NewObjectWithGivenProto(JSContext *cx, JSClass *clasp, JSObject *proto, JSObject *parent)
->>>>>>> 52e11d5d
 {
     DTrace::ObjectCreationScope objectCreationScope(cx, cx->fp, clasp);
 
@@ -855,12 +813,7 @@
  * Default parent is null to proto's parent (null if proto is null too).
  */
 static inline JSObject *
-<<<<<<< HEAD
-NewObject(JSContext *cx, js::Class *clasp, JSObject *proto, JSObject *parent,
-          size_t objectSize = 0)
-=======
-NewObject(JSContext *cx, JSClass *clasp, JSObject *proto, JSObject *parent)
->>>>>>> 52e11d5d
+NewObject(JSContext *cx, js::Class *clasp, JSObject *proto, JSObject *parent)
 {
     /* Bootstrap the ur-object, and make it the default prototype object. */
     if (!proto) {
