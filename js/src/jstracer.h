/* -*- Mode: C++; tab-width: 4; indent-tabs-mode: nil; c-basic-offset: 4 -*-
 * vim: set ts=4 sw=4 et tw=99 ft=cpp:
 *
 * ***** BEGIN LICENSE BLOCK *****
 * Version: MPL 1.1/GPL 2.0/LGPL 2.1
 *
 * The contents of this file are subject to the Mozilla Public License Version
 * 1.1 (the "License"); you may not use this file except in compliance with
 * the License. You may obtain a copy of the License at
 * http://www.mozilla.org/MPL/
 *
 * Software distributed under the License is distributed on an "AS IS" basis,
 * WITHOUT WARRANTY OF ANY KIND, either express or implied. See the License
 * for the specific language governing rights and limitations under the
 * License.
 *
 * The Original Code is Mozilla SpiderMonkey JavaScript 1.9 code, released
 * May 28, 2008.
 *
 * The Initial Developer of the Original Code is
 *   Brendan Eich <brendan@mozilla.org>
 *
 * Contributor(s):
 *   Andreas Gal <gal@mozilla.com>
 *   Mike Shaver <shaver@mozilla.org>
 *   David Anderson <danderson@mozilla.com>
 *
 * Alternatively, the contents of this file may be used under the terms of
 * either of the GNU General Public License Version 2 or later (the "GPL"),
 * or the GNU Lesser General Public License Version 2.1 or later (the "LGPL"),
 * in which case the provisions of the GPL or the LGPL are applicable instead
 * of those above. If you wish to allow use of your version of this file only
 * under the terms of either the GPL or the LGPL, and not to allow others to
 * use your version of this file under the terms of the MPL, indicate your
 * decision by deleting the provisions above and replace them with the notice
 * and other provisions required by the GPL or the LGPL. If you do not delete
 * the provisions above, a recipient may use your version of this file under
 * the terms of any one of the MPL, the GPL or the LGPL.
 *
 * ***** END LICENSE BLOCK ***** */

#ifndef jstracer_h___
#define jstracer_h___

#ifdef JS_TRACER

#include "jstypes.h"
#include "jsbuiltins.h"
#include "jscntxt.h"
#include "jsdhash.h"
#include "jsinterp.h"
#include "jslock.h"
#include "jsnum.h"
#include "jsvector.h"

namespace js {

#if defined(DEBUG) && !defined(JS_JIT_SPEW)
#define JS_JIT_SPEW
#endif

template <typename T>
class Queue {
    T* _data;
    unsigned _len;
    unsigned _max;
    nanojit::Allocator* alloc;

public:
    void ensure(unsigned size) {
        if (_max > size)
            return;
        if (!_max)
            _max = 8;
        _max = JS_MAX(_max * 2, size);
        if (alloc) {
            T* tmp = new (*alloc) T[_max];
            memcpy(tmp, _data, _len * sizeof(T));
            _data = tmp;
        } else {
            _data = (T*)js_realloc(_data, _max * sizeof(T));
        }
#if defined(DEBUG)
        memset(&_data[_len], 0xcd, _max - _len);
#endif
    }

    Queue(nanojit::Allocator* alloc)
        : alloc(alloc)
    {
        this->_max =
        this->_len = 0;
        this->_data = NULL;
    }

    ~Queue() {
        if (!alloc)
            js_free(_data);
    }

    bool contains(T a) {
        for (unsigned n = 0; n < _len; ++n) {
            if (_data[n] == a)
                return true;
        }
        return false;
    }

    void add(T a) {
        ensure(_len + 1);
        JS_ASSERT(_len <= _max);
        _data[_len++] = a;
    }

    void add(T* chunk, unsigned size) {
        ensure(_len + size);
        JS_ASSERT(_len <= _max);
        memcpy(&_data[_len], chunk, size * sizeof(T));
        _len += size;
    }

    void addUnique(T a) {
        if (!contains(a))
            add(a);
    }

    void setLength(unsigned len) {
        ensure(len + 1);
        _len = len;
    }

    void clear() {
        _len = 0;
    }

    T & get(unsigned i) {
        JS_ASSERT(i < length());
        return _data[i];
    }

    const T & get(unsigned i) const {
        JS_ASSERT(i < length());
        return _data[i];
    }

    T & operator [](unsigned i) {
        return get(i);
    }

    const T & operator [](unsigned i) const {
        return get(i);
    }

    unsigned length() const {
        return _len;
    }

    T* data() const {
        return _data;
    }

    int offsetOf(T slot) {
        T* p = _data;
        unsigned n = 0;
        for (n = 0; n < _len; ++n)
            if (*p++ == slot)
                return n;
        return -1;
    }

};

/*
 * Tracker is used to keep track of values being manipulated by the interpreter
 * during trace recording.  It maps opaque, 4-byte aligned address to LIns pointers.
 * pointers. To do this efficiently, we observe that the addresses of jsvals
 * living in the interpreter tend to be aggregated close to each other -
 * usually on the same page (where a tracker page doesn't have to be the same
 * size as the OS page size, but it's typically similar).  The Tracker
 * consists of a linked-list of structures representing a memory page, which
 * are created on-demand as memory locations are used.
 *
 * For every address, first we split it into two parts: upper bits which
 * represent the "base", and lower bits which represent an offset against the
 * base.  For the offset, we then right-shift it by two because the bottom two
 * bits of a 4-byte aligned address are always zero.  The mapping then
 * becomes:
 *
 *   page = page in pagelist such that Base(address) == page->base,
 *   page->map[Offset(address)]
 */
class Tracker {
    #define TRACKER_PAGE_SZB        4096
    #define TRACKER_PAGE_ENTRIES    (TRACKER_PAGE_SZB >> 2)    // each slot is 4 bytes
    #define TRACKER_PAGE_MASK       jsuword(TRACKER_PAGE_SZB - 1)

    struct TrackerPage {
        struct TrackerPage* next;
        jsuword             base;
        nanojit::LIns*      map[TRACKER_PAGE_ENTRIES];
    };
    struct TrackerPage* pagelist;

    jsuword             getTrackerPageBase(const void* v) const;
    jsuword             getTrackerPageOffset(const void* v) const;
    struct TrackerPage* findTrackerPage(const void* v) const;
    struct TrackerPage* addTrackerPage(const void* v);
public:
    Tracker();
    ~Tracker();

    bool            has(const void* v) const;
    nanojit::LIns*  get(const void* v) const;
    void            set(const void* v, nanojit::LIns* ins);
    void            clear();
};

class VMFragment : public nanojit::Fragment {
public:
    VMFragment(const void* _ip verbose_only(, uint32_t profFragID))
      : Fragment(_ip verbose_only(, profFragID))
    {}

    /*
     * If this is anchored off a TreeFragment, this points to that tree fragment.
     * Otherwise, it is |this|.
     */
    TreeFragment* root;

    TreeFragment* toTreeFragment();
};

#if defined(JS_JIT_SPEW) || defined(NJ_NO_VARIADIC_MACROS)

enum LC_TMBits {
    /*
     * Output control bits for all non-Nanojit code.  Only use bits 16 and
     * above, since Nanojit uses 0 .. 15 itself.
     */
    LC_TMMinimal  = 1<<16,
    LC_TMTracer   = 1<<17,
    LC_TMRecorder = 1<<18,
    LC_TMAbort    = 1<<19,
    LC_TMStats    = 1<<20,
    LC_TMRegexp   = 1<<21,
    LC_TMTreeVis  = 1<<22
};

#endif

#ifdef NJ_NO_VARIADIC_MACROS

#define debug_only_stmt(action)            /* */
static void debug_only_printf(int mask, const char *fmt, ...) {}
#define debug_only_print0(mask, str)       /* */

#elif defined(JS_JIT_SPEW)

// Top level logging controller object.
extern nanojit::LogControl LogController;

// Top level profiling hook, needed to harvest profile info from Fragments
// whose logical lifetime is about to finish
extern void FragProfiling_FragFinalizer(nanojit::Fragment* f, TraceMonitor*);

#define debug_only_stmt(stmt) \
    stmt

#define debug_only_printf(mask, fmt, ...)                                      \
    JS_BEGIN_MACRO                                                             \
        if ((LogController.lcbits & (mask)) > 0) {                             \
            LogController.printf(fmt, __VA_ARGS__);                            \
            fflush(stdout);                                                    \
        }                                                                      \
    JS_END_MACRO

#define debug_only_print0(mask, str)                                           \
    JS_BEGIN_MACRO                                                             \
        if ((LogController.lcbits & (mask)) > 0) {                             \
            LogController.printf("%s", str);                                   \
            fflush(stdout);                                                    \
        }                                                                      \
    JS_END_MACRO

#else

#define debug_only_stmt(action)            /* */
#define debug_only_printf(mask, fmt, ...)  /* */
#define debug_only_print0(mask, str)       /* */

#endif

/*
 * The oracle keeps track of hit counts for program counter locations, as
 * well as slots that should not be demoted to int because we know them to
 * overflow or they result in type-unstable traces. We are using simple
 * hash tables.  Collisions lead to loss of optimization (demotable slots
 * are not demoted, etc.) but have no correctness implications.
 */
#define ORACLE_SIZE 4096

class Oracle {
    avmplus::BitSet _stackDontDemote;
    avmplus::BitSet _globalDontDemote;
    avmplus::BitSet _pcDontDemote;
public:
    Oracle();

    JS_REQUIRES_STACK void markGlobalSlotUndemotable(JSContext* cx, unsigned slot);
    JS_REQUIRES_STACK bool isGlobalSlotUndemotable(JSContext* cx, unsigned slot) const;
    JS_REQUIRES_STACK void markStackSlotUndemotable(JSContext* cx, unsigned slot);
    JS_REQUIRES_STACK void markStackSlotUndemotable(JSContext* cx, unsigned slot, const void* pc);
    JS_REQUIRES_STACK bool isStackSlotUndemotable(JSContext* cx, unsigned slot) const;
    JS_REQUIRES_STACK bool isStackSlotUndemotable(JSContext* cx, unsigned slot, const void* pc) const;
    void markInstructionUndemotable(jsbytecode* pc);
    bool isInstructionUndemotable(jsbytecode* pc) const;

    void clearDemotability();
    void clear() {
        clearDemotability();
    }
};

typedef Queue<uint16> SlotList;

<<<<<<< HEAD
class TypeMap : public Queue<JSValueType> {
=======
class TypeMap : public Queue<TraceType> {
    Oracle *oracle;
>>>>>>> 52e11d5d
public:
    TypeMap(nanojit::Allocator* alloc) : Queue<JSValueType>(alloc) {}
    void set(unsigned stackSlots, unsigned ngslots,
<<<<<<< HEAD
             const JSValueType* stackTypeMap, const JSValueType* globalTypeMap);
    JS_REQUIRES_STACK void captureTypes(JSContext* cx, JSObject* globalObj, SlotList& slots, unsigned callDepth);
=======
             const TraceType* stackTypeMap, const TraceType* globalTypeMap);
    JS_REQUIRES_STACK void captureTypes(JSContext* cx, JSObject* globalObj, SlotList& slots, unsigned callDepth,
                                        bool speculate);
>>>>>>> 52e11d5d
    JS_REQUIRES_STACK void captureMissingGlobalTypes(JSContext* cx, JSObject* globalObj, SlotList& slots,
                                                     unsigned stackSlots, bool speculate);
    bool matches(TypeMap& other) const;
    void fromRaw(JSValueType* other, unsigned numSlots);
};

#define JS_TM_EXITCODES(_)    \
    /*                                                                          \
     * An exit at a possible branch-point in the trace at which to attach a     \
     * future secondary trace. Therefore the recorder must generate different   \
     * code to handle the other outcome of the branch condition from the        \
     * primary trace's outcome.                                                 \
     */                                                                         \
    _(BRANCH)                                                                   \
    /*                                                                          \
     * Exit at a tableswitch via a numbered case.                               \
     */                                                                         \
    _(CASE)                                                                     \
    /*                                                                          \
     * Exit at a tableswitch via the default case.                              \
     */                                                                         \
    _(DEFAULT)                                                                  \
    _(LOOP)                                                                     \
    _(NESTED)                                                                   \
    /*                                                                          \
     * An exit from a trace because a condition relied upon at recording time   \
     * no longer holds, where the alternate path of execution is so rare or     \
     * difficult to address in native code that it is not traced at all, e.g.   \
     * negative array index accesses, which differ from positive indexes in     \
     * that they require a string-based property lookup rather than a simple    \
     * memory access.                                                           \
     */                                                                         \
    _(MISMATCH)                                                                 \
    /*                                                                          \
     * A specialization of MISMATCH_EXIT to handle allocation failures.         \
     */                                                                         \
    _(OOM)                                                                      \
    _(OVERFLOW)                                                                 \
    _(UNSTABLE_LOOP)                                                            \
    _(TIMEOUT)                                                                  \
    _(DEEP_BAIL)                                                                \
    _(STATUS)                                                                   \
    /* Exit is almost recursive and wants a peer at recursive_pc */             \
    _(RECURSIVE_UNLINKED)                                                       \
    /* Exit is recursive, and there are no more frames */                       \
    _(RECURSIVE_LOOP)                                                           \
    /* Exit is recursive, but type-mismatched guarding on a down frame */       \
    _(RECURSIVE_MISMATCH)                                                       \
    /* Exit is recursive, and the JIT wants to try slurping interp frames */    \
    _(RECURSIVE_EMPTY_RP)                                                       \
    /* Slurping interp frames in up-recursion failed */                         \
    _(RECURSIVE_SLURP_FAIL)                                                     \
    /* Tried to slurp an interp frame, but the pc or argc mismatched */         \
    _(RECURSIVE_SLURP_MISMATCH)

enum ExitType {
    #define MAKE_EXIT_CODE(x) x##_EXIT,
    JS_TM_EXITCODES(MAKE_EXIT_CODE)
    #undef MAKE_EXIT_CODE
    TOTAL_EXIT_TYPES
};

struct FrameInfo;

struct VMSideExit : public nanojit::SideExit
{
    JSObject* block;
    jsbytecode* pc;
    jsbytecode* imacpc;
    intptr_t sp_adj;
    intptr_t rp_adj;
    int32_t calldepth;
    uint32 numGlobalSlots;
    uint32 numStackSlots;
    uint32 numStackSlotsBelowCurrentFrame;
    ExitType exitType;
    uintN lookupFlags;
    jsbytecode* recursive_pc;
    FrameInfo* recursive_down;
    unsigned hitcount;
    unsigned slurpFailSlot;
    JSValueType slurpType;

    /*
     * Ordinarily 0.  If a slow native function is atop the stack, the 1 bit is
     * set if constructing and the other bits are a pointer to the funobj.
     */
    uintptr_t nativeCalleeWord;

    JSObject * nativeCallee() {
        return (JSObject *) (nativeCalleeWord & ~1);
    }

    bool constructing() {
        return bool(nativeCalleeWord & 1);
    }

    void setNativeCallee(JSObject *callee, bool constructing) {
        nativeCalleeWord = uintptr_t(callee) | (constructing ? 1 : 0);
    }

    inline JSValueType* stackTypeMap() {
        return (JSValueType*)(this + 1);
    }

    inline JSValueType& stackType(unsigned i) {
        JS_ASSERT(i < numStackSlots);
        return stackTypeMap()[i];
    }

    inline JSValueType* globalTypeMap() {
        return (JSValueType*)(this + 1) + this->numStackSlots;
    }

    inline JSValueType* fullTypeMap() {
        return stackTypeMap();
    }

    inline VMFragment* fromFrag() {
        return (VMFragment*)from;
    }

    inline TreeFragment* root() {
        return fromFrag()->root;
    }
};

class VMAllocator : public nanojit::Allocator
{

public:
    VMAllocator() : mOutOfMemory(false), mSize(0)
    {}

    size_t size() {
        return mSize;
    }

    bool outOfMemory() {
        return mOutOfMemory;
    }

    struct Mark
    {
        VMAllocator& vma;
        bool committed;
        nanojit::Allocator::Chunk* saved_chunk;
        char* saved_top;
        char* saved_limit;
        size_t saved_size;

        Mark(VMAllocator& vma) :
            vma(vma),
            committed(false),
            saved_chunk(vma.current_chunk),
            saved_top(vma.current_top),
            saved_limit(vma.current_limit),
            saved_size(vma.mSize)
        {}

        ~Mark()
        {
            if (!committed)
                vma.rewind(*this);
        }

        void commit() { committed = true; }
    };

    void rewind(const Mark& m) {
        while (current_chunk != m.saved_chunk) {
            Chunk *prev = current_chunk->prev;
            freeChunk(current_chunk);
            current_chunk = prev;
        }
        current_top = m.saved_top;
        current_limit = m.saved_limit;
        mSize = m.saved_size;
        memset(current_top, 0, current_limit - current_top);
    }

    bool mOutOfMemory;
    size_t mSize;

    /*
     * FIXME: Area the LIR spills into if we encounter an OOM mid-way
     * through compilation; we must check mOutOfMemory before we run out
     * of mReserve, otherwise we're in undefined territory. This area
     * used to be one page, now 16 to be "safer". This is a temporary
     * and quite unsatisfactory approach to handling OOM in Nanojit.
     */
    uintptr_t mReserve[0x10000];
};

struct REHashKey {
    size_t re_length;
    uint16 re_flags;
    const jschar* re_chars;

    REHashKey(size_t re_length, uint16 re_flags, const jschar *re_chars)
        : re_length(re_length)
        , re_flags(re_flags)
        , re_chars(re_chars)
    {}

    bool operator==(const REHashKey& other) const
    {
        return ((this->re_length == other.re_length) &&
                (this->re_flags == other.re_flags) &&
                !memcmp(this->re_chars, other.re_chars,
                        this->re_length * sizeof(jschar)));
    }
};

struct REHashFn {
    static size_t hash(const REHashKey& k) {
        return
            k.re_length +
            k.re_flags +
            nanojit::murmurhash(k.re_chars, k.re_length * sizeof(jschar));
    }
};

struct FrameInfo {
    JSObject*       block;      // caller block chain head
    jsbytecode*     pc;         // caller fp->regs->pc
    jsbytecode*     imacpc;     // caller fp->imacpc
    uint32          spdist;     // distance from fp->slots to fp->regs->sp at JSOP_CALL

    /*
     * Bit  15 (0x8000) is a flag that is set if constructing (called through new).
     * Bits 0-14 are the actual argument count. This may be less than fun->nargs.
     * NB: This is argc for the callee, not the caller.
     */
    uint32          argc;

    /*
     * Number of stack slots in the caller, not counting slots pushed when
     * invoking the callee. That is, slots after JSOP_CALL completes but
     * without the return value. This is also equal to the number of slots
     * between fp->down->argv[-2] (calleR fp->callee) and fp->argv[-2]
     * (calleE fp->callee).
     */
    uint32          callerHeight;

    /* argc of the caller */
    uint32          callerArgc;

    // Safer accessors for argc.
    enum { CONSTRUCTING_FLAG = 0x10000 };
    void   set_argc(uint16 argc, bool constructing) {
        this->argc = uint32(argc) | (constructing ? CONSTRUCTING_FLAG: 0);
    }
    uint16 get_argc() const { return uint16(argc & ~CONSTRUCTING_FLAG); }
    bool   is_constructing() const { return (argc & CONSTRUCTING_FLAG) != 0; }

    // The typemap just before the callee is called.
    JSValueType* get_typemap() { return (JSValueType*) (this+1); }
    const JSValueType* get_typemap() const { return (JSValueType*) (this+1); }
};

struct UnstableExit
{
    VMFragment* fragment;
    VMSideExit* exit;
    UnstableExit* next;
};

enum RecordReason
{
    Record_Branch,
    Record_EnterFrame,
    Record_LeaveFrame
};

enum RecursionStatus
{
    Recursion_None,             /* No recursion has been compiled yet. */
    Recursion_Disallowed,       /* This tree cannot be recursive. */
    Recursion_Unwinds,          /* Tree is up-recursive only. */
    Recursion_Detected          /* Tree has down recursion and maybe up recursion. */
};

struct LinkableFragment : public VMFragment
{
    LinkableFragment(const void* _ip, nanojit::Allocator* alloc
                     verbose_only(, uint32_t profFragID))
      : VMFragment(_ip verbose_only(, profFragID)), typeMap(alloc), nStackTypes(0)
    { }

    uint32                  branchCount;
    TypeMap                 typeMap;
    unsigned                nStackTypes;
    unsigned                spOffsetAtEntry;
    SlotList*               globalSlots;
};

/*
 * argc is cx->fp->argc at the trace loop header, i.e., the number of arguments
 * pushed for the innermost JS frame. This is required as part of the fragment
 * key because the fragment will write those arguments back to the interpreter
 * stack when it exits, using its typemap, which implicitly incorporates a
 * given value of argc. Without this feature, a fragment could be called as an
 * inner tree with two different values of argc, and entry type checking or
 * exit frame synthesis could crash.
 */
struct TreeFragment : public LinkableFragment
{
    TreeFragment(const void* _ip, nanojit::Allocator* alloc, JSObject* _globalObj,
                 uint32 _globalShape, uint32 _argc verbose_only(, uint32_t profFragID)):
        LinkableFragment(_ip, alloc verbose_only(, profFragID)),
        first(NULL),
        next(NULL),
        peer(NULL),
        globalObj(_globalObj),
        globalShape(_globalShape),
        argc(_argc),
        dependentTrees(alloc),
        linkedTrees(alloc),
        sideExits(alloc),
        gcthings(alloc),
        sprops(alloc)
    { }

    TreeFragment* first;
    TreeFragment* next;
    TreeFragment* peer;
    JSObject* globalObj;
    uint32 globalShape;
    uint32 argc;
    /* Dependent trees must be trashed if this tree dies, and updated on missing global types */
    Queue<TreeFragment*>    dependentTrees;
    /* Linked trees must be updated on missing global types, but are not dependent */
    Queue<TreeFragment*>    linkedTrees;
#ifdef DEBUG
    const char*             treeFileName;
    uintN                   treeLineNumber;
    uintN                   treePCOffset;
#endif
    JSScript*               script;
    RecursionStatus         recursion;
    UnstableExit*           unstableExits;
    Queue<VMSideExit*>      sideExits;
    ptrdiff_t               nativeStackBase;
    unsigned                maxCallDepth;
    /* All embedded GC things are registered here so the GC can scan them. */
    Queue<Value>            gcthings;
    Queue<JSScopeProperty*> sprops;
    unsigned                maxNativeStackSlots;

    inline unsigned nGlobalTypes() {
        return typeMap.length() - nStackTypes;
    }
    inline JSValueType* globalTypeMap() {
        return typeMap.data() + nStackTypes;
    }
    inline JSValueType* stackTypeMap() {
        return typeMap.data();
    }

    JS_REQUIRES_STACK void initialize(JSContext* cx, SlotList *globalSlots, bool speculate);
    UnstableExit* removeUnstableExit(VMSideExit* exit);
};

inline TreeFragment*
VMFragment::toTreeFragment()
{
    JS_ASSERT(root == this);
    return static_cast<TreeFragment*>(this);
}

typedef enum BuiltinStatus {
    BUILTIN_BAILED = 1,
    BUILTIN_ERROR = 2
} BuiltinStatus;

// Arguments objects created on trace have a private value that points to an
// instance of this struct. The struct includes a typemap that is allocated
// as part of the object.
struct ArgsPrivateNative {
    double      *argv;

    static ArgsPrivateNative *create(VMAllocator &alloc, unsigned argc)
    {
        return (ArgsPrivateNative*) new (alloc) char[sizeof(ArgsPrivateNative) + argc];
    }

    JSValueType *typemap()
    {
        return (JSValueType*) (this+1);
    }
};

static JS_INLINE void
SetBuiltinError(JSContext *cx)
{
    cx->tracerState->builtinStatus |= BUILTIN_ERROR;
}

#ifdef DEBUG_RECORDING_STATUS_NOT_BOOL
/* #define DEBUG_RECORDING_STATUS_NOT_BOOL to detect misuses of RecordingStatus */
struct RecordingStatus {
    int code;
    bool operator==(RecordingStatus &s) { return this->code == s.code; };
    bool operator!=(RecordingStatus &s) { return this->code != s.code; };
};
enum RecordingStatusCodes {
    RECORD_ERROR_code     = 0,
    RECORD_STOP_code      = 1,

    RECORD_CONTINUE_code  = 3,
    RECORD_IMACRO_code    = 4
};
RecordingStatus RECORD_CONTINUE = { RECORD_CONTINUE_code };
RecordingStatus RECORD_STOP     = { RECORD_STOP_code };
RecordingStatus RECORD_IMACRO   = { RECORD_IMACRO_code };
RecordingStatus RECORD_ERROR    = { RECORD_ERROR_code };

struct AbortableRecordingStatus {
    int code;
    bool operator==(AbortableRecordingStatus &s) { return this->code == s.code; };
    bool operator!=(AbortableRecordingStatus &s) { return this->code != s.code; };
};
enum AbortableRecordingStatusCodes {
    ARECORD_ERROR_code     = 0,
    ARECORD_STOP_code      = 1,
    ARECORD_ABORTED_code   = 2,
    ARECORD_CONTINUE_code  = 3,
    ARECORD_IMACRO_code    = 4,
    ARECORD_IMACRO_ABORTED_code = 5,
    ARECORD_COMPLETED_code = 6
};
AbortableRecordingStatus ARECORD_ERROR    = { ARECORD_ERROR_code };
AbortableRecordingStatus ARECORD_STOP     = { ARECORD_STOP_code };
AbortableRecordingStatus ARECORD_CONTINUE = { ARECORD_CONTINUE_code };
AbortableRecordingStatus ARECORD_IMACRO   = { ARECORD_IMACRO_code };
AbortableRecordingStatus ARECORD_IMACRO_ABORTED   = { ARECORD_IMACRO_ABORTED_code };
AbortableRecordingStatus ARECORD_ABORTED =  { ARECORD_ABORTED_code };
AbortableRecordingStatus ARECORD_COMPLETED =  { ARECORD_COMPLETED_code };

static inline AbortableRecordingStatus
InjectStatus(RecordingStatus rs)
{
    AbortableRecordingStatus ars = { rs.code };
    return ars;
}
static inline AbortableRecordingStatus
InjectStatus(AbortableRecordingStatus ars)
{
    return ars;
}

static inline bool
StatusAbortsRecorderIfActive(AbortableRecordingStatus ars)
{
    return ars == ARECORD_ERROR || ars == ARECORD_STOP;
}
#else

/*
 * Normally, during recording, when the recorder cannot continue, it returns
 * ARECORD_STOP to indicate that recording should be aborted by the top-level
 * recording function. However, if the recorder reenters the interpreter (e.g.,
 * when executing an inner loop), there will be an immediate abort. This
 * condition must be carefully detected and propagated out of all nested
 * recorder calls lest the now-invalid TraceRecorder object be accessed
 * accidentally. This condition is indicated by the ARECORD_ABORTED value.
 *
 * The AbortableRecordingStatus enumeration represents the general set of
 * possible results of calling a recorder function. Functions that cannot
 * possibly return ARECORD_ABORTED may statically guarantee this to the caller
 * using the RecordingStatus enumeration. Ideally, C++ would allow subtyping
 * of enumerations, but it doesn't. To simulate subtype conversion manually,
 * code should call InjectStatus to inject a value of the restricted set into a
 * value of the general set.
 */

enum RecordingStatus {
    RECORD_STOP       = 0,  // Recording should be aborted at the top-level
                            // call to the recorder.
    RECORD_ERROR      = 1,  // Recording should be aborted at the top-level
                            // call to the recorder and the interpreter should
                            // goto error
    RECORD_CONTINUE   = 2,  // Continue recording.
    RECORD_IMACRO     = 3   // Entered imacro; continue recording.
                            // Only JSOP_IS_IMACOP opcodes may return this.
};

enum AbortableRecordingStatus {
    ARECORD_STOP      = 0,  // see RECORD_STOP
    ARECORD_ERROR     = 1,  // Recording may or may not have been aborted.
                            // Recording should be aborted at the top-level
                            // if it has not already been and the interpreter
                            // should goto error
    ARECORD_CONTINUE  = 2,  // see RECORD_CONTINUE
    ARECORD_IMACRO    = 3,  // see RECORD_IMACRO
    ARECORD_IMACRO_ABORTED = 4, // see comment in TR::monitorRecording.
    ARECORD_ABORTED   = 5,  // Recording has already been aborted; the
                            // interpreter should continue executing
    ARECORD_COMPLETED = 6   // Recording completed successfully, the
                            // trace recorder has been deleted
};

static JS_ALWAYS_INLINE AbortableRecordingStatus
InjectStatus(RecordingStatus rs)
{
    return static_cast<AbortableRecordingStatus>(rs);
}

static JS_ALWAYS_INLINE AbortableRecordingStatus
InjectStatus(AbortableRecordingStatus ars)
{
    return ars;
}

/*
 * Return whether the recording status requires the current recording session
 * to be deleted. ERROR means the recording session should be deleted if it
 * hasn't already. ABORTED and COMPLETED indicate the recording session is
 * already deleted, so they return 'false'.
 */
static JS_ALWAYS_INLINE bool
StatusAbortsRecorderIfActive(AbortableRecordingStatus ars)
{
    return ars <= ARECORD_ERROR;
}
#endif

class SlotMap;
class SlurpInfo;

/* Results of trying to compare two typemaps together */
enum TypeConsensus
{
    TypeConsensus_Okay,         /* Two typemaps are compatible */
    TypeConsensus_Undemotes,    /* Not compatible now, but would be with pending undemotes. */
    TypeConsensus_Bad           /* Typemaps are not compatible */
};

enum MonitorResult {
    MONITOR_RECORDING,
    MONITOR_NOT_RECORDING,
    MONITOR_ERROR
};

typedef HashMap<nanojit::LIns*, JSObject*> GuardedShapeTable;

#ifdef DEBUG
# define AbortRecording(cx, reason) AbortRecordingImpl(cx, reason)
#else
# define AbortRecording(cx, reason) AbortRecordingImpl(cx)
#endif

class TraceRecorder
{
    /*************************************************************** Recording session constants */

    /* The context in which recording started. */
    JSContext* const                cx;

    /* Cached value of JS_TRACE_MONITOR(cx). */
    TraceMonitor* const             traceMonitor;

    /* Cached oracle keeps track of hit counts for program counter locations */
    Oracle*                         oracle;

    /* The Fragment being recorded by this recording session. */
    VMFragment* const               fragment;

    /* The root fragment representing the tree. */
    TreeFragment* const             tree;

    /* The reason we started recording. */
    RecordReason const              recordReason;

    /* The global object from the start of recording until now. */
    JSObject* const                 globalObj;

    /* If non-null, the (pc of the) outer loop aborted to start recording this loop. */
    jsbytecode* const               outer;

    /* If |outer|, the argc to use when looking up |outer| in the fragments table. */
    uint32 const                    outerArgc;

    /* The current frame's lexical block when recording started. */
    JSObject* const                 lexicalBlock;

    /* If non-null, the side exit from which we are growing. */
    VMSideExit* const               anchor;

    /* The LIR-generation pipeline used to build |fragment|. */
    nanojit::LirWriter* const       lir;

    /* Instructions yielding the corresponding trace-const members of TracerState. */
    nanojit::LIns* const            cx_ins;
    nanojit::LIns* const            eos_ins;
    nanojit::LIns* const            eor_ins;
    nanojit::LIns* const            loopLabel;

    /* Lazy slot import state. */
    unsigned                        importStackSlots;
    unsigned                        importGlobalSlots;
    TypeMap                         importTypeMap;

    /*
     * The LirBuffer used to supply memory to our LirWriter pipeline. Also contains the most recent
     * instruction for {sp, rp, state}. Also contains names for debug JIT spew. Should be split.
     */
    nanojit::LirBuffer* const       lirbuf;

    /*
     * Remembers traceAlloc state before recording started; automatically rewinds when mark is
     * destroyed on a failed compilation.
     */
    VMAllocator::Mark               mark;

    /* Remembers the number of sideExits in treeInfo before recording started. */
    const unsigned                  numSideExitsBefore;

    /*********************************************************** Recording session mutable state */

    /* Maps interpreter stack values to the instruction generating that value. */
    Tracker                         tracker;

    /* Maps interpreter stack values to the instruction writing back to the native stack. */
    Tracker                         nativeFrameTracker;

    /* The start of the global object's dslots we assume for the trackers. */
    Value*                          global_dslots;

    /* The number of interpreted calls entered (and not yet left) since recording began. */
    unsigned                        callDepth;

    /* The current atom table, mirroring the interpreter loop's variable of the same name. */
    JSAtom**                        atoms;
    Value*                          consts;

    /* FIXME: Dead, but soon to be used for something or other. */
    Queue<jsbytecode*>              cfgMerges;

    /* Indicates whether the current tree should be trashed when the recording session ends. */
    bool                            trashSelf;

    /* A list of trees to trash at the end of the recording session. */
    Queue<TreeFragment*>            whichTreesToTrash;

    /* The set of objects whose shapes already have been guarded. */
    GuardedShapeTable               guardedShapeTable;

    /***************************************** Temporal state hoisted into the recording session */

    /* Carry the return value from a STOP/RETURN to the subsequent record_LeaveFrame. */
    nanojit::LIns*                  rval_ins;

    /* Carry the return value from a native call to the record_NativeCallComplete. */
    nanojit::LIns*                  native_rval_ins;

    /* Carry the return value of js_NewInstance to record_NativeCallComplete. */
    nanojit::LIns*                  newobj_ins;

    /* Carry the JSSpecializedNative used to generate a call to record_NativeCallComplete. */
    JSSpecializedNative*            pendingSpecializedNative;

    /* Carry whether this is a jsval on the native stack from finishGetProp to monitorRecording. */
    Value*                          pendingUnboxSlot;

    /* Carry a guard condition to the beginning of the next monitorRecording. */
    nanojit::LIns*                  pendingGuardCondition;

    /* Carry whether we have an always-exit from emitIf to checkTraceEnd. */
    bool                            pendingLoop;

    /* Temporary JSSpecializedNative used to describe non-specialized fast natives. */
    JSSpecializedNative             generatedSpecializedNative;

    /* Temporary JSValueType array used to construct temporary typemaps. */
    js::Vector<JSValueType, 256>    tempTypeMap;

    /************************************************************* 10 bajillion member functions */

    nanojit::LIns* insImmVal(const Value& val);
    nanojit::LIns* insImmObj(JSObject* obj);
    nanojit::LIns* insImmFun(JSFunction* fun);
    nanojit::LIns* insImmStr(JSString* str);
    nanojit::LIns* insImmSprop(JSScopeProperty* sprop);
    nanojit::LIns* insImmId(jsid id);
    nanojit::LIns* p2i(nanojit::LIns* ins);

    /*
     * Examines current interpreter state to record information suitable for returning to the
     * interpreter through a side exit of the given type.
     */
    JS_REQUIRES_STACK VMSideExit* snapshot(ExitType exitType);

    /*
     * Creates a separate but identical copy of the given side exit, allowing the guards associated
     * with each to be entirely separate even after subsequent patching.
     */
    JS_REQUIRES_STACK VMSideExit* copy(VMSideExit* exit);

    /*
     * Creates an instruction whose payload is a GuardRecord for the given exit.  The instruction
     * is suitable for use as the final argument of a single call to LirBuffer::insGuard; do not
     * reuse the returned value.
     */
    JS_REQUIRES_STACK nanojit::GuardRecord* createGuardRecord(VMSideExit* exit);

    JS_REQUIRES_STACK JS_INLINE void markSlotUndemotable(LinkableFragment* f, unsigned slot);

    JS_REQUIRES_STACK JS_INLINE void markSlotUndemotable(LinkableFragment* f, unsigned slot, const void* pc);

    JS_REQUIRES_STACK unsigned findUndemotesInTypemaps(const TypeMap& typeMap, LinkableFragment* f,
                            Queue<unsigned>& undemotes);

    JS_REQUIRES_STACK void assertDownFrameIsConsistent(VMSideExit* anchor, FrameInfo* fi);

    JS_REQUIRES_STACK void captureStackTypes(unsigned callDepth, JSValueType* typeMap);

    bool isGlobal(const Value* p) const;
    ptrdiff_t nativeGlobalSlot(const Value *p) const;
    ptrdiff_t nativeGlobalOffset(Value* p) const;
    JS_REQUIRES_STACK ptrdiff_t nativeStackOffset(const Value* p) const;
    JS_REQUIRES_STACK ptrdiff_t nativeStackSlot(const Value* p) const;
    JS_REQUIRES_STACK ptrdiff_t nativespOffset(Value* p) const;
    JS_REQUIRES_STACK void import(nanojit::LIns* base, ptrdiff_t offset, const Value* p, JSValueType t,
                                  const char *prefix, uintN index, JSStackFrame *fp);
    JS_REQUIRES_STACK void import(TreeFragment* tree, nanojit::LIns* sp, unsigned stackSlots,
                                  unsigned callDepth, unsigned ngslots, JSValueType* typeMap);
    void trackNativeStackUse(unsigned slots);

    JS_REQUIRES_STACK bool isValidSlot(JSScope* scope, JSScopeProperty* sprop);
    JS_REQUIRES_STACK bool lazilyImportGlobalSlot(unsigned slot);
    JS_REQUIRES_STACK void importGlobalSlot(unsigned slot);

    JS_REQUIRES_STACK void guard(bool expected, nanojit::LIns* cond, ExitType exitType);
    JS_REQUIRES_STACK void guard(bool expected, nanojit::LIns* cond, VMSideExit* exit);
    JS_REQUIRES_STACK nanojit::LIns* guard_xov(nanojit::LOpcode op, nanojit::LIns* d0,
                                               nanojit::LIns* d1, VMSideExit* exit);
    JS_REQUIRES_STACK nanojit::LIns* slurpNonDoubleObjectSlot(nanojit::LIns* val_ins, ptrdiff_t offset,
                                                              JSValueType type, VMSideExit* exit);
    JS_REQUIRES_STACK nanojit::LIns* slurpObjectSlot(nanojit::LIns* val_ins, ptrdiff_t offset,
                                                     JSValueType type, VMSideExit* exit);
    JS_REQUIRES_STACK nanojit::LIns* slurpDoubleSlot(nanojit::LIns* val_ins, ptrdiff_t offset,
                                                     VMSideExit* exit);
    JS_REQUIRES_STACK nanojit::LIns* slurpSlot(nanojit::LIns* val_ins, ptrdiff_t offset, Value* vp, VMSideExit* exit);
    JS_REQUIRES_STACK void slurpSlot(nanojit::LIns* val_ins, ptrdiff_t offset, Value* vp, SlurpInfo* info);
    JS_REQUIRES_STACK AbortableRecordingStatus slurpDownFrames(jsbytecode* return_pc);
    JS_REQUIRES_STACK AbortableRecordingStatus upRecursion();
    JS_REQUIRES_STACK AbortableRecordingStatus downRecursion();

    nanojit::LIns* addName(nanojit::LIns* ins, const char* name);

    nanojit::LIns* writeBack(nanojit::LIns* i, nanojit::LIns* base, ptrdiff_t offset,
                             bool demote);
    JS_REQUIRES_STACK void set(Value* p, nanojit::LIns* l, bool demote = true);
    nanojit::LIns* getFromTracker(const Value* p);
    JS_REQUIRES_STACK nanojit::LIns* get(const Value* p);
    JS_REQUIRES_STACK nanojit::LIns* attemptImport(const Value* p);
    JS_REQUIRES_STACK nanojit::LIns* addr(Value* p);

    JS_REQUIRES_STACK bool known(const Value* p);
    JS_REQUIRES_STACK void checkForGlobalObjectReallocation();

    JS_REQUIRES_STACK TypeConsensus selfTypeStability(SlotMap& smap);
    JS_REQUIRES_STACK TypeConsensus peerTypeStability(SlotMap& smap, const void* ip,
                                                      TreeFragment** peer);

    JS_REQUIRES_STACK Value& argval(unsigned n) const;
    JS_REQUIRES_STACK Value& varval(unsigned n) const;
    JS_REQUIRES_STACK Value& stackval(int n) const;

    JS_REQUIRES_STACK void updateAtoms();
    JS_REQUIRES_STACK void updateAtoms(JSScript *script);

    struct NameResult {
        // |tracked| is true iff the result of the name lookup is a variable that
        // is already in the tracker. The rest of the fields are set only if
        // |tracked| is false.
        bool             tracked;
        Value            v;              // current property value
        JSObject         *obj;           // Call object where name was found
        nanojit::LIns    *obj_ins;       // LIR value for obj
        JSScopeProperty  *sprop;         // sprop name was resolved to
    };

    JS_REQUIRES_STACK nanojit::LIns* scopeChain();
    JS_REQUIRES_STACK nanojit::LIns* entryScopeChain() const;
    JS_REQUIRES_STACK JSStackFrame* frameIfInRange(JSObject* obj, unsigned* depthp = NULL) const;
    JS_REQUIRES_STACK RecordingStatus traverseScopeChain(JSObject *obj, nanojit::LIns *obj_ins, JSObject *obj2, nanojit::LIns *&obj2_ins);
    JS_REQUIRES_STACK AbortableRecordingStatus scopeChainProp(JSObject* obj, Value*& vp, nanojit::LIns*& ins, NameResult& nr);
    JS_REQUIRES_STACK RecordingStatus callProp(JSObject* obj, JSProperty* sprop, jsid id, Value*& vp, nanojit::LIns*& ins, NameResult& nr);

    JS_REQUIRES_STACK nanojit::LIns* arg(unsigned n);
    JS_REQUIRES_STACK void arg(unsigned n, nanojit::LIns* i);
    JS_REQUIRES_STACK nanojit::LIns* var(unsigned n);
    JS_REQUIRES_STACK void var(unsigned n, nanojit::LIns* i);
    JS_REQUIRES_STACK nanojit::LIns* upvar(JSScript* script, JSUpvarArray* uva, uintN index, Value& v);
    nanojit::LIns* stackLoad(nanojit::LIns* addr, nanojit::AccSet accSet, uint8 type);
    JS_REQUIRES_STACK nanojit::LIns* stack(int n);
    JS_REQUIRES_STACK void stack(int n, nanojit::LIns* i);

    JS_REQUIRES_STACK nanojit::LIns* alu(nanojit::LOpcode op, jsdouble v0, jsdouble v1,
                                         nanojit::LIns* s0, nanojit::LIns* s1);

    nanojit::LIns* i2d(nanojit::LIns* i);
    nanojit::LIns* d2i(nanojit::LIns* f, bool resultCanBeImpreciseIfFractional = false);
    nanojit::LIns* f2u(nanojit::LIns* f);
    JS_REQUIRES_STACK nanojit::LIns* makeNumberInt32(nanojit::LIns* f);
    JS_REQUIRES_STACK nanojit::LIns* stringify(const Value& v);

    JS_REQUIRES_STACK nanojit::LIns* newArguments(nanojit::LIns* callee_ins);

    JS_REQUIRES_STACK bool canCallImacro() const;
    JS_REQUIRES_STACK RecordingStatus callImacro(jsbytecode* imacro);
    JS_REQUIRES_STACK RecordingStatus callImacroInfallibly(jsbytecode* imacro);

    JS_REQUIRES_STACK AbortableRecordingStatus ifop();
    JS_REQUIRES_STACK RecordingStatus switchop();
#ifdef NANOJIT_IA32
    JS_REQUIRES_STACK AbortableRecordingStatus tableswitch();
#endif
    JS_REQUIRES_STACK RecordingStatus inc(Value& v, jsint incr, bool pre = true);
    JS_REQUIRES_STACK RecordingStatus inc(const Value &v, nanojit::LIns*& v_ins, jsint incr,
                                            bool pre = true);
    JS_REQUIRES_STACK RecordingStatus incHelper(const Value &v, nanojit::LIns* v_ins,
                                                  nanojit::LIns*& v_after, jsint incr);
    JS_REQUIRES_STACK AbortableRecordingStatus incProp(jsint incr, bool pre = true);
    JS_REQUIRES_STACK RecordingStatus incElem(jsint incr, bool pre = true);
    JS_REQUIRES_STACK AbortableRecordingStatus incName(jsint incr, bool pre = true);

    JS_REQUIRES_STACK void strictEquality(bool equal, bool cmpCase);
    JS_REQUIRES_STACK AbortableRecordingStatus equality(bool negate, bool tryBranchAfterCond);
    JS_REQUIRES_STACK AbortableRecordingStatus equalityHelper(Value& l, Value& r,
                                                                nanojit::LIns* l_ins, nanojit::LIns* r_ins,
                                                                bool negate, bool tryBranchAfterCond,
                                                                Value& rval);
    JS_REQUIRES_STACK AbortableRecordingStatus relational(nanojit::LOpcode op, bool tryBranchAfterCond);

    JS_REQUIRES_STACK RecordingStatus unary(nanojit::LOpcode op);
    JS_REQUIRES_STACK RecordingStatus binary(nanojit::LOpcode op);

    JS_REQUIRES_STACK RecordingStatus guardShape(nanojit::LIns* obj_ins, JSObject* obj,
                                                 uint32 shape, const char* name, VMSideExit* exit);

#if defined DEBUG_notme && defined XP_UNIX
    void dumpGuardedShapes(const char* prefix);
#endif

    void forgetGuardedShapes();

    inline nanojit::LIns* map(nanojit::LIns *obj_ins);
    JS_REQUIRES_STACK bool map_is_native(JSObjectMap* map, nanojit::LIns* map_ins,
                                         nanojit::LIns*& ops_ins, size_t op_offset = 0);
    JS_REQUIRES_STACK AbortableRecordingStatus test_property_cache(JSObject* obj, nanojit::LIns* obj_ins,
                                                                     JSObject*& obj2, PCVal& pcval);
    JS_REQUIRES_STACK RecordingStatus guardPropertyCacheHit(nanojit::LIns* obj_ins,
                                                            JSObject* aobj,
                                                            JSObject* obj2,
                                                            PropertyCacheEntry* entry,
                                                            PCVal& pcval);

    void stobj_set_fslot(nanojit::LIns *obj_ins, unsigned slot, const Value &v,
                         nanojit::LIns* v_ins);
<<<<<<< HEAD
    void stobj_set_dslot(nanojit::LIns *obj_ins, unsigned slot,
                         nanojit::LIns*& dslots_ins, const Value &v, nanojit::LIns* v_ins);
    void stobj_set_slot(nanojit::LIns* obj_ins, unsigned slot,
                        nanojit::LIns*& dslots_ins, const Value &v, nanojit::LIns* v_ins);
    void set_array_fslot(nanojit::LIns *obj_ins, unsigned slot, uint32 val);

    nanojit::LIns* stobj_get_const_private_ptr(nanojit::LIns* obj_ins);
    nanojit::LIns* stobj_get_fslot_uint32(nanojit::LIns* obj_ins, unsigned slot);
    nanojit::LIns* stobj_get_fslot_ptr(nanojit::LIns* obj_ins, unsigned slot);
    nanojit::LIns* unbox_slot(JSObject *obj, nanojit::LIns *obj_ins, uint32 slot,
                              VMSideExit *exit);

    nanojit::LIns* stobj_get_proto(nanojit::LIns* obj_ins) {
        return stobj_get_fslot_ptr(obj_ins, JSSLOT_PROTO);
    }

    nanojit::LIns* stobj_get_parent(nanojit::LIns* obj_ins) {
        return stobj_get_fslot_ptr(obj_ins, JSSLOT_PARENT);
    }
=======
    void stobj_set_slot(nanojit::LIns* obj_ins, unsigned slot, nanojit::LIns*& dslots_ins,
                        nanojit::LIns* v_ins);

    nanojit::LIns* stobj_get_const_fslot(nanojit::LIns* obj_ins, unsigned slot);
    nanojit::LIns* stobj_get_fslot(nanojit::LIns* obj_ins, unsigned slot);
    nanojit::LIns* stobj_get_dslot(nanojit::LIns* obj_ins, unsigned index,
                                   nanojit::LIns*& dslots_ins);
    nanojit::LIns* stobj_get_slot(nanojit::LIns* obj_ins, unsigned slot,
                                  nanojit::LIns*& dslots_ins);
    nanojit::LIns* stobj_get_parent(nanojit::LIns* obj_ins);
    nanojit::LIns* stobj_get_private(nanojit::LIns* obj_ins);

    nanojit::LIns* stobj_get_proto(nanojit::LIns* obj_ins);
>>>>>>> 52e11d5d

    JS_REQUIRES_STACK AbortableRecordingStatus name(Value*& vp, nanojit::LIns*& ins, NameResult& nr);
    JS_REQUIRES_STACK AbortableRecordingStatus prop(JSObject* obj, nanojit::LIns* obj_ins,
                                                    uint32 *slotp, nanojit::LIns** v_insp,
                                                    Value* outp);
    JS_REQUIRES_STACK RecordingStatus propTail(JSObject* obj, nanojit::LIns* obj_ins,
                                               JSObject* obj2, PCVal pcval,
                                               uint32 *slotp, nanojit::LIns** v_insp,
                                               Value* outp);
    JS_REQUIRES_STACK RecordingStatus denseArrayElement(Value& oval, Value& idx, Value*& vp,
                                                        nanojit::LIns*& v_ins,
                                                        nanojit::LIns*& addr_ins);
    JS_REQUIRES_STACK AbortableRecordingStatus typedArrayElement(Value& oval, Value& idx, Value*& vp,
                                                                 nanojit::LIns*& v_ins,
                                                                 nanojit::LIns*& addr_ins);
    JS_REQUIRES_STACK AbortableRecordingStatus getProp(JSObject* obj, nanojit::LIns* obj_ins);
    JS_REQUIRES_STACK AbortableRecordingStatus getProp(Value& v);
    JS_REQUIRES_STACK RecordingStatus getThis(nanojit::LIns*& this_ins);

    JS_REQUIRES_STACK void storeMagic(JSWhyMagic why, nanojit::LIns *addr_ins, ptrdiff_t offset,
                                      nanojit::AccSet accSet);
    JS_REQUIRES_STACK AbortableRecordingStatus unboxNextValue(nanojit::LIns* &v_ins);

    JS_REQUIRES_STACK VMSideExit* enterDeepBailCall();
    JS_REQUIRES_STACK void leaveDeepBailCall();

    JS_REQUIRES_STACK RecordingStatus primitiveToStringInPlace(Value* vp);
    JS_REQUIRES_STACK void finishGetProp(nanojit::LIns* obj_ins, nanojit::LIns* vp_ins,
                                         nanojit::LIns* ok_ins, Value* outp);
    JS_REQUIRES_STACK RecordingStatus getPropertyByName(nanojit::LIns* obj_ins, Value* idvalp,
                                                        Value* outp);
    JS_REQUIRES_STACK RecordingStatus getPropertyByIndex(nanojit::LIns* obj_ins,
                                                         nanojit::LIns* index_ins, Value* outp);
    JS_REQUIRES_STACK RecordingStatus getPropertyById(nanojit::LIns* obj_ins, Value* outp);
    JS_REQUIRES_STACK RecordingStatus getPropertyWithNativeGetter(nanojit::LIns* obj_ins,
                                                                  JSScopeProperty* sprop,
                                                                  Value* outp);
    JS_REQUIRES_STACK RecordingStatus getPropertyWithScriptGetter(JSObject *obj,
                                                                  nanojit::LIns* obj_ins,
                                                                  JSScopeProperty* sprop);

    JS_REQUIRES_STACK RecordingStatus nativeSet(JSObject* obj, nanojit::LIns* obj_ins,
                                                  JSScopeProperty* sprop,
                                                  const Value &v, nanojit::LIns* v_ins);
    JS_REQUIRES_STACK RecordingStatus setProp(Value &l, PropertyCacheEntry* entry,
                                                JSScopeProperty* sprop,
                                                Value &v, nanojit::LIns*& v_ins,
                                                bool isDefinitelyAtom);
    JS_REQUIRES_STACK RecordingStatus setCallProp(JSObject *callobj, nanojit::LIns *callobj_ins,
                                                    JSScopeProperty *sprop, nanojit::LIns *v_ins,
                                                    const Value &v);
    JS_REQUIRES_STACK RecordingStatus initOrSetPropertyByName(nanojit::LIns* obj_ins,
                                                                Value* idvalp, Value* rvalp,
                                                                bool init);
    JS_REQUIRES_STACK RecordingStatus initOrSetPropertyByIndex(nanojit::LIns* obj_ins,
                                                                 nanojit::LIns* index_ins,
                                                                 Value* rvalp, bool init);
    JS_REQUIRES_STACK AbortableRecordingStatus setElem(int lval_spindex, int idx_spindex,
                                                       int v_spindex);

    void box_undefined_into(nanojit::LIns *dstaddr_ins, ptrdiff_t offset, nanojit::AccSet);
#if JS_BITS_PER_WORD == 32
    void box_null_into(nanojit::LIns *dstaddr_ins, ptrdiff_t offset, nanojit::AccSet);
    nanojit::LIns* unbox_number_as_double(nanojit::LIns* vaddr_ins, ptrdiff_t offset,
                                          nanojit::LIns* tag_ins, VMSideExit* exit,
                                          nanojit::AccSet);
    nanojit::LIns* unbox_object(nanojit::LIns* vaddr_ins, ptrdiff_t offset,
                                nanojit::LIns* tag_ins, JSValueType type, VMSideExit* exit,
                                nanojit::AccSet);
    nanojit::LIns* unbox_non_double_object(nanojit::LIns* vaddr_ins, ptrdiff_t offset,
                                           nanojit::LIns* tag_ins, JSValueType type,
                                           VMSideExit* exit, nanojit::AccSet);
#elif JS_BITS_PER_WORD == 64
    nanojit::LIns* non_double_object_value_has_type(nanojit::LIns* v_ins, JSValueType type);
    nanojit::LIns* unpack_ptr(nanojit::LIns* v_ins);
    nanojit::LIns* unbox_number_as_double(nanojit::LIns* v_ins, VMSideExit* exit);
    nanojit::LIns* unbox_object(nanojit::LIns* v_ins, JSValueType type, VMSideExit* exit);
    nanojit::LIns* unbox_non_double_object(nanojit::LIns* v_ins, JSValueType type, VMSideExit* exit);
#endif

    nanojit::LIns* unbox_value(const Value& v, nanojit::LIns* vaddr_ins,
                               ptrdiff_t offset, VMSideExit* exit,
                               bool force_double=false);
    void unbox_any_object(nanojit::LIns* vaddr_ins, nanojit::LIns** obj_ins,
                          nanojit::LIns** is_obj_ins, nanojit::AccSet);
    nanojit::LIns* is_boxed_true(nanojit::LIns* vaddr_ins, nanojit::AccSet);

    nanojit::LIns* is_string_id(nanojit::LIns* id_ins);
    nanojit::LIns* unbox_string_id(nanojit::LIns* id_ins);
    nanojit::LIns* unbox_int_id(nanojit::LIns* id_ins);

    /* Box a slot on trace into the given address at the given offset. */
    void box_value_into(const Value& v, nanojit::LIns* v_ins,
                        nanojit::LIns* dstaddr_ins, ptrdiff_t offset,
                        nanojit::AccSet);

    /*
     * Box a slot so that it may be passed with value semantics to a native. On
     * 32-bit, this currently means boxing the value into insAlloc'd memory and
     * returning the address which is passed as a Value*. On 64-bit, this
     * currently means returning the boxed value which is passed as a jsval.
     */
    nanojit::LIns* box_value_for_native_call(const Value& v, nanojit::LIns* v_ins);

    /* Box a slot into insAlloc'd memory. */
    nanojit::LIns* box_value_into_alloc(const Value& v, nanojit::LIns* v_ins);

    JS_REQUIRES_STACK void guardClassHelper(bool cond, nanojit::LIns* obj_ins, Class* clasp,
                                            VMSideExit* exit, nanojit::AccSet accSet);
    JS_REQUIRES_STACK void guardClass(nanojit::LIns* obj_ins, Class* clasp,
                                      VMSideExit* exit, nanojit::AccSet accSet);
    JS_REQUIRES_STACK void guardNotClass(nanojit::LIns* obj_ins, Class* clasp,
                                         VMSideExit* exit, nanojit::AccSet accSet);
    JS_REQUIRES_STACK void guardDenseArray(nanojit::LIns* obj_ins, ExitType exitType);
    JS_REQUIRES_STACK void guardDenseArray(nanojit::LIns* obj_ins, VMSideExit* exit);
    JS_REQUIRES_STACK bool guardHasPrototype(JSObject* obj, nanojit::LIns* obj_ins,
                                             JSObject** pobj, nanojit::LIns** pobj_ins,
                                             VMSideExit* exit);
    JS_REQUIRES_STACK RecordingStatus guardPrototypeHasNoIndexedProperties(JSObject* obj,
                                                                             nanojit::LIns* obj_ins,
                                                                             ExitType exitType);
    JS_REQUIRES_STACK RecordingStatus guardNativeConversion(Value& v);
    JS_REQUIRES_STACK JSStackFrame* entryFrame() const;
    JS_REQUIRES_STACK void clearEntryFrameSlotsFromTracker(Tracker& which);
    JS_REQUIRES_STACK void clearCurrentFrameSlotsFromTracker(Tracker& which);
    JS_REQUIRES_STACK void clearFrameSlotsFromTracker(Tracker& which, JSStackFrame* fp, unsigned nslots);
    JS_REQUIRES_STACK void putActivationObjects();
    JS_REQUIRES_STACK RecordingStatus guardCallee(Value& callee);
    JS_REQUIRES_STACK JSStackFrame      *guardArguments(JSObject *obj, nanojit::LIns* obj_ins,
                                                        unsigned *depthp);
    JS_REQUIRES_STACK nanojit::LIns* guardArgsLengthNotAssigned(nanojit::LIns* argsobj_ins);
    JS_REQUIRES_STACK RecordingStatus getClassPrototype(JSObject* ctor,
                                                          nanojit::LIns*& proto_ins);
    JS_REQUIRES_STACK RecordingStatus getClassPrototype(JSProtoKey key,
                                                          nanojit::LIns*& proto_ins);
    JS_REQUIRES_STACK RecordingStatus newArray(JSObject* ctor, uint32 argc, Value* argv,
                                                 Value* rval);
    JS_REQUIRES_STACK RecordingStatus newString(JSObject* ctor, uint32 argc, Value* argv,
                                                  Value* rval);
    JS_REQUIRES_STACK RecordingStatus interpretedFunctionCall(Value& fval, JSFunction* fun,
                                                                uintN argc, bool constructing);
    JS_REQUIRES_STACK void propagateFailureToBuiltinStatus(nanojit::LIns *ok_ins,
                                                           nanojit::LIns *&status_ins);
    JS_REQUIRES_STACK RecordingStatus emitNativeCall(JSSpecializedNative* sn, uintN argc,
                                                       nanojit::LIns* args[], bool rooted);
    JS_REQUIRES_STACK void emitNativePropertyOp(JSScope* scope,
                                                JSScopeProperty* sprop,
                                                nanojit::LIns* obj_ins,
                                                bool setflag,
                                                nanojit::LIns* addr_boxed_val_ins);
    JS_REQUIRES_STACK RecordingStatus callSpecializedNative(JSNativeTraceInfo* trcinfo, uintN argc,
                                                              bool constructing);
    JS_REQUIRES_STACK RecordingStatus callNative(uintN argc, JSOp mode);
    JS_REQUIRES_STACK RecordingStatus functionCall(uintN argc, JSOp mode);

    JS_REQUIRES_STACK void trackCfgMerges(jsbytecode* pc);
    JS_REQUIRES_STACK void emitIf(jsbytecode* pc, bool cond, nanojit::LIns* x);
    JS_REQUIRES_STACK void fuseIf(jsbytecode* pc, bool cond, nanojit::LIns* x);
    JS_REQUIRES_STACK AbortableRecordingStatus checkTraceEnd(jsbytecode* pc);

    AbortableRecordingStatus hasMethod(JSObject* obj, jsid id, bool& found);
    JS_REQUIRES_STACK AbortableRecordingStatus hasIteratorMethod(JSObject* obj, bool& found);

    JS_REQUIRES_STACK jsatomid getFullIndex(ptrdiff_t pcoff = 0);

    JS_REQUIRES_STACK JSValueType determineSlotType(Value* vp);

    JS_REQUIRES_STACK RecordingStatus setUpwardTrackedVar(Value* stackVp, const Value& v,
                                                          nanojit::LIns* v_ins);

    JS_REQUIRES_STACK AbortableRecordingStatus compile();
    JS_REQUIRES_STACK AbortableRecordingStatus closeLoop();
    JS_REQUIRES_STACK AbortableRecordingStatus closeLoop(VMSideExit* exit);
    JS_REQUIRES_STACK AbortableRecordingStatus closeLoop(SlotMap& slotMap, VMSideExit* exit);
    JS_REQUIRES_STACK AbortableRecordingStatus endLoop();
    JS_REQUIRES_STACK AbortableRecordingStatus endLoop(VMSideExit* exit);
    JS_REQUIRES_STACK void joinEdgesToEntry(TreeFragment* peer_root);
    JS_REQUIRES_STACK void adjustCallerTypes(TreeFragment* f);
    JS_REQUIRES_STACK void prepareTreeCall(TreeFragment* inner);
    JS_REQUIRES_STACK void emitTreeCall(TreeFragment* inner, VMSideExit* exit);
    JS_REQUIRES_STACK void determineGlobalTypes(JSValueType* typeMap);
    JS_REQUIRES_STACK VMSideExit* downSnapshot(FrameInfo* downFrame);
    JS_REQUIRES_STACK TreeFragment* findNestedCompatiblePeer(TreeFragment* f);
    JS_REQUIRES_STACK AbortableRecordingStatus attemptTreeCall(TreeFragment* inner,
                                                               uintN& inlineCallCount);

    static JS_REQUIRES_STACK MonitorResult recordLoopEdge(JSContext* cx, TraceRecorder* r,
                                                          uintN& inlineCallCount);

    /* Allocators associated with this recording session. */
    VMAllocator& tempAlloc() const { return *traceMonitor->tempAlloc; }
    VMAllocator& traceAlloc() const { return *traceMonitor->traceAlloc; }
    VMAllocator& dataAlloc() const { return *traceMonitor->dataAlloc; }

    /* Member declarations for each opcode, to be called before interpreting the opcode. */
#define OPDEF(op,val,name,token,length,nuses,ndefs,prec,format)               \
    JS_REQUIRES_STACK AbortableRecordingStatus record_##op();
# include "jsopcode.tbl"
#undef OPDEF

    inline void* operator new(size_t size) { return js_calloc(size); }
    inline void operator delete(void *p) { js_free(p); }

    JS_REQUIRES_STACK
    TraceRecorder(JSContext* cx, VMSideExit*, VMFragment*,
                  unsigned stackSlots, unsigned ngslots, JSValueType* typeMap,
                  VMSideExit* expectedInnerExit, jsbytecode* outerTree,
                  uint32 outerArgc, RecordReason reason, bool speculate);

    /* The destructor should only be called through finish*, not directly. */
    ~TraceRecorder();
    JS_REQUIRES_STACK AbortableRecordingStatus finishSuccessfully();
    JS_REQUIRES_STACK AbortableRecordingStatus finishAbort(const char* reason);

    friend class ImportBoxedStackSlotVisitor;
    friend class ImportUnboxedStackSlotVisitor;
    friend class ImportGlobalSlotVisitor;
    friend class AdjustCallerGlobalTypesVisitor;
    friend class AdjustCallerStackTypesVisitor;
    friend class TypeCompatibilityVisitor;
    friend class ImportFrameSlotsVisitor;
    friend class SlotMap;
    friend class DefaultSlotMap;
    friend class DetermineTypesVisitor;
    friend class RecursiveSlotMap;
    friend class UpRecursiveSlotMap;
    friend MonitorResult MonitorLoopEdge(JSContext*, uintN&, RecordReason);
    friend void AbortRecording(JSContext*, const char*);

public:
    static bool JS_REQUIRES_STACK
    startRecorder(JSContext*, VMSideExit*, VMFragment*,
                  unsigned stackSlots, unsigned ngslots, JSValueType* typeMap,
                  VMSideExit* expectedInnerExit, jsbytecode* outerTree,
                  uint32 outerArgc, RecordReason reason,
                  bool speculate);

    /* Accessors. */
    VMFragment*         getFragment() const { return fragment; }
    TreeFragment*       getTree() const { return tree; }
    bool                outOfMemory() const { return traceMonitor->outOfMemory(); }
    Oracle*             getOracle() const { return oracle; }

    /* Entry points / callbacks from the interpreter. */
    JS_REQUIRES_STACK AbortableRecordingStatus monitorRecording(JSOp op);
    JS_REQUIRES_STACK AbortableRecordingStatus record_EnterFrame(uintN& inlineCallCount);
    JS_REQUIRES_STACK AbortableRecordingStatus record_LeaveFrame();
    JS_REQUIRES_STACK AbortableRecordingStatus record_SetPropHit(PropertyCacheEntry* entry,
                                                                 JSScopeProperty* sprop);
    JS_REQUIRES_STACK AbortableRecordingStatus record_DefLocalFunSetSlot(uint32 slot, JSObject* obj);
    JS_REQUIRES_STACK AbortableRecordingStatus record_NativeCallComplete();
    void forgetGuardedShapesForObject(JSObject* obj);

#ifdef DEBUG
    /* Debug printing functionality to emit printf() on trace. */
    JS_REQUIRES_STACK void tprint(const char *format, int count, nanojit::LIns *insa[]);
    JS_REQUIRES_STACK void tprint(const char *format);
    JS_REQUIRES_STACK void tprint(const char *format, nanojit::LIns *ins);
    JS_REQUIRES_STACK void tprint(const char *format, nanojit::LIns *ins1,
                                  nanojit::LIns *ins2);
    JS_REQUIRES_STACK void tprint(const char *format, nanojit::LIns *ins1,
                                  nanojit::LIns *ins2, nanojit::LIns *ins3);
    JS_REQUIRES_STACK void tprint(const char *format, nanojit::LIns *ins1,
                                  nanojit::LIns *ins2, nanojit::LIns *ins3,
                                  nanojit::LIns *ins4);
    JS_REQUIRES_STACK void tprint(const char *format, nanojit::LIns *ins1,
                                  nanojit::LIns *ins2, nanojit::LIns *ins3,
                                  nanojit::LIns *ins4, nanojit::LIns *ins5);
    JS_REQUIRES_STACK void tprint(const char *format, nanojit::LIns *ins1,
                                  nanojit::LIns *ins2, nanojit::LIns *ins3,
                                  nanojit::LIns *ins4, nanojit::LIns *ins5,
                                  nanojit::LIns *ins6);
#endif
};

#define TRACING_ENABLED(cx)       ((cx)->jitEnabled)
#define TRACE_RECORDER(cx)        (JS_TRACE_MONITOR(cx).recorder)
#define SET_TRACE_RECORDER(cx,tr) (JS_TRACE_MONITOR(cx).recorder = (tr))

#define JSOP_IN_RANGE(op,lo,hi)   (uintN((op) - (lo)) <= uintN((hi) - (lo)))
#define JSOP_IS_BINARY(op)        JSOP_IN_RANGE(op, JSOP_BITOR, JSOP_MOD)
#define JSOP_IS_UNARY(op)         JSOP_IN_RANGE(op, JSOP_NEG, JSOP_POS)
#define JSOP_IS_EQUALITY(op)      JSOP_IN_RANGE(op, JSOP_EQ, JSOP_NE)

#define TRACE_ARGS_(x,args)                                                   \
    JS_BEGIN_MACRO                                                            \
        if (TraceRecorder* tr_ = TRACE_RECORDER(cx)) {                        \
            AbortableRecordingStatus status = tr_->record_##x args;           \
            if (StatusAbortsRecorderIfActive(status)) {                       \
                if (TRACE_RECORDER(cx)) {                                     \
                    JS_ASSERT(TRACE_RECORDER(cx) == tr_);                     \
                    AbortRecording(cx, #x);                                   \
                }                                                             \
                if (status == ARECORD_ERROR)                                  \
                    goto error;                                               \
            }                                                                 \
            JS_ASSERT(status != ARECORD_IMACRO);                              \
        }                                                                     \
    JS_END_MACRO

#define TRACE_ARGS(x,args)      TRACE_ARGS_(x, args)
#define TRACE_0(x)              TRACE_ARGS(x, ())
#define TRACE_1(x,a)            TRACE_ARGS(x, (a))
#define TRACE_2(x,a,b)          TRACE_ARGS(x, (a, b))

extern JS_REQUIRES_STACK MonitorResult
MonitorLoopEdge(JSContext* cx, uintN& inlineCallCount, RecordReason reason);

extern JS_REQUIRES_STACK void
AbortRecording(JSContext* cx, const char* reason);

extern void
InitJIT(TraceMonitor *tm);

extern void
FinishJIT(TraceMonitor *tm);

extern void
PurgeScriptFragments(JSContext* cx, JSScript* script);

extern bool
OverfullJITCache(TraceMonitor* tm);

extern void
FlushJITCache(JSContext* cx);

extern JSObject *
GetBuiltinFunction(JSContext *cx, uintN index);

extern void
SetMaxCodeCacheBytes(JSContext* cx, uint32 bytes);

extern void
ExternNativeToValue(JSContext* cx, Value& v, JSValueType type, double* slot);

#ifdef MOZ_TRACEVIS

extern JS_FRIEND_API(bool)
StartTraceVis(const char* filename);

extern JS_FRIEND_API(JSBool)
StartTraceVisNative(JSContext *cx, JSObject *obj, uintN argc, Value *argv, Value *rval);

extern JS_FRIEND_API(bool)
StopTraceVis();

extern JS_FRIEND_API(JSBool)
StopTraceVisNative(JSContext *cx, JSObject *obj, uintN argc, Value *argv, Value *rval);

/* Must contain no more than 16 items. */
enum TraceVisState {
    // Special: means we returned from current activity to last
    S_EXITLAST,
    // Activities
    S_INTERP,
    S_MONITOR,
    S_RECORD,
    S_COMPILE,
    S_EXECUTE,
    S_NATIVE,
    // Events: these all have (bit 3) == 1.
    S_RESET = 8
};

/* Reason for an exit to the interpreter. */
enum TraceVisExitReason {
    R_NONE,
    R_ABORT,
    /* Reasons in MonitorLoopEdge */
    R_INNER_SIDE_EXIT,
    R_DOUBLES,
    R_CALLBACK_PENDING,
    R_OOM_GETANCHOR,
    R_BACKED_OFF,
    R_COLD,
    R_FAIL_RECORD_TREE,
    R_MAX_PEERS,
    R_FAIL_EXECUTE_TREE,
    R_FAIL_STABILIZE,
    R_FAIL_EXTEND_FLUSH,
    R_FAIL_EXTEND_MAX_BRANCHES,
    R_FAIL_EXTEND_START,
    R_FAIL_EXTEND_COLD,
    R_FAIL_SCOPE_CHAIN_CHECK,
    R_NO_EXTEND_OUTER,
    R_MISMATCH_EXIT,
    R_OOM_EXIT,
    R_TIMEOUT_EXIT,
    R_DEEP_BAIL_EXIT,
    R_STATUS_EXIT,
    R_OTHER_EXIT
};

enum TraceVisFlushReason {
    FR_DEEP_BAIL,
    FR_OOM,
    FR_GLOBAL_SHAPE_MISMATCH,
    FR_GLOBALS_FULL
};

const unsigned long long MS64_MASK = 0xfull << 60;
const unsigned long long MR64_MASK = 0x1full << 55;
const unsigned long long MT64_MASK = ~(MS64_MASK | MR64_MASK);

extern FILE* traceVisLogFile;
extern JSHashTable *traceVisScriptTable;

extern JS_FRIEND_API(void)
StoreTraceVisState(JSContext *cx, TraceVisState s, TraceVisExitReason r);

static inline void
LogTraceVisState(JSContext *cx, TraceVisState s, TraceVisExitReason r)
{
    if (traceVisLogFile) {
        unsigned long long sllu = s;
        unsigned long long rllu = r;
        unsigned long long d = (sllu << 60) | (rllu << 55) | (rdtsc() & MT64_MASK);
        fwrite(&d, sizeof(d), 1, traceVisLogFile);
    }
    if (traceVisScriptTable) {
        StoreTraceVisState(cx, s, r);
    }
}

/*
 * Although this runs the same code as LogTraceVisState, it is a separate
 * function because the meaning of the log entry is different. Also, the entry
 * formats may diverge someday.
 */
static inline void
LogTraceVisEvent(JSContext *cx, TraceVisState s, TraceVisFlushReason r)
{
    LogTraceVisState(cx, s, (TraceVisExitReason) r);
}

static inline void
EnterTraceVisState(JSContext *cx, TraceVisState s, TraceVisExitReason r)
{
    LogTraceVisState(cx, s, r);
}

static inline void
ExitTraceVisState(JSContext *cx, TraceVisExitReason r)
{
    LogTraceVisState(cx, S_EXITLAST, r);
}

struct TraceVisStateObj {
    TraceVisExitReason r;
    JSContext *mCx;

    inline TraceVisStateObj(JSContext *cx, TraceVisState s) : r(R_NONE)
    {
        EnterTraceVisState(cx, s, R_NONE);
        mCx = cx;
    }
    inline ~TraceVisStateObj()
    {
        ExitTraceVisState(mCx, r);
    }
};

#endif /* MOZ_TRACEVIS */

}      /* namespace js */

#else  /* !JS_TRACER */

#define TRACE_0(x)              ((void)0)
#define TRACE_1(x,a)            ((void)0)
#define TRACE_2(x,a,b)          ((void)0)

#endif /* !JS_TRACER */

#endif /* jstracer_h___ */<|MERGE_RESOLUTION|>--- conflicted
+++ resolved
@@ -323,23 +323,14 @@
 
 typedef Queue<uint16> SlotList;
 
-<<<<<<< HEAD
 class TypeMap : public Queue<JSValueType> {
-=======
-class TypeMap : public Queue<TraceType> {
     Oracle *oracle;
->>>>>>> 52e11d5d
 public:
     TypeMap(nanojit::Allocator* alloc) : Queue<JSValueType>(alloc) {}
     void set(unsigned stackSlots, unsigned ngslots,
-<<<<<<< HEAD
              const JSValueType* stackTypeMap, const JSValueType* globalTypeMap);
-    JS_REQUIRES_STACK void captureTypes(JSContext* cx, JSObject* globalObj, SlotList& slots, unsigned callDepth);
-=======
-             const TraceType* stackTypeMap, const TraceType* globalTypeMap);
     JS_REQUIRES_STACK void captureTypes(JSContext* cx, JSObject* globalObj, SlotList& slots, unsigned callDepth,
                                         bool speculate);
->>>>>>> 52e11d5d
     JS_REQUIRES_STACK void captureMissingGlobalTypes(JSContext* cx, JSObject* globalObj, SlotList& slots,
                                                      unsigned stackSlots, bool speculate);
     bool matches(TypeMap& other) const;
@@ -1203,7 +1194,6 @@
 
     void stobj_set_fslot(nanojit::LIns *obj_ins, unsigned slot, const Value &v,
                          nanojit::LIns* v_ins);
-<<<<<<< HEAD
     void stobj_set_dslot(nanojit::LIns *obj_ins, unsigned slot,
                          nanojit::LIns*& dslots_ins, const Value &v, nanojit::LIns* v_ins);
     void stobj_set_slot(nanojit::LIns* obj_ins, unsigned slot,
@@ -1215,29 +1205,9 @@
     nanojit::LIns* stobj_get_fslot_ptr(nanojit::LIns* obj_ins, unsigned slot);
     nanojit::LIns* unbox_slot(JSObject *obj, nanojit::LIns *obj_ins, uint32 slot,
                               VMSideExit *exit);
-
-    nanojit::LIns* stobj_get_proto(nanojit::LIns* obj_ins) {
-        return stobj_get_fslot_ptr(obj_ins, JSSLOT_PROTO);
-    }
-
-    nanojit::LIns* stobj_get_parent(nanojit::LIns* obj_ins) {
-        return stobj_get_fslot_ptr(obj_ins, JSSLOT_PARENT);
-    }
-=======
-    void stobj_set_slot(nanojit::LIns* obj_ins, unsigned slot, nanojit::LIns*& dslots_ins,
-                        nanojit::LIns* v_ins);
-
-    nanojit::LIns* stobj_get_const_fslot(nanojit::LIns* obj_ins, unsigned slot);
-    nanojit::LIns* stobj_get_fslot(nanojit::LIns* obj_ins, unsigned slot);
-    nanojit::LIns* stobj_get_dslot(nanojit::LIns* obj_ins, unsigned index,
-                                   nanojit::LIns*& dslots_ins);
-    nanojit::LIns* stobj_get_slot(nanojit::LIns* obj_ins, unsigned slot,
-                                  nanojit::LIns*& dslots_ins);
     nanojit::LIns* stobj_get_parent(nanojit::LIns* obj_ins);
     nanojit::LIns* stobj_get_private(nanojit::LIns* obj_ins);
-
     nanojit::LIns* stobj_get_proto(nanojit::LIns* obj_ins);
->>>>>>> 52e11d5d
 
     JS_REQUIRES_STACK AbortableRecordingStatus name(Value*& vp, nanojit::LIns*& ins, NameResult& nr);
     JS_REQUIRES_STACK AbortableRecordingStatus prop(JSObject* obj, nanojit::LIns* obj_ins,
