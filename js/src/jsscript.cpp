--- conflicted
+++ resolved
@@ -1273,12 +1273,6 @@
         else
             JS_ASSERT(script->bindings.countUpvars() == 0);
 #endif
-<<<<<<< HEAD
-
-=======
-        fun->u.i.script = script;
-        script->setOwnerObject(fun);
->>>>>>> df17fe21
 #ifdef CHECK_SCRIPT_OWNER
         script->owner = NULL;
 #endif
@@ -1294,6 +1288,7 @@
             goto bad;
 
         fun->u.i.script = script;
+        script->setOwnerObject(fun);
     }
 
     /* Tell the debugger about this compiled script. */
