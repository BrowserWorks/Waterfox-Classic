/* -*- Mode: C; tab-width: 8; indent-tabs-mode: nil; c-basic-offset: 4 -*-
 *
 * ***** BEGIN LICENSE BLOCK *****
 * Version: MPL 1.1/GPL 2.0/LGPL 2.1
 *
 * The contents of this file are subject to the Mozilla Public License Version
 * 1.1 (the "License"); you may not use this file except in compliance with
 * the License. You may obtain a copy of the License at
 * http://www.mozilla.org/MPL/
 *
 * Software distributed under the License is distributed on an "AS IS" basis,
 * WITHOUT WARRANTY OF ANY KIND, either express or implied. See the License
 * for the specific language governing rights and limitations under the
 * License.
 *
 * The Original Code is Mozilla Communicator client code, released
 * March 31, 1998.
 *
 * The Initial Developer of the Original Code is
 * Netscape Communications Corporation.
 * Portions created by the Initial Developer are Copyright (C) 1999
 * the Initial Developer. All Rights Reserved.
 *
 * Contributors:
 *   Mike Shaver <shaver@zeroknowledge.com>
 *   John Bandhauer <jband@netscape.com>
 *   IBM Corp.
 *   Robert Ginda <rginda@netscape.com>
 *
 * Alternatively, the contents of this file may be used under the terms of
 * either of the GNU General Public License Version 2 or later (the "GPL"),
 * or the GNU Lesser General Public License Version 2.1 or later (the "LGPL"),
 * in which case the provisions of the GPL or the LGPL are applicable instead
 * of those above. If you wish to allow use of your version of this file only
 * under the terms of either the GPL or the LGPL, and not to allow others to
 * use your version of this file under the terms of the MPL, indicate your
 * decision by deleting the provisions above and replace them with the notice
 * and other provisions required by the GPL or the LGPL. If you do not delete
 * the provisions above, a recipient may use your version of this file under
 * the terms of any one of the MPL, the GPL or the LGPL.
 *
 * ***** END LICENSE BLOCK ***** */

#ifdef MOZ_LOGGING
#define FORCE_PR_LOG
#endif

#include <stdarg.h>

#include "prlog.h"

#include "nsCOMPtr.h"
#include "nsAutoPtr.h"
#include "nsICategoryManager.h"
#include "nsIComponentManager.h"
#include "mozilla/Module.h"
#include "nsILocalFile.h"
#include "nsIServiceManager.h"
#include "nsISupports.h"
#include "mozJSComponentLoader.h"
#include "nsIJSRuntimeService.h"
#include "nsIJSContextStack.h"
#include "nsIXPConnect.h"
#include "nsCRT.h"
#include "nsMemory.h"
#include "nsIObserverService.h"
#include "nsIXPCScriptable.h"
#include "nsString.h"
#ifndef XPCONNECT_STANDALONE
#include "nsIScriptSecurityManager.h"
#include "nsIURI.h"
#include "nsIFileURL.h"
#include "nsIJARURI.h"
#include "nsNetUtil.h"
#endif
#include "jsxdrapi.h"
#include "jscompartment.h"
#include "jsprf.h"
// For reporting errors with the console service
#include "nsIScriptError.h"
#include "nsIConsoleService.h"
#include "nsIStorageStream.h"
#include "nsIStringStream.h"
#include "prmem.h"
#if defined(XP_WIN)
#include "nsILocalFileWin.h"
#endif
#include "xpcprivate.h"

#ifdef MOZ_ENABLE_LIBXUL
#include "mozilla/scache/StartupCache.h"
#include "mozilla/scache/StartupCacheUtils.h"
#endif
#include "mozilla/Omnijar.h"

#include "jsdbgapi.h"

#include "mozilla/FunctionTimer.h"

static const char kJSRuntimeServiceContractID[] = "@mozilla.org/js/xpc/RuntimeService;1";
static const char kXPConnectServiceContractID[] = "@mozilla.org/js/xpc/XPConnect;1";
static const char kObserverServiceContractID[] = "@mozilla.org/observer-service;1";

/* Some platforms don't have an implementation of PR_MemMap(). */
#ifndef XP_OS2
#define HAVE_PR_MEMMAP
#endif

/**
 * Buffer sizes for serialization and deserialization of scripts.
 * FIXME: bug #411579 (tune this macro!) Last updated: Jan 2008
 */
#define XPC_SERIALIZATION_BUFFER_SIZE   (64 * 1024)
#define XPC_DESERIALIZATION_BUFFER_SIZE (12 * 8192)

#ifdef PR_LOGGING
// NSPR_LOG_MODULES=JSComponentLoader:5
static PRLogModuleInfo *gJSCLLog;
#endif

#define LOG(args) PR_LOG(gJSCLLog, PR_LOG_DEBUG, args)

// Components.utils.import error messages
#define ERROR_SCOPE_OBJ "%s - Second argument must be an object."
#define ERROR_NOT_PRESENT "%s - EXPORTED_SYMBOLS is not present."
#define ERROR_NOT_AN_ARRAY "%s - EXPORTED_SYMBOLS is not an array."
#define ERROR_GETTING_ARRAY_LENGTH "%s - Error getting array length of EXPORTED_SYMBOLS."
#define ERROR_ARRAY_ELEMENT "%s - EXPORTED_SYMBOLS[%d] is not a string."
#define ERROR_GETTING_SYMBOL "%s - Could not get symbol '%s'."
#define ERROR_SETTING_SYMBOL "%s - Could not set symbol '%s' on target object."

void
mozJSLoaderErrorReporter(JSContext *cx, const char *message, JSErrorReport *rep)
{
    nsresult rv;

    /* Use the console service to register the error. */
    nsCOMPtr<nsIConsoleService> consoleService =
        do_GetService(NS_CONSOLESERVICE_CONTRACTID);

    /*
     * Make an nsIScriptError, populate it with information from this
     * error, then log it with the console service.  The UI can then
     * poll the service to update the Error console.
     */
    nsCOMPtr<nsIScriptError> errorObject = 
        do_CreateInstance(NS_SCRIPTERROR_CONTRACTID);
    
    if (consoleService && errorObject) {
        /*
         * Got an error object; prepare appropriate-width versions of
         * various arguments to it.
         */
        nsAutoString fileUni;
        fileUni.AssignWithConversion(rep->filename);

        PRUint32 column = rep->uctokenptr - rep->uclinebuf;

        rv = errorObject->Init(reinterpret_cast<const PRUnichar*>
                                               (rep->ucmessage),
                               fileUni.get(),
                               reinterpret_cast<const PRUnichar*>
                                               (rep->uclinebuf),
                               rep->lineno, column, rep->flags,
                               "component javascript");
        if (NS_SUCCEEDED(rv)) {
            rv = consoleService->LogMessage(errorObject);
            if (NS_SUCCEEDED(rv)) {
                // We're done!  Skip return to fall thru to stderr
                // printout, for the benefit of those invoking the
                // browser with -console
                // return;
            }
        }
    }

    /*
     * If any of the above fails for some reason, fall back to
     * printing to stderr.
     */
#ifdef DEBUG
    fprintf(stderr, "JS Component Loader: %s %s:%d\n"
            "                     %s\n",
            JSREPORT_IS_WARNING(rep->flags) ? "WARNING" : "ERROR",
            rep->filename, rep->lineno,
            message ? message : "<no message>");
#endif
}

static JSBool
Dump(JSContext *cx, uintN argc, jsval *vp)
{
    JSString *str;
    if (!argc)
        return JS_TRUE;

    str = JS_ValueToString(cx, JS_ARGV(cx, vp)[0]);
    if (!str)
        return JS_FALSE;

    size_t length;
    const jschar *chars = JS_GetStringCharsAndLength(cx, str, &length);
    if (!chars)
        return JS_FALSE;

    fputs(NS_ConvertUTF16toUTF8(reinterpret_cast<const PRUnichar*>(chars)).get(), stderr);
    return JS_TRUE;
}

static JSBool
Debug(JSContext *cx, uintN argc, jsval *vp)
{
#ifdef DEBUG
    return Dump(cx, argc, vp);
#else
    return JS_TRUE;
#endif
}

static JSBool
Atob(JSContext *cx, uintN argc, jsval *vp)
{
    if (!argc)
        return JS_TRUE;

    return nsXPConnect::Base64Decode(cx, JS_ARGV(cx, vp)[0], &JS_RVAL(cx, vp));
}

static JSBool
Btoa(JSContext *cx, uintN argc, jsval *vp)
{
    if (!argc)
        return JS_TRUE;

    return nsXPConnect::Base64Encode(cx, JS_ARGV(cx, vp)[0], &JS_RVAL(cx, vp));
}

static JSFunctionSpec gGlobalFun[] = {
    {"dump",    Dump,   1,0},
    {"debug",   Debug,  1,0},
    {"atob",    Atob,   1,0},
    {"btoa",    Btoa,   1,0},
#ifdef MOZ_CALLGRIND
    {"startCallgrind",  js_StartCallgrind, 0,0},
    {"stopCallgrind",   js_StopCallgrind,  0,0},
    {"dumpCallgrind",   js_DumpCallgrind,  1,0},
#endif
#ifdef MOZ_VTUNE
    {"startVtune",      js_StartVtune,     1,0},
    {"stopVtune",       js_StopVtune,      0,0},
    {"pauseVtune",      js_PauseVtune,     0,0},
    {"resumeVtune",     js_ResumeVtune,    0,0},
#endif
#ifdef MOZ_TRACEVIS
    {"initEthogram",     js_InitEthogram,      0,0},
    {"shutdownEthogram", js_ShutdownEthogram,  0,0},
#endif
    {nsnull,nsnull,0,0}
};

class JSCLContextHelper
{
public:
    JSCLContextHelper(mozJSComponentLoader* loader);
    ~JSCLContextHelper() { Pop(); }

    JSContext* Pop();

    operator JSContext*() const {return mContext;}

private:
    JSContext* mContext;
    intN       mContextThread;
    nsIThreadJSContextStack* mContextStack;

    // prevent copying and assignment
    JSCLContextHelper(const JSCLContextHelper &); // not implemented
    const JSCLContextHelper& operator=(const JSCLContextHelper &); // not implemented
};


class JSCLAutoErrorReporterSetter
{
public:
    JSCLAutoErrorReporterSetter(JSContext* cx, JSErrorReporter reporter)
        {mContext = cx; mOldReporter = JS_SetErrorReporter(cx, reporter);}
    ~JSCLAutoErrorReporterSetter()
        {JS_SetErrorReporter(mContext, mOldReporter);} 
private:
    JSContext* mContext;
    JSErrorReporter mOldReporter;
    // prevent copying and assignment
    JSCLAutoErrorReporterSetter(const JSCLAutoErrorReporterSetter &); // not implemented
    const JSCLAutoErrorReporterSetter& operator=(const JSCLAutoErrorReporterSetter &); // not implemented
};

static nsresult
OutputError(JSContext *cx,
            const char *format,
            va_list ap)
{
    char *buf = JS_vsmprintf(format, ap);
    if (!buf) {
        return NS_ERROR_OUT_OF_MEMORY;
    }

    JS_ReportError(cx, buf);
    JS_smprintf_free(buf);

    return NS_OK;
}

static nsresult
ReportOnCaller(nsAXPCNativeCallContext *cc,
               const char *format, ...) {
    if (!cc) {
        return NS_ERROR_FAILURE;
    }
    
    va_list ap;
    va_start(ap, format);

    nsresult rv;
    JSContext *callerContext;
    rv = cc->GetJSContext(&callerContext);
    NS_ENSURE_SUCCESS(rv, rv);

    return OutputError(callerContext, format, ap);
}

static nsresult
ReportOnCaller(JSCLContextHelper &helper,
               const char *format, ...)
{
    va_list ap;
    va_start(ap, format);

    JSContext *cx = helper.Pop();
    if (!cx) {
        return NS_ERROR_FAILURE;
    }

    return OutputError(cx, format, ap);
}

#ifdef MOZ_ENABLE_LIBXUL
static nsresult
ReadScriptFromStream(JSContext *cx, nsIObjectInputStream *stream,
                     JSObject **scriptObj)
{
    *scriptObj = nsnull;

    PRUint32 size;
    nsresult rv = stream->Read32(&size);
    NS_ENSURE_SUCCESS(rv, rv);

    char *data;
    rv = stream->ReadBytes(size, &data);
    NS_ENSURE_SUCCESS(rv, rv);

    JSXDRState *xdr = JS_XDRNewMem(cx, JSXDR_DECODE);
    NS_ENSURE_TRUE(xdr, NS_ERROR_OUT_OF_MEMORY);

    xdr->userdata = stream;
    JS_XDRMemSetData(xdr, data, size);

    if (!JS_XDRScriptObject(xdr, scriptObj)) {
        rv = NS_ERROR_FAILURE;
    }

    // Update data in case ::JS_XDRScript called back into C++ code to
    // read an XPCOM object.
    //
    // In that case, the serialization process must have flushed a run
    // of counted bytes containing JS data at the point where the XPCOM
    // object starts, after which an encoding C++ callback from the JS
    // XDR code must have written the XPCOM object directly into the
    // nsIObjectOutputStream.
    //
    // The deserialization process will XDR-decode counted bytes up to
    // but not including the XPCOM object, then call back into C++ to
    // read the object, then read more counted bytes and hand them off
    // to the JSXDRState, so more JS data can be decoded.
    //
    // This interleaving of JS XDR data and XPCOM object data may occur
    // several times beneath the call to ::JS_XDRScript, above.  At the
    // end of the day, we need to free (via nsMemory) the data owned by
    // the JSXDRState.  So we steal it back, nulling xdr's buffer so it
    // doesn't get passed to ::JS_free by ::JS_XDRDestroy.

    uint32 length;
    data = static_cast<char*>(JS_XDRMemGetData(xdr, &length));
    if (data) {
        JS_XDRMemSetData(xdr, nsnull, 0);
    }
    JS_XDRDestroy(xdr);

    // If data is null now, it must have been freed while deserializing an
    // XPCOM object (e.g., a principal) beneath ::JS_XDRScript.
    if (data) {
        nsMemory::Free(data);
    }

    return rv;
}

static nsresult
WriteScriptToStream(JSContext *cx, JSObject *scriptObj,
                    nsIObjectOutputStream *stream)
{
    JSXDRState *xdr = JS_XDRNewMem(cx, JSXDR_ENCODE);
    NS_ENSURE_TRUE(xdr, NS_ERROR_OUT_OF_MEMORY);

    xdr->userdata = stream;
    nsresult rv = NS_OK;

    if (JS_XDRScriptObject(xdr, &scriptObj)) {
        // Get the encoded JSXDRState data and write it.  The JSXDRState owns
        // this buffer memory and will free it beneath ::JS_XDRDestroy.
        //
        // If an XPCOM object needs to be written in the midst of the JS XDR
        // encoding process, the C++ code called back from the JS engine (e.g.,
        // nsEncodeJSPrincipals in caps/src/nsJSPrincipals.cpp) will flush data
        // from the JSXDRState to aStream, then write the object, then return
        // to JS XDR code with xdr reset so new JS data is encoded at the front
        // of the xdr's data buffer.
        //
        // However many XPCOM objects are interleaved with JS XDR data in the
        // stream, when control returns here from ::JS_XDRScript, we'll have
        // one last buffer of data to write to aStream.

        uint32 size;
        const char* data = reinterpret_cast<const char*>
                                           (JS_XDRMemGetData(xdr, &size));
        NS_ASSERTION(data, "no decoded JSXDRState data!");

        rv = stream->Write32(size);
        if (NS_SUCCEEDED(rv)) {
            rv = stream->WriteBytes(data, size);
        }
    } else {
        rv = NS_ERROR_FAILURE; // likely to be a principals serialization error
    }

    JS_XDRDestroy(xdr);
    return rv;
}
#endif // MOZ_ENABLE_LIBXUL

mozJSComponentLoader::mozJSComponentLoader()
    : mRuntime(nsnull),
      mContext(nsnull),
      mInitialized(PR_FALSE)
{
    NS_ASSERTION(!sSelf, "mozJSComponentLoader should be a singleton");

#ifdef PR_LOGGING
    if (!gJSCLLog) {
        gJSCLLog = PR_NewLogModule("JSComponentLoader");
    }
#endif

    sSelf = this;
}

mozJSComponentLoader::~mozJSComponentLoader()
{
    if (mInitialized) {
        NS_ERROR("'xpcom-shutdown-loaders' was not fired before cleaning up mozJSComponentLoader");
        UnloadModules();
    }

    sSelf = nsnull;
}

mozJSComponentLoader*
mozJSComponentLoader::sSelf;

NS_IMPL_ISUPPORTS3(mozJSComponentLoader,
                   mozilla::ModuleLoader,
                   xpcIJSModuleLoader,
                   nsIObserver)
 
nsresult
mozJSComponentLoader::ReallyInit()
{
    NS_TIME_FUNCTION;
    nsresult rv;


    /*
     * Get the JSRuntime from the runtime svc, if possible.
     * We keep a reference around, because it's a Bad Thing if the runtime
     * service gets shut down before we're done.  Bad!
     */

    mRuntimeService = do_GetService(kJSRuntimeServiceContractID, &rv);
    if (NS_FAILED(rv) ||
        NS_FAILED(rv = mRuntimeService->GetRuntime(&mRuntime)))
        return rv;

    mContextStack = do_GetService("@mozilla.org/js/xpc/ContextStack;1", &rv);
    if (NS_FAILED(rv))
        return rv;

    // Create our compilation context.
    mContext = JS_NewContext(mRuntime, 256);
    if (!mContext)
        return NS_ERROR_OUT_OF_MEMORY;

    uint32 options = JS_GetOptions(mContext);
    JS_SetOptions(mContext, options | JSOPTION_XML);

    // Always use the latest js version
    JS_SetVersion(mContext, JSVERSION_LATEST);

    // Limit C stack consumption to a reasonable 512K
    JS_SetNativeStackQuota(mContext, 512 * 1024);

#ifndef XPCONNECT_STANDALONE
    nsCOMPtr<nsIScriptSecurityManager> secman = 
        do_GetService(NS_SCRIPTSECURITYMANAGER_CONTRACTID);
    if (!secman)
        return NS_ERROR_FAILURE;

    rv = secman->GetSystemPrincipal(getter_AddRefs(mSystemPrincipal));
    if (NS_FAILED(rv) || !mSystemPrincipal)
        return NS_ERROR_FAILURE;
#endif

    if (!mModules.Init(32))
        return NS_ERROR_OUT_OF_MEMORY;
    if (!mImports.Init(32))
        return NS_ERROR_OUT_OF_MEMORY;
    if (!mInProgressImports.Init(32))
        return NS_ERROR_OUT_OF_MEMORY;

    nsCOMPtr<nsIObserverService> obsSvc =
        do_GetService(kObserverServiceContractID, &rv);
    NS_ENSURE_SUCCESS(rv, rv);

    rv = obsSvc->AddObserver(this, "xpcom-shutdown-loaders", PR_FALSE);
    NS_ENSURE_SUCCESS(rv, rv);

    // Set up localized comparison and string conversion
    xpc_LocalizeContext(mContext);

#ifdef DEBUG_shaver_off
    fprintf(stderr, "mJCL: ReallyInit success!\n");
#endif
    mInitialized = PR_TRUE;

    return NS_OK;
}

nsresult
mozJSComponentLoader::FileKey(nsILocalFile* aFile, nsAString &aResult)
{
    nsresult rv = NS_OK;
    nsAutoString canonicalPath;

#if defined(XP_WIN)
    nsCOMPtr<nsILocalFileWin> winFile = do_QueryInterface(aFile, &rv);
    NS_ENSURE_SUCCESS(rv, rv);

    winFile->GetCanonicalPath(canonicalPath);
#else
    aFile->GetPath(canonicalPath);
#endif

    aResult = NS_LITERAL_STRING("f");
    aResult += canonicalPath;

    return rv;
}

nsresult
mozJSComponentLoader::JarKey(nsILocalFile* aFile,
                             const nsACString &aComponentPath,
                             nsAString &aResult)
{
    nsresult rv = NS_OK;
    nsAutoString canonicalPath;

#if defined(XP_WIN)
    nsCOMPtr<nsILocalFileWin> winFile = do_QueryInterface(aFile, &rv);
    NS_ENSURE_SUCCESS(rv, rv);

    winFile->GetCanonicalPath(canonicalPath);
#else
    aFile->GetPath(canonicalPath);
#endif

    aResult = NS_LITERAL_STRING("j");
    aResult += canonicalPath;
    AppendUTF8toUTF16(aComponentPath, aResult);

    return rv;
}

const mozilla::Module*
mozJSComponentLoader::LoadModule(nsILocalFile* aComponentFile)
{
    nsCOMPtr<nsIURI> uri;
    nsCAutoString spec;
    NS_GetURLSpecFromActualFile(aComponentFile, spec);

    nsresult rv = NS_NewURI(getter_AddRefs(uri), spec);
    if (NS_FAILED(rv))
        return NULL;

    nsAutoString hashstring;
    rv = FileKey(aComponentFile, hashstring);
    if (NS_FAILED(rv))
        return NULL;

    return LoadModuleImpl(aComponentFile,
                          hashstring,
                          uri);
}

const mozilla::Module*
mozJSComponentLoader::LoadModuleFromJAR(nsILocalFile *aJarFile,
                                        const nsACString &aComponentPath)
{
#if !defined(XPCONNECT_STANDALONE)
    nsresult rv;

    nsCAutoString fullSpec;

#ifdef MOZ_OMNIJAR
    PRBool equal;
    rv = aJarFile->Equals(mozilla::OmnijarPath(), &equal);
    if (NS_SUCCEEDED(rv) && equal) {
        fullSpec = "resource://gre/";
    } else {
#endif
        nsCAutoString fileSpec;
        NS_GetURLSpecFromActualFile(aJarFile, fileSpec);
        fullSpec = "jar:";
        fullSpec += fileSpec;
        fullSpec += "!/";
#ifdef MOZ_OMNIJAR
    }
#endif

    fullSpec += aComponentPath;

    nsCOMPtr<nsIURI> uri;
    rv = NS_NewURI(getter_AddRefs(uri), fullSpec);
    if (NS_FAILED(rv))
        return NULL;

    nsAutoString hashstring;
    rv = JarKey(aJarFile, aComponentPath, hashstring);
    if (NS_FAILED(rv))
        return NULL;

    return LoadModuleImpl(aJarFile,
                          hashstring,
                          uri);
#else
    return NS_ERROR_NOT_IMPLEMENTED;
#endif
}

const mozilla::Module*
mozJSComponentLoader::LoadModuleImpl(nsILocalFile* aSourceFile,
                                     nsAString &aKey,
                                     nsIURI* aComponentURI)
{
    nsresult rv;

#ifdef NS_FUNCTION_TIMER
    nsCAutoString spec__("N/A");
    aComponentURI->GetSpec(spec__);
    NS_TIME_FUNCTION_FMT("%s (line %d) (file: %s)", MOZ_FUNCTION_NAME,
                         __LINE__, spec__.get());
#endif

    if (!mInitialized) {
        rv = ReallyInit();
        if (NS_FAILED(rv))
            return NULL;
    }

    ModuleEntry* mod;
    if (mModules.Get(aKey, &mod))
	return mod;

    nsAutoPtr<ModuleEntry> entry(new ModuleEntry);
    if (!entry)
        return NULL;

    rv = GlobalForLocation(aSourceFile, aComponentURI, &entry->global,
                           &entry->location, nsnull);
    if (NS_FAILED(rv)) {
#ifdef DEBUG_shaver
        fprintf(stderr, "GlobalForLocation failed!\n");
#endif
        return NULL;
    }

    nsCOMPtr<nsIXPConnect> xpc = do_GetService(kXPConnectServiceContractID,
                                               &rv);
    if (NS_FAILED(rv))
        return NULL;

    nsCOMPtr<nsIComponentManager> cm;
    rv = NS_GetComponentManager(getter_AddRefs(cm));
    if (NS_FAILED(rv))
        return NULL;

    JSCLContextHelper cx(this);
    JSAutoEnterCompartment ac;
    if (!ac.enter(cx, entry->global))
        return NULL;

    JSObject* cm_jsobj;
    nsCOMPtr<nsIXPConnectJSObjectHolder> cm_holder;
    rv = xpc->WrapNative(cx, entry->global, cm, 
                         NS_GET_IID(nsIComponentManager),
                         getter_AddRefs(cm_holder));

    if (NS_FAILED(rv)) {
#ifdef DEBUG_shaver
        fprintf(stderr, "WrapNative(%p,%p,nsIComponentManager) failed: %x\n",
                (void *)(JSContext*)cx, (void *)mCompMgr, rv);
#endif
        return NULL;
    }

    rv = cm_holder->GetJSObject(&cm_jsobj);
    if (NS_FAILED(rv)) {
#ifdef DEBUG_shaver
        fprintf(stderr, "GetJSObject of ComponentManager failed\n");
#endif
        return NULL;
    }

    JSObject* file_jsobj;
    nsCOMPtr<nsIXPConnectJSObjectHolder> file_holder;
    rv = xpc->WrapNative(cx, entry->global, aSourceFile,
                         NS_GET_IID(nsIFile),
                         getter_AddRefs(file_holder));

    if (NS_FAILED(rv)) {
        return NULL;
    }

    rv = file_holder->GetJSObject(&file_jsobj);
    if (NS_FAILED(rv)) {
        return NULL;
    }

    JSCLAutoErrorReporterSetter aers(cx, mozJSLoaderErrorReporter);

    jsval NSGetFactory_val;

    if (!JS_GetProperty(cx, entry->global, "NSGetFactory", &NSGetFactory_val) ||
        JSVAL_IS_VOID(NSGetFactory_val)) {
        return NULL;
    }

    if (JS_TypeOfValue(cx, NSGetFactory_val) != JSTYPE_FUNCTION) {
        nsCAutoString spec;
        aComponentURI->GetSpec(spec);
        JS_ReportError(cx, "%s has NSGetFactory property that is not a function",
                       spec.get());
        return NULL;
    }
    
    JSObject *jsGetFactoryObj;
    if (!JS_ValueToObject(cx, NSGetFactory_val, &jsGetFactoryObj) ||
        !jsGetFactoryObj) {
        /* XXX report error properly */
        return NULL;
    }

    rv = xpc->WrapJS(cx, jsGetFactoryObj,
                     NS_GET_IID(xpcIJSGetFactory), getter_AddRefs(entry->getfactoryobj));
    if (NS_FAILED(rv)) {
        /* XXX report error properly */
#ifdef DEBUG
        fprintf(stderr, "mJCL: couldn't get nsIModule from jsval\n");
#endif
        return NULL;
    }

    // Cache this module for later
    if (!mModules.Put(aKey, entry))
        return NULL;

    // The hash owns the ModuleEntry now, forget about it
    return entry.forget();
}

// Some stack based classes for cleaning up on early return
#ifdef HAVE_PR_MEMMAP
class FileAutoCloser
{
 public:
    explicit FileAutoCloser(PRFileDesc *file) : mFile(file) {}
    ~FileAutoCloser() { PR_Close(mFile); }
 private:
    PRFileDesc *mFile;
};

class FileMapAutoCloser
{
 public:
    explicit FileMapAutoCloser(PRFileMap *map) : mMap(map) {}
    ~FileMapAutoCloser() { PR_CloseFileMap(mMap); }
 private:
    PRFileMap *mMap;
};
#endif

class JSPrincipalsHolder
{
 public:
    JSPrincipalsHolder(JSContext *cx, JSPrincipals *principals)
        : mCx(cx), mPrincipals(principals) {}
    ~JSPrincipalsHolder() { JSPRINCIPALS_DROP(mCx, mPrincipals); }
 private:
    JSContext *mCx;
    JSPrincipals *mPrincipals;
};

/**
 * PathifyURI transforms mozilla .js uris into useful zip paths
 * to make it makes it easier to manipulate startup cache entries
 * using standard zip tools.
 * Transformations applied:
 *  * jsloader/<scheme> prefix is used to group mozJSComponentLoader cache entries in
 *    a top-level zip directory.
 *  * In MOZ_OMNIJAR case resource:/// and resource://gre/ URIs refer to the same path
 *    so treat both of them as resource://gre/
 *  * .bin suffix is added to the end of the path to indicate that jsloader/ entries
 *     are binary representations of JS source.
 * For example:
 *  resource://gre/modules/XPCOMUtils.jsm becomes
 *  jsloader/resource/gre/modules/XPCOMUtils.jsm.bin
 */
static nsresult
PathifyURI(nsIURI *in, nsACString &out)
{ 
   out = "jsloader/";
   nsCAutoString scheme;
   nsresult rv = in->GetScheme(scheme);
   NS_ENSURE_SUCCESS(rv, rv);
   out.Append(scheme);
   nsCAutoString host;
   // OK for GetHost to fail since it's not implemented sometimes
   in->GetHost(host);
#ifdef MOZ_OMNIJAR
   if (scheme.Equals("resource") && host.Length() == 0){
       host = "gre";
   }
#endif
   if (host.Length()) {
       out.Append("/");
       out.Append(host);
   }
   nsCAutoString path;
   rv = in->GetPath(path);
   NS_ENSURE_SUCCESS(rv, rv);
   out.Append(path);
   out.Append(".bin");
   return NS_OK;
}

/* static */
#ifdef MOZ_ENABLE_LIBXUL
nsresult
mozJSComponentLoader::ReadScript(StartupCache* cache, nsIURI *uri,
                                 JSContext *cx, JSObject **scriptObj)
{
    nsresult rv;
    
    nsCAutoString spec;
    rv = PathifyURI(uri, spec);
    NS_ENSURE_SUCCESS(rv, rv);
    
    nsAutoArrayPtr<char> buf;   
    PRUint32 len;
    rv = cache->GetBuffer(spec.get(), getter_Transfers(buf), 
                          &len);
    if (NS_FAILED(rv)) {
        return rv; // don't warn since NOT_AVAILABLE is an ok error
    }

    LOG(("Found %s in startupcache\n", spec.get()));
    nsCOMPtr<nsIObjectInputStream> ois;
    rv = NS_NewObjectInputStreamFromBuffer(buf, len, getter_AddRefs(ois));
    NS_ENSURE_SUCCESS(rv, rv);
    buf.forget();

    return ReadScriptFromStream(cx, ois, scriptObj);
}

nsresult
mozJSComponentLoader::WriteScript(StartupCache* cache, JSObject *scriptObj,
                                  nsIFile *component, nsIURI *uri, JSContext *cx)
{
    nsresult rv;

    nsCAutoString spec;
    rv = PathifyURI(uri, spec);
    NS_ENSURE_SUCCESS(rv, rv);

    LOG(("Writing %s to startupcache\n", spec.get()));
    nsCOMPtr<nsIObjectOutputStream> oos;
    nsCOMPtr<nsIStorageStream> storageStream; 
    rv = NS_NewObjectOutputWrappedStorageStream(getter_AddRefs(oos),
                                                getter_AddRefs(storageStream));
    NS_ENSURE_SUCCESS(rv, rv);

    rv = WriteScriptToStream(cx, scriptObj, oos);
    oos->Close();
    NS_ENSURE_SUCCESS(rv, rv);
 
    nsAutoArrayPtr<char> buf;
    PRUint32 len;
    rv = NS_NewBufferFromStorageStream(storageStream, getter_Transfers(buf), 
                                       &len);
    NS_ENSURE_SUCCESS(rv, rv);
 
    rv = cache->PutBuffer(spec.get(), buf, len);
    return rv;
}
#endif //MOZ_ENABLE_LIBXUL

nsresult
mozJSComponentLoader::GlobalForLocation(nsILocalFile *aComponentFile,
                                        nsIURI *aURI,
                                        JSObject **aGlobal,
                                        char **aLocation,
                                        jsval *exception)
{
    nsresult rv;

    JSPrincipals* jsPrincipals = nsnull;
    JSCLContextHelper cx(this);

    // preserve caller's compartment
    js::PreserveCompartment pc(cx);
    
#ifndef XPCONNECT_STANDALONE
    rv = mSystemPrincipal->GetJSPrincipals(cx, &jsPrincipals);
    NS_ENSURE_SUCCESS(rv, rv);

    JSPrincipalsHolder princHolder(mContext, jsPrincipals);
#endif

    nsCOMPtr<nsIXPCScriptable> backstagePass;
    rv = mRuntimeService->GetBackstagePass(getter_AddRefs(backstagePass));
    NS_ENSURE_SUCCESS(rv, rv);

    JSCLAutoErrorReporterSetter aers(cx, mozJSLoaderErrorReporter);

    nsCOMPtr<nsIXPConnect> xpc =
        do_GetService(kXPConnectServiceContractID, &rv);
    NS_ENSURE_SUCCESS(rv, rv);

    // Make sure InitClassesWithNewWrappedGlobal() installs the
    // backstage pass as the global in our compilation context.
    JS_SetGlobalObject(cx, nsnull);

    nsCOMPtr<nsIXPConnectJSObjectHolder> holder;
    rv = xpc->InitClassesWithNewWrappedGlobal(cx, backstagePass,
                                              NS_GET_IID(nsISupports),
                                              mSystemPrincipal,
                                              nsnull,
                                              nsIXPConnect::
                                                  FLAG_SYSTEM_GLOBAL_OBJECT,
                                              getter_AddRefs(holder));
    NS_ENSURE_SUCCESS(rv, rv);

    JSObject *global;
    rv = holder->GetJSObject(&global);
    NS_ENSURE_SUCCESS(rv, rv);

    JSAutoEnterCompartment ac;
    if (!ac.enter(cx, global))
        return NS_ERROR_FAILURE;

    if (!JS_DefineFunctions(cx, global, gGlobalFun) ||
        !JS_DefineProfilingFunctions(cx, global)) {
        return NS_ERROR_FAILURE;
    }

    bool realFile = false;
    // need to be extra careful checking for URIs pointing to files
    // EnsureFile may not always get called, especially on resource URIs
    // so we need to call GetFile to make sure this is a valid file
    nsCOMPtr<nsIFileURL> fileURL = do_QueryInterface(aURI, &rv);
    nsCOMPtr<nsIFile> testFile;
    if (NS_SUCCEEDED(rv)) {
        fileURL->GetFile(getter_AddRefs(testFile));
    }
    
    if (testFile) {
        realFile = true;

        nsCOMPtr<nsIXPConnectJSObjectHolder> locationHolder;
        rv = xpc->WrapNative(cx, global, aComponentFile,
                             NS_GET_IID(nsILocalFile),
                             getter_AddRefs(locationHolder));
        NS_ENSURE_SUCCESS(rv, rv);

        JSObject *locationObj;
        rv = locationHolder->GetJSObject(&locationObj);
        NS_ENSURE_SUCCESS(rv, rv);

        if (!JS_DefineProperty(cx, global, "__LOCATION__",
                               OBJECT_TO_JSVAL(locationObj), nsnull, nsnull, 0))
            return NS_ERROR_FAILURE;
    }

    nsCAutoString nativePath;
    // Quick hack to unbust XPCONNECT_STANDALONE.
    // This leaves the jsdebugger with a non-URL pathname in the 
    // XPCONNECT_STANDALONE case - but at least it builds and runs otherwise.
    // See: http://bugzilla.mozilla.org/show_bug.cgi?id=121438
#ifdef XPCONNECT_STANDALONE
    localFile->GetNativePath(nativePath);
#else
    rv = aURI->GetSpec(nativePath);
    NS_ENSURE_SUCCESS(rv, rv);
#endif

    JSObject *scriptObj = nsnull;

#ifdef MOZ_ENABLE_LIBXUL  
    // Before compiling the script, first check to see if we have it in
    // the startupcache.  Note: as a rule, startupcache errors are not fatal
    // to loading the script, since we can always slow-load.
    
    PRBool writeToCache = PR_FALSE;
    StartupCache* cache = StartupCache::GetSingleton();

    if (cache) {
        rv = ReadScript(cache, aURI, cx, &scriptObj);
        if (NS_SUCCEEDED(rv)) {
            LOG(("Successfully loaded %s from startupcache\n", nativePath.get()));
        } else {
            // This is ok, it just means the script is not yet in the
            // cache. Could mean that the cache was corrupted and got removed,
            // but either way we're going to write this out.
            writeToCache = PR_TRUE;
        }
    }
#endif

    if (!scriptObj) {
        // The script wasn't in the cache , so compile it now.
        LOG(("Slow loading %s\n", nativePath.get()));

        // If |exception| is non-null, then our caller wants us to propagate
        // any exceptions out to our caller. Ensure that the engine doesn't
        // eagerly report the exception.
        uint32 oldopts = JS_GetOptions(cx);
        JS_SetOptions(cx, oldopts | JSOPTION_NO_SCRIPT_RVAL |
                          (exception ? JSOPTION_DONT_REPORT_UNCAUGHT : 0));

        if (realFile) {
#ifdef HAVE_PR_MEMMAP
            PRInt64 fileSize;
            rv = aComponentFile->GetFileSize(&fileSize);
            if (NS_FAILED(rv)) {
                JS_SetOptions(cx, oldopts);
                return rv;
            }

            PRInt64 maxSize;
            LL_UI2L(maxSize, PR_UINT32_MAX);
            if (LL_CMP(fileSize, >, maxSize)) {
                NS_ERROR("file too large");
                JS_SetOptions(cx, oldopts);
                return NS_ERROR_FAILURE;
            }

            PRFileDesc *fileHandle;
            rv = aComponentFile->OpenNSPRFileDesc(PR_RDONLY, 0, &fileHandle);
            if (NS_FAILED(rv)) {
                JS_SetOptions(cx, oldopts);
                return NS_ERROR_FILE_NOT_FOUND;
            }

            // Make sure the file is closed, no matter how we return.
            FileAutoCloser fileCloser(fileHandle);

            PRFileMap *map = PR_CreateFileMap(fileHandle, fileSize,
                                              PR_PROT_READONLY);
            if (!map) {
                NS_ERROR("Failed to create file map");
                JS_SetOptions(cx, oldopts);
                return NS_ERROR_FAILURE;
            }

            // Make sure the file map is closed, no matter how we return.
            FileMapAutoCloser mapCloser(map);

            PRUint32 fileSize32;
            LL_L2UI(fileSize32, fileSize);

            char *buf = static_cast<char*>(PR_MemMap(map, 0, fileSize32));
            if (!buf) {
                NS_WARNING("Failed to map file");
                JS_SetOptions(cx, oldopts);
                return NS_ERROR_FAILURE;
            }

            scriptObj = JS_CompileScriptForPrincipalsVersion(
              cx, global, jsPrincipals, buf, fileSize32, nativePath.get(), 1,
              JSVERSION_LATEST);

            PR_MemUnmap(buf, fileSize32);

#else  /* HAVE_PR_MEMMAP */

            /**
             * No memmap implementation, so fall back to using
             * JS_CompileFileHandleForPrincipals().
             */

            FILE *fileHandle;
            rv = aComponentFile->OpenANSIFileDesc("r", &fileHandle);
            if (NS_FAILED(rv)) {
                JS_SetOptions(cx, oldopts);
                return NS_ERROR_FILE_NOT_FOUND;
            }

            script = JS_CompileFileHandleForPrincipalsVersion(
              cx, global, nativePath.get(), fileHandle, jsPrincipals, JSVERSION_LATEST);

            /* JS will close the filehandle after compilation is complete. */
#endif /* HAVE_PR_MEMMAP */
        } else {
            nsCOMPtr<nsIIOService> ioService = do_GetIOService(&rv);
            NS_ENSURE_SUCCESS(rv, rv);

            nsCOMPtr<nsIChannel> scriptChannel;
            rv = ioService->NewChannelFromURI(aURI, getter_AddRefs(scriptChannel));
            NS_ENSURE_SUCCESS(rv, rv);

            nsCOMPtr<nsIInputStream> scriptStream;
            rv = scriptChannel->Open(getter_AddRefs(scriptStream));
            NS_ENSURE_SUCCESS(rv, rv);

            PRUint32 len, bytesRead;

            rv = scriptStream->Available(&len);
            NS_ENSURE_SUCCESS(rv, rv);
            if (!len)
                return NS_ERROR_FAILURE;

            /* malloc an internal buf the size of the file */
            nsAutoArrayPtr<char> buf(new char[len + 1]);
            if (!buf)
                return NS_ERROR_OUT_OF_MEMORY;

            /* read the file in one swoop */
            rv = scriptStream->Read(buf, len, &bytesRead);
            if (bytesRead != len)
                return NS_BASE_STREAM_OSERROR;

            buf[len] = '\0';

            scriptObj = JS_CompileScriptForPrincipalsVersion(
              cx, global, jsPrincipals, buf, bytesRead, nativePath.get(), 1,
              JSVERSION_LATEST);
        }
        // Propagate the exception, if one exists. Also, don't leave the stale
        // exception on this context.
<<<<<<< HEAD
        // NB: The caller must stick exception into a rooted slot (probably on
        // its context) as soon as possible to avoid GC hazards.
        JS_SetOptions(cx, oldopts);
        if (!script && exception) {
            JS_GetPendingException(cx, exception);
            JS_ClearPendingException(cx);
=======
        if (exception) {
            JS_SetOptions(cx, oldopts);
            if (!scriptObj) {
                JS_GetPendingException(cx, exception);
                JS_ClearPendingException(cx);
            }
>>>>>>> f41bc421
        }
    }

    if (!scriptObj) {
#ifdef DEBUG_shaver_off
        fprintf(stderr, "mJCL: script compilation of %s FAILED\n",
                nativePath.get());
#endif
        return NS_ERROR_FAILURE;
    }

    // Flag this script as a system script
    // FIXME: BUG 346139: We actually want to flag this exact filename, not
    // anything that starts with this filename... Maybe we need a way to do
    // that?  On the other hand, the fact that this is in our components dir
    // means that if someone snuck a malicious file into this dir we're screwed
    // anyway...  So maybe flagging as a prefix is fine.
    xpc->FlagSystemFilenamePrefix(nativePath.get(), PR_TRUE);

#ifdef DEBUG_shaver_off
    fprintf(stderr, "mJCL: compiled JS component %s\n",
            nativePath.get());
#endif

#ifdef MOZ_ENABLE_LIBXUL
    if (writeToCache) {
        // We successfully compiled the script, so cache it. 
        rv = WriteScript(cache, scriptObj, aComponentFile, aURI, cx);

        // Don't treat failure to write as fatal, since we might be working
        // with a read-only cache.
        if (NS_SUCCEEDED(rv)) {
            LOG(("Successfully wrote to cache\n"));
        } else {
            LOG(("Failed to write to cache\n"));
        }
    }
#endif

    // Assign aGlobal here so that it's available to recursive imports.
    // See bug 384168.
    *aGlobal = global;

<<<<<<< HEAD
    if (!JS_ExecuteScriptVersion(cx, global, script, NULL, JSVERSION_LATEST)) {
=======
    jsval retval;
    if (!JS_ExecuteScriptVersion(cx, global, scriptObj, &retval, JSVERSION_LATEST)) {
>>>>>>> f41bc421
#ifdef DEBUG_shaver_off
        fprintf(stderr, "mJCL: failed to execute %s\n", nativePath.get());
#endif
        *aGlobal = nsnull;
        return NS_ERROR_FAILURE;
    }

    /* Freed when we remove from the table. */
    *aLocation = ToNewCString(nativePath);
    if (!*aLocation) {
        *aGlobal = nsnull;
        return NS_ERROR_OUT_OF_MEMORY;
    }

    JS_AddNamedObjectRoot(cx, aGlobal, *aLocation);
    return NS_OK;
}

/* static */ PLDHashOperator
mozJSComponentLoader::ClearModules(const nsAString& key, ModuleEntry*& entry, void* cx)
{
    entry->Clear();
    return PL_DHASH_REMOVE;
}
    
void
mozJSComponentLoader::UnloadModules()
{
    mInitialized = PR_FALSE;

    mInProgressImports.Clear();
    mImports.Clear();

    mModules.Enumerate(ClearModules, NULL);

    // Destroying our context will force a GC.
    JS_DestroyContext(mContext);
    mContext = nsnull;

    mRuntimeService = nsnull;
    mContextStack = nsnull;
#ifdef DEBUG_shaver_off
    fprintf(stderr, "mJCL: UnloadAll(%d)\n", aWhen);
#endif
}

/* [JSObject] import (in AUTF8String registryLocation,
                      [optional] in JSObject targetObj ); */
NS_IMETHODIMP
mozJSComponentLoader::Import(const nsACString & registryLocation)
{
    // This function should only be called from JS.
    nsresult rv;

    NS_TIME_FUNCTION_FMT("%s (line %d) (file: %s)", MOZ_FUNCTION_NAME,
                         __LINE__, registryLocation.BeginReading());

    nsCOMPtr<nsIXPConnect> xpc =
        do_GetService(kXPConnectServiceContractID, &rv);
    NS_ENSURE_SUCCESS(rv, rv);
    
    nsAXPCNativeCallContext *cc = nsnull;
    rv = xpc->GetCurrentNativeCallContext(&cc);
    NS_ENSURE_SUCCESS(rv, rv);

#ifdef DEBUG
    {
    // ensure that we are being call from JS, from this method
    nsCOMPtr<nsIInterfaceInfo> info;
    rv = cc->GetCalleeInterface(getter_AddRefs(info));
    NS_ENSURE_SUCCESS(rv, rv);
    nsXPIDLCString name;
    info->GetName(getter_Copies(name));
    NS_ASSERTION(nsCRT::strcmp("nsIXPCComponents_Utils", name.get()) == 0,
                 "Components.utils.import must only be called from JS.");
    PRUint16 methodIndex;
    const nsXPTMethodInfo *methodInfo;
    rv = info->GetMethodInfoForName("import", &methodIndex, &methodInfo);
    NS_ENSURE_SUCCESS(rv, rv);
    PRUint16 calleeIndex;
    rv = cc->GetCalleeMethodIndex(&calleeIndex);
    NS_ASSERTION(calleeIndex == methodIndex,
                 "Components.utils.import called from another utils method.");
    }
#endif

    JSContext *cx = nsnull;
    rv = cc->GetJSContext(&cx);
    NS_ENSURE_SUCCESS(rv, rv);

    JSAutoRequest ar(cx);

    JSObject *targetObject = nsnull;

    PRUint32 argc = 0;
    rv = cc->GetArgc(&argc);
    NS_ENSURE_SUCCESS(rv, rv);

    if (argc > 1) {
        // The caller passed in the optional second argument. Get it.
        jsval *argv = nsnull;
        rv = cc->GetArgvPtr(&argv);
        NS_ENSURE_SUCCESS(rv, rv);
        if (!JSVAL_IS_OBJECT(argv[1])) {
            return ReportOnCaller(cc, ERROR_SCOPE_OBJ,
                                  PromiseFlatCString(registryLocation).get());
        }
        targetObject = JSVAL_TO_OBJECT(argv[1]);
    } else {
        // Our targetObject is the caller's global object. Find it by
        // walking the calling object's parent chain.

        nsCOMPtr<nsIXPConnectWrappedNative> wn;
        rv = cc->GetCalleeWrapper(getter_AddRefs(wn));
        NS_ENSURE_SUCCESS(rv, rv);
        
        wn->GetJSObject(&targetObject);
        if (!targetObject) {
            NS_ERROR("null calling object");
            return NS_ERROR_FAILURE;
        }

        targetObject = JS_GetGlobalForObject(cx, targetObject);
    }
 
    JSAutoEnterCompartment ac;
    if (targetObject && !ac.enter(cx, targetObject)) {
        NS_ERROR("can't enter compartment");
        return NS_ERROR_FAILURE;
    }

    JSObject *globalObj = nsnull;
    rv = ImportInto(registryLocation, targetObject, cc, &globalObj);

    if (globalObj && !JS_WrapObject(cx, &globalObj)) {
        NS_ERROR("can't wrap return value");
        return NS_ERROR_FAILURE;
    }

    jsval *retval = nsnull;
    cc->GetRetValPtr(&retval);
    if (retval)
        *retval = OBJECT_TO_JSVAL(globalObj);

    return rv;
}

/* [noscript] JSObjectPtr importInto(in AUTF8String registryLocation,
                                     in JSObjectPtr targetObj); */
NS_IMETHODIMP
mozJSComponentLoader::ImportInto(const nsACString & aLocation,
                                 JSObject * targetObj,
                                 nsAXPCNativeCallContext * cc,
                                 JSObject * *_retval)
{
    nsresult rv;
    *_retval = nsnull;

    if (!mInitialized) {
        rv = ReallyInit();
        NS_ENSURE_SUCCESS(rv, rv);
    }
    
    nsCOMPtr<nsIIOService> ioService = do_GetIOService(&rv);
    NS_ENSURE_SUCCESS(rv, rv);

    // Get the URI.
    nsCOMPtr<nsIURI> resURI;
    rv = ioService->NewURI(aLocation, nsnull, nsnull, getter_AddRefs(resURI));
    NS_ENSURE_SUCCESS(rv, rv);

    // figure out the resolved URI
    nsCOMPtr<nsIChannel> scriptChannel;
    rv = ioService->NewChannelFromURI(resURI, getter_AddRefs(scriptChannel));
    NS_ENSURE_SUCCESS(rv, NS_ERROR_INVALID_ARG);

    nsCOMPtr<nsIURI> resolvedURI;
    rv = scriptChannel->GetURI(getter_AddRefs(resolvedURI));
    NS_ENSURE_SUCCESS(rv, rv);

    // get the JAR if there is one
    nsCOMPtr<nsIJARURI> jarURI;
    jarURI = do_QueryInterface(resolvedURI, &rv);
    nsCOMPtr<nsIFileURL> baseFileURL;
    nsCAutoString jarEntry;
    if (NS_SUCCEEDED(rv)) {
        nsCOMPtr<nsIURI> baseURI;
        rv = jarURI->GetJARFile(getter_AddRefs(baseURI));
        NS_ENSURE_SUCCESS(rv, rv);

        baseFileURL = do_QueryInterface(baseURI, &rv);
        NS_ENSURE_SUCCESS(rv, rv);

        jarURI->GetJAREntry(jarEntry);
        NS_ENSURE_SUCCESS(rv, rv);
    } else {
        baseFileURL = do_QueryInterface(resolvedURI, &rv);
        NS_ENSURE_SUCCESS(rv, rv);
    }

    nsCOMPtr<nsIFile> sourceFile;
    rv = baseFileURL->GetFile(getter_AddRefs(sourceFile));
    NS_ENSURE_SUCCESS(rv, rv);

    nsCOMPtr<nsILocalFile> sourceLocalFile;
    sourceLocalFile = do_QueryInterface(sourceFile, &rv);
    NS_ENSURE_SUCCESS(rv, rv);

    nsAutoString key;
    if (jarEntry.IsEmpty()) {
        rv = FileKey(sourceLocalFile, key);
    } else {
        rv = JarKey(sourceLocalFile, jarEntry, key);
    }
    NS_ENSURE_SUCCESS(rv, rv);

    ModuleEntry* mod;
    nsAutoPtr<ModuleEntry> newEntry;
    if (!mImports.Get(key, &mod) && !mInProgressImports.Get(key, &mod)) {
        newEntry = new ModuleEntry;
        if (!newEntry || !mInProgressImports.Put(key, newEntry))
            return NS_ERROR_OUT_OF_MEMORY;

        jsval exception = JSVAL_VOID;
        rv = GlobalForLocation(sourceLocalFile, resURI, &newEntry->global,
                               &newEntry->location, &exception);

        mInProgressImports.Remove(key);

        if (NS_FAILED(rv)) {
            *_retval = nsnull;

            if (!JSVAL_IS_VOID(exception)) {
                // An exception was thrown during compilation. Propagate it
                // out to our caller so they can report it.
                JSContext *callercx;
                cc->GetJSContext(&callercx);
                JS_SetPendingException(callercx, exception);
                return NS_OK;
            }

            // Something failed, but we don't know what it is, guess.
            return NS_ERROR_FILE_NOT_FOUND;
        }

        mod = newEntry;
    }

    NS_ASSERTION(mod->global, "Import table contains entry with no global");
    *_retval = mod->global;

    jsval symbols;
    if (targetObj) {
        JSCLContextHelper cxhelper(this);

        JSAutoEnterCompartment ac;
        if (!ac.enter(mContext, mod->global))
            return NS_ERROR_FAILURE;

        if (!JS_GetProperty(mContext, mod->global,
                            "EXPORTED_SYMBOLS", &symbols)) {
            return ReportOnCaller(cxhelper, ERROR_NOT_PRESENT,
                                  PromiseFlatCString(aLocation).get());
        }

        JSObject *symbolsObj = nsnull;
        if (!JSVAL_IS_OBJECT(symbols) ||
            !(symbolsObj = JSVAL_TO_OBJECT(symbols)) ||
            !JS_IsArrayObject(mContext, symbolsObj)) {
            return ReportOnCaller(cxhelper, ERROR_NOT_AN_ARRAY,
                                  PromiseFlatCString(aLocation).get());
        }

        // Iterate over symbols array, installing symbols on targetObj:

        jsuint symbolCount = 0;
        if (!JS_GetArrayLength(mContext, symbolsObj, &symbolCount)) {
            return ReportOnCaller(cxhelper, ERROR_GETTING_ARRAY_LENGTH,
                                  PromiseFlatCString(aLocation).get());
        }

#ifdef DEBUG
        nsCAutoString logBuffer;
#endif

        for (jsuint i = 0; i < symbolCount; ++i) {
            jsval val;
            jsid symbolId;

            if (!JS_GetElement(mContext, symbolsObj, i, &val) ||
                !JSVAL_IS_STRING(val) ||
                !JS_ValueToId(mContext, val, &symbolId)) {
                return ReportOnCaller(cxhelper, ERROR_ARRAY_ELEMENT,
                                      PromiseFlatCString(aLocation).get(), i);
            }

            if (!JS_GetPropertyById(mContext, mod->global, symbolId, &val)) {
                JSAutoByteString bytes(mContext, JSID_TO_STRING(symbolId));
                if (!bytes)
                    return NS_ERROR_FAILURE;
                return ReportOnCaller(cxhelper, ERROR_GETTING_SYMBOL,
                                      PromiseFlatCString(aLocation).get(),
                                      bytes.ptr());
            }

            JSAutoEnterCompartment target_ac;

            if (!target_ac.enter(mContext, targetObj) ||
                !JS_WrapValue(mContext, &val) ||
                !JS_SetPropertyById(mContext, targetObj, symbolId, &val)) {
                JSAutoByteString bytes(mContext, JSID_TO_STRING(symbolId));
                if (!bytes)
                    return NS_ERROR_FAILURE;
                return ReportOnCaller(cxhelper, ERROR_SETTING_SYMBOL,
                                      PromiseFlatCString(aLocation).get(),
                                      bytes.ptr());
            }
#ifdef DEBUG
            if (i == 0) {
                logBuffer.AssignLiteral("Installing symbols [ ");
            }
            JSAutoByteString bytes(mContext, JSID_TO_STRING(symbolId));
            if (!!bytes)
                logBuffer.Append(bytes.ptr());
            logBuffer.AppendLiteral(" ");
            if (i == symbolCount - 1) {
                LOG(("%s] from %s\n", PromiseFlatCString(logBuffer).get(),
                                      PromiseFlatCString(aLocation).get()));
            }
#endif
        }
    }

    // Cache this module for later
    if (newEntry) {
        if (!mImports.Put(key, newEntry))
            return NS_ERROR_OUT_OF_MEMORY;
        newEntry.forget();
    }
    
    return NS_OK;
}

NS_IMETHODIMP
mozJSComponentLoader::Observe(nsISupports *subject, const char *topic,
                              const PRUnichar *data)
{
    if (!strcmp(topic, "xpcom-shutdown-loaders")) {
        UnloadModules();
    }
    else {
        NS_ERROR("Unexpected observer topic.");
    }

    return NS_OK;
}

/* static */ already_AddRefed<nsIFactory>
mozJSComponentLoader::ModuleEntry::GetFactory(const mozilla::Module& module,
                                              const mozilla::Module::CIDEntry& entry)
{
    const ModuleEntry& self = static_cast<const ModuleEntry&>(module);
    NS_ASSERTION(self.getfactoryobj, "Handing out an uninitialized module?");

    nsCOMPtr<nsIFactory> f;
    nsresult rv = self.getfactoryobj->Get(*entry.cid, getter_AddRefs(f));
    if (NS_FAILED(rv))
        return NULL;

    return f.forget();
}

//----------------------------------------------------------------------

JSCLContextHelper::JSCLContextHelper(mozJSComponentLoader *loader)
    : mContext(loader->mContext), mContextThread(0),
      mContextStack(loader->mContextStack)
{
    mContextStack->Push(mContext);
    mContextThread = JS_GetContextThread(mContext);
    if (mContextThread) {
        JS_BeginRequest(mContext);
    } 
}

// Pops the context that was pushed and then returns the context that is now at
// the top of the stack.
JSContext*
JSCLContextHelper::Pop()
{
    JSContext* cx = nsnull;
    if (mContextStack) {
        JS_ClearNewbornRoots(mContext);
        if (mContextThread) {
            JS_EndRequest(mContext);
        }

        mContextStack->Pop(nsnull);
        mContextStack->Peek(&cx);
        mContextStack = nsnull;
    }
    return cx;
}<|MERGE_RESOLUTION|>--- conflicted
+++ resolved
@@ -1174,21 +1174,10 @@
         }
         // Propagate the exception, if one exists. Also, don't leave the stale
         // exception on this context.
-<<<<<<< HEAD
-        // NB: The caller must stick exception into a rooted slot (probably on
-        // its context) as soon as possible to avoid GC hazards.
         JS_SetOptions(cx, oldopts);
-        if (!script && exception) {
+        if (!scriptObj && exception) {
             JS_GetPendingException(cx, exception);
             JS_ClearPendingException(cx);
-=======
-        if (exception) {
-            JS_SetOptions(cx, oldopts);
-            if (!scriptObj) {
-                JS_GetPendingException(cx, exception);
-                JS_ClearPendingException(cx);
-            }
->>>>>>> f41bc421
         }
     }
 
@@ -1232,12 +1221,7 @@
     // See bug 384168.
     *aGlobal = global;
 
-<<<<<<< HEAD
-    if (!JS_ExecuteScriptVersion(cx, global, script, NULL, JSVERSION_LATEST)) {
-=======
-    jsval retval;
-    if (!JS_ExecuteScriptVersion(cx, global, scriptObj, &retval, JSVERSION_LATEST)) {
->>>>>>> f41bc421
+    if (!JS_ExecuteScriptVersion(cx, global, scriptObj, NULL, JSVERSION_LATEST)) {
 #ifdef DEBUG_shaver_off
         fprintf(stderr, "mJCL: failed to execute %s\n", nativePath.get());
 #endif
