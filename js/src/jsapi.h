--- conflicted
+++ resolved
@@ -326,15 +326,6 @@
     return (JSString *)(JSID_BITS(id));
 }
 
-<<<<<<< HEAD
-static JS_ALWAYS_INLINE JSBool
-JSID_IS_ZERO(jsid id)
-{
-    return JSID_BITS(id) == 0;
-}
-
-=======
->>>>>>> 1dbf8a3b
 JS_PUBLIC_API(JSBool)
 JS_StringHasBeenInterned(JSString *str);
 
