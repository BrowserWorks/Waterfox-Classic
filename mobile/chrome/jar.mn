--- conflicted
+++ resolved
@@ -37,9 +37,6 @@
 % locale browser @AB_CD@ %
   browser.dtd                          (locale/@AB_CD@/browser.dtd)
   browser.properties                   (locale/@AB_CD@/browser.properties)
-<<<<<<< HEAD
   shortcuts.properties                 (locale/@AB_CD@/shortcuts.properties)
-=======
   search.properties                    (locale/@AB_CD@/search.properties)
-  region.properties                    (locale/@AB_CD@/region.properties)
->>>>>>> f5a188d1
+  region.properties                    (locale/@AB_CD@/region.properties)