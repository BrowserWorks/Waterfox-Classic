--- conflicted
+++ resolved
@@ -1234,13 +1234,6 @@
           message = Strings.browser.GetStringFromName("undoCloseToast.messageDefault");
         }
 
-<<<<<<< HEAD
-      Snackbars.show(message, Snackbars.LENGTH_LONG, {
-        action: {
-          label: Strings.browser.GetStringFromName("undoCloseToast.action2"),
-          callback: function() {
-            ss.undoCloseTab(window, closedTabData);
-=======
         Snackbars.show(message, Snackbars.LENGTH_LONG, {
           action: {
             label: Strings.browser.GetStringFromName("undoCloseToast.action2"),
@@ -1248,7 +1241,6 @@
               UITelemetry.addEvent("undo.1", "toast", null, "closetab");
               ss.undoCloseTab(window, closedTabData);
             }
->>>>>>> 245e82a7
           }
         });
       }
@@ -1431,8 +1423,6 @@
     var promises = [];
     let refObj = {};
 
-    TelemetryStopwatch.start("FX_SANITIZE_TOTAL", refObj);
-
     for (let key in aItems) {
       if (!aItems[key])
         continue;
@@ -1456,7 +1446,6 @@
     }
 
     Promise.all(promises).then(function() {
-      TelemetryStopwatch.finish("FX_SANITIZE_TOTAL", refObj);
       GlobalEventDispatcher.sendRequest({
         type: "Sanitize:Finished",
         success: true,
@@ -1467,7 +1456,6 @@
         callback();
       }
     }).catch(function(err) {
-      TelemetryStopwatch.finish("FX_SANITIZE_TOTAL", refObj);
       GlobalEventDispatcher.sendRequest({
         type: "Sanitize:Finished",
         error: err,
