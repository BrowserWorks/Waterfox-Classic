--- conflicted
+++ resolved
@@ -35,12 +35,8 @@
  * ***** END LICENSE BLOCK ***** */
 
 const EXPORTED_SYMBOLS = ['Store', 'SnapshotStore', 'BookmarksStore',
-<<<<<<< HEAD
 			  'HistoryStore', 'CookieStore', 'PasswordStore', 'FormStore',
 			  'TabStore'];
-=======
-			  'HistoryStore', 'PasswordStore', 'FormStore'];
->>>>>>> 7a7a041a
 
 const Cc = Components.classes;
 const Ci = Components.interfaces;
@@ -769,6 +765,191 @@
 };
 HistoryStore.prototype.__proto__ = new Store();
 
+
+function CookieStore( cookieManagerStub ) {
+  /* If no argument is passed in, this store will query/write to the real
+     Mozilla cookie manager component.  This is the normal way to use this
+     class in production code.  But for unit-testing purposes, you can pass
+     in a stub object that will be used in place of the cookieManager. */
+  this._init();
+  this._cookieManagerStub = cookieManagerStub;
+}
+CookieStore.prototype = {
+  _logName: "CookieStore",
+
+
+  // Documentation of the nsICookie interface says:
+  // name 	ACString 	The name of the cookie. Read only.
+  // value 	ACString 	The cookie value. Read only.
+  // isDomain 	boolean 	True if the cookie is a domain cookie, false otherwise. Read only.
+  // host 	AUTF8String 	The host (possibly fully qualified) of the cookie. Read only.
+  // path 	AUTF8String 	The path pertaining to the cookie. Read only.
+  // isSecure 	boolean 	True if the cookie was transmitted over ssl, false otherwise. Read only.
+  // expires 	PRUint64 	Expiration time (local timezone) expressed as number of seconds since Jan 1, 1970. Read only.
+  // status 	nsCookieStatus 	Holds the P3P status of cookie. Read only.
+  // policy 	nsCookiePolicy 	Holds the site's compact policy value. Read only.
+  // nsICookie2 deprecates expires, status, and policy, and adds:
+  //rawHost 	AUTF8String 	The host (possibly fully qualified) of the cookie without a leading dot to represent if it is a domain cookie. Read only.
+  //isSession 	boolean 	True if the cookie is a session cookie. Read only.
+  //expiry 	PRInt64 	the actual expiry time of the cookie (where 0 does not represent a session cookie). Read only.
+  //isHttpOnly 	boolean 	True if the cookie is an http only cookie. Read only.
+
+  __cookieManager: null,
+  get _cookieManager() {
+    if ( this._cookieManagerStub != undefined ) {
+      return this._cookieManagerStub;
+    }
+    // otherwise, use the real one
+    if (!this.__cookieManager)
+      this.__cookieManager = Cc["@mozilla.org/cookiemanager;1"].
+                             getService(Ci.nsICookieManager2);
+    // need the 2nd revision of the ICookieManager interface
+    // because it supports add() and the 1st one doesn't.
+    return this.__cookieManager
+  },
+
+  _createCommand: function CookieStore__createCommand(command) {
+    /* we got a command to create a cookie in the local browser
+       in order to sync with the server. */
+
+    this._log.info("CookieStore got createCommand: " + command );
+    // this assumes command.data fits the nsICookie2 interface
+    if ( !command.data.isSession ) {
+      // Add only persistent cookies ( not session cookies )
+      this._cookieManager.add( command.data.host,
+			       command.data.path,
+			       command.data.name,
+			       command.data.value,
+			       command.data.isSecure,
+			       command.data.isHttpOnly,
+			       command.data.isSession,
+			       command.data.expiry );
+    }
+  },
+
+  _removeCommand: function CookieStore__removeCommand(command) {
+    /* we got a command to remove a cookie from the local browser
+       in order to sync with the server.
+       command.data appears to be equivalent to what wrap() puts in
+       the JSON dictionary. */
+
+    this._log.info("CookieStore got removeCommand: " + command );
+
+    /* I think it goes like this, according to
+      http://developer.mozilla.org/en/docs/nsICookieManager
+      the last argument is "always block cookies from this domain?"
+      and the answer is "no". */
+    this._cookieManager.remove( command.data.host,
+				command.data.name,
+				command.data.path,
+				false );
+  },
+
+  _editCommand: function CookieStore__editCommand(command) {
+    /* we got a command to change a cookie in the local browser
+       in order to sync with the server. */
+    this._log.info("CookieStore got editCommand: " + command );
+
+    /* Look up the cookie that matches the one in the command: */
+    var iter = this._cookieManager.enumerator;
+    var matchingCookie = null;
+    while (iter.hasMoreElements()){
+      let cookie = iter.getNext();
+      if (cookie.QueryInterface( Ci.nsICookie ) ){
+        // see if host:path:name of cookie matches GUID given in command
+	let key = cookie.host + ":" + cookie.path + ":" + cookie.name;
+	if (key == command.GUID) {
+	  matchingCookie = cookie;
+	  break;
+	}
+      }
+    }
+    // Update values in the cookie:
+    for (var key in command.data) {
+      // Whatever values command.data has, use them
+      matchingCookie[ key ] = command.data[ key ]
+    }
+    // Remove the old incorrect cookie from the manager:
+    this._cookieManager.remove( matchingCookie.host,
+				matchingCookie.name,
+				matchingCookie.path,
+				false );
+
+    // Re-add the new updated cookie:
+    if ( !command.data.isSession ) {
+      /* ignore single-session cookies, add only persistent cookies.  */
+      this._cookieManager.add( matchingCookie.host,
+			       matchingCookie.path,
+			       matchingCookie.name,
+			       matchingCookie.value,
+			       matchingCookie.isSecure,
+			       matchingCookie.isHttpOnly,
+			       matchingCookie.isSession,
+			       matchingCookie.expiry );
+    }
+
+    // Also, there's an exception raised because
+    // this._data[comand.GUID] is undefined
+  },
+
+  wrap: function CookieStore_wrap() {
+    /* Return contents of this store, as JSON.
+       A dictionary of cookies where the keys are GUIDs and the
+       values are sub-dictionaries containing all cookie fields. */
+
+    let items = {};
+    var iter = this._cookieManager.enumerator;
+    while (iter.hasMoreElements()){
+      var cookie = iter.getNext();
+      if (cookie.QueryInterface( Ci.nsICookie )){
+	// String used to identify cookies is
+	// host:path:name
+	if ( cookie.isSession ) {
+	  /* Skip session-only cookies, sync only persistent cookies. */
+	  continue;
+	}
+
+	let key = cookie.host + ":" + cookie.path + ":" + cookie.name;
+	items[ key ] = { parentGUID: '',
+			 name: cookie.name,
+			 value: cookie.value,
+			 isDomain: cookie.isDomain,
+			 host: cookie.host,
+			 path: cookie.path,
+			 isSecure: cookie.isSecure,
+			 // nsICookie2 values:
+			 rawHost: cookie.rawHost,
+			 isSession: cookie.isSession,
+			 expiry: cookie.expiry,
+			 isHttpOnly: cookie.isHttpOnly }
+
+	/* See http://developer.mozilla.org/en/docs/nsICookie
+	   Note: not syncing "expires", "status", or "policy"
+	   since they're deprecated. */
+
+      }
+    }
+    return items;
+  },
+
+  wipe: function CookieStore_wipe() {
+    /* Remove everything from the store.  Return nothing.
+       TODO are the semantics of this just wiping out an internal
+       buffer, or am I supposed to wipe out all cookies from
+       the browser itself for reals? */
+    this._cookieManager.removeAll()
+  },
+
+  resetGUIDs: function CookieStore_resetGUIDs() {
+    /* called in the case where remote/local sync GUIDs do not
+       match.  We do need to override this, but since we're deriving
+       GUIDs from the cookie data itself and not generating them,
+       there's basically no way they can get "out of sync" so there's
+       nothing to do here. */
+  }
+};
+CookieStore.prototype.__proto__ = new Store();
+
 function PasswordStore() {
   this._init();
 }
