/* -*- Mode: C++; tab-width: 2; indent-tabs-mode: nil; c-basic-offset: 2 -*- */
/* This Source Code Form is subject to the terms of the Mozilla Public
 * License, v. 2.0. If a copy of the MPL was not distributed with this
 * file, You can obtain one at http://mozilla.org/MPL/2.0/. */

/* nsPluginHost.cpp - top-level plugin management code */

#include "nscore.h"
#include "nsPluginHost.h"

#include <cstdlib>
#include <stdio.h>
#include "prio.h"
#include "nsNPAPIPlugin.h"
#include "nsNPAPIPluginStreamListener.h"
#include "nsNPAPIPluginInstance.h"
#include "nsPluginInstanceOwner.h"
#include "nsObjectLoadingContent.h"
#include "nsIHTTPHeaderListener.h"
#include "nsIHttpHeaderVisitor.h"
#include "nsIObserverService.h"
#include "nsIHttpProtocolHandler.h"
#include "nsIHttpChannel.h"
#include "nsIUploadChannel.h"
#include "nsIByteRangeRequest.h"
#include "nsIStreamListener.h"
#include "nsIInputStream.h"
#include "nsIOutputStream.h"
#include "nsIURL.h"
#include "nsTArray.h"
#include "nsReadableUtils.h"
#include "nsIStreamConverterService.h"
#include "nsIFile.h"
#if defined(XP_MACOSX)
#include "nsILocalFileMac.h"
#endif
#include "nsISeekableStream.h"
#include "nsNetUtil.h"
#include "nsIFileStreams.h"
#include "nsISimpleEnumerator.h"
#include "nsIStringStream.h"
#include "nsIProgressEventSink.h"
#include "nsIDocument.h"
#include "nsPluginLogging.h"
#include "nsIScriptChannel.h"
#include "nsIBlocklistService.h"
#include "nsVersionComparator.h"
#include "nsIObjectLoadingContent.h"
#include "nsIWritablePropertyBag2.h"
#include "nsICategoryManager.h"
#include "nsPluginStreamListenerPeer.h"
#include "mozilla/dom/ContentChild.h"
#include "mozilla/dom/ContentParent.h"
#include "mozilla/dom/FakePluginTagInitBinding.h"
#include "mozilla/LoadInfo.h"
#include "mozilla/plugins/PluginBridge.h"
#include "mozilla/plugins/PluginTypes.h"
#include "mozilla/Preferences.h"
#include "mozilla/ipc/URIUtils.h"

#include "nsEnumeratorUtils.h"
#include "nsXPCOM.h"
#include "nsXPCOMCID.h"
#include "nsISupportsPrimitives.h"

#include "nsXULAppAPI.h"
#include "nsIXULRuntime.h"

// for the dialog
#include "nsIWindowWatcher.h"
#include "nsIDOMElement.h"
#include "nsIDOMWindow.h"

#include "nsNetCID.h"
#include "mozilla/Sprintf.h"
#include "nsThreadUtils.h"
#include "nsIInputStreamTee.h"
#include "nsQueryObject.h"

#include "nsDirectoryServiceDefs.h"
#include "nsAppDirectoryServiceDefs.h"
#include "nsPluginDirServiceProvider.h"

#include "nsUnicharUtils.h"
#include "nsPluginManifestLineReader.h"

#include "nsIWeakReferenceUtils.h"
#include "nsIPresShell.h"
#include "nsPluginNativeWindow.h"
#include "nsIContentPolicy.h"
#include "nsContentPolicyUtils.h"
#include "mozilla/TimeStamp.h"
#include "mozilla/Telemetry.h"
#include "nsIImageLoadingContent.h"
#include "mozilla/Preferences.h"
#include "nsVersionComparator.h"
#include "NullPrincipal.h"

#if defined(XP_WIN)
#include "nsIWindowMediator.h"
#include "nsIBaseWindow.h"
#include "windows.h"
#include "winbase.h"
#endif

#ifdef ANDROID
#include <android/log.h>
#define LOG(args...)  __android_log_print(ANDROID_LOG_INFO, "GeckoPlugins" , ## args)
#endif

#if MOZ_CRASHREPORTER
#include "nsExceptionHandler.h"
#endif

#include "npapi.h"

using namespace mozilla;
using mozilla::TimeStamp;
using mozilla::plugins::FakePluginTag;
using mozilla::plugins::PluginTag;
using mozilla::dom::FakePluginTagInit;
using mozilla::dom::FakePluginMimeEntry;

// Null out a strong ref to a linked list iteratively to avoid
// exhausting the stack (bug 486349).
#define NS_ITERATIVE_UNREF_LIST(type_, list_, mNext_)                \
  {                                                                  \
    while (list_) {                                                  \
      type_ temp = list_->mNext_;                                    \
      list_->mNext_ = nullptr;                                       \
      list_ = temp;                                                  \
    }                                                                \
  }

// this is the name of the directory which will be created
// to cache temporary files.
#define kPluginTmpDirName NS_LITERAL_CSTRING("plugtmp")

static const char *kPrefWhitelist = "plugin.allowed_types";
static const char *kPrefLoadInParentPrefix = "plugin.load_in_parent_process.";
static const char *kPrefDisableFullPage = "plugin.disable_full_page_plugin_for_types";

// How long we wait before unloading an idle plugin process.
// Defaults to 30 seconds.
static const char *kPrefUnloadPluginTimeoutSecs = "dom.ipc.plugins.unloadTimeoutSecs";
static const uint32_t kDefaultPluginUnloadingTimeout = 30;

static const char *kPluginRegistryVersion = "0.18";

static const char kDirectoryServiceContractID[] = "@mozilla.org/file/directory_service;1";

#define kPluginRegistryFilename NS_LITERAL_CSTRING("pluginreg.dat")

LazyLogModule nsPluginLogging::gNPNLog(NPN_LOG_NAME);
LazyLogModule nsPluginLogging::gNPPLog(NPP_LOG_NAME);
LazyLogModule nsPluginLogging::gPluginLog(PLUGIN_LOG_NAME);

// #defines for plugin cache and prefs
#define NS_PREF_MAX_NUM_CACHED_INSTANCES "browser.plugins.max_num_cached_plugins"
// Raise this from '10' to '50' to work around a bug in Apple's current Java
// plugins on OS X Lion and SnowLeopard.  See bug 705931.
#define DEFAULT_NUMBER_OF_STOPPED_INSTANCES 50

nsIFile *nsPluginHost::sPluginTempDir;
nsPluginHost *nsPluginHost::sInst;

/* to cope with short read */
/* we should probably put this into a global library now that this is the second
   time we need this. */
static
int32_t
busy_beaver_PR_Read(PRFileDesc *fd, void * start, int32_t len)
{
    int n;
    int32_t remaining = len;

    while (remaining > 0)
    {
        n = PR_Read(fd, start, remaining);
        if (n < 0)
        {
            /* may want to repeat if errno == EINTR */
            if( (len - remaining) == 0 ) // no octet is ever read
                return -1;
            break;
        }
        remaining -= n;
        char *cp = (char *) start;
        cp += n;
        start = cp;
    }
    return len - remaining;
}

NS_IMPL_ISUPPORTS0(nsInvalidPluginTag)

nsInvalidPluginTag::nsInvalidPluginTag(const char* aFullPath, int64_t aLastModifiedTime)
: mFullPath(aFullPath),
  mLastModifiedTime(aLastModifiedTime),
  mSeen(false)
{}

nsInvalidPluginTag::~nsInvalidPluginTag() = default;

// Helper to check for a MIME in a comma-delimited preference
static bool
IsTypeInList(const nsCString& aMimeType, nsCString aTypeList)
{
  nsAutoCString searchStr;
  searchStr.Assign(',');
  searchStr.Append(aTypeList);
  searchStr.Append(',');

  nsACString::const_iterator start, end;

  searchStr.BeginReading(start);
  searchStr.EndReading(end);

  nsAutoCString commaSeparated;
  commaSeparated.Assign(',');
  commaSeparated += aMimeType;
  commaSeparated.Append(',');

  // Lower-case the search string and MIME type to properly handle a mixed-case
  // type, as MIME types are case insensitive.
  ToLowerCase(searchStr);
  ToLowerCase(commaSeparated);

  return FindInReadable(commaSeparated, start, end);
}

// flat file reg funcs
static
bool ReadSectionHeader(nsPluginManifestLineReader& reader, const char *token)
{
  do {
    if (*reader.LinePtr() == '[') {
      char* p = reader.LinePtr() + (reader.LineLength() - 1);
      if (*p != ']')
        break;
      *p = 0;

      char* values[1];
      if (1 != reader.ParseLine(values, 1))
        break;
      // ignore the leading '['
      if (PL_strcmp(values[0]+1, token)) {
        break; // it's wrong token
      }
      return true;
    }
  } while (reader.NextLine());
  return false;
}

static bool UnloadPluginsASAP()
{
  return (Preferences::GetUint(kPrefUnloadPluginTimeoutSecs, kDefaultPluginUnloadingTimeout) == 0);
}

nsPluginHost::nsPluginHost()
  : mPluginsLoaded(false)
  , mOverrideInternalTypes(false)
  , mPluginsDisabled(false)
  , mPluginEpoch(0)
{
  // check to see if pref is set at startup to let plugins take over in
  // full page mode for certain image mime types that we handle internally
  mOverrideInternalTypes =
    Preferences::GetBool("plugin.override_internal_types", false);

  mPluginsDisabled = Preferences::GetBool("plugin.disable", false);

  Preferences::AddStrongObserver(this, "plugin.disable");

  nsCOMPtr<nsIObserverService> obsService =
    mozilla::services::GetObserverService();
  if (obsService) {
    obsService->AddObserver(this, NS_XPCOM_SHUTDOWN_OBSERVER_ID, false);
    obsService->AddObserver(this, "blocklist-updated", false);
#ifdef MOZ_WIDGET_ANDROID
    obsService->AddObserver(this, "application-foreground", false);
    obsService->AddObserver(this, "application-background", false);
#endif
  }

#ifdef PLUGIN_LOGGING
  MOZ_LOG(nsPluginLogging::gNPNLog, PLUGIN_LOG_ALWAYS,("NPN Logging Active!\n"));
  MOZ_LOG(nsPluginLogging::gPluginLog, PLUGIN_LOG_ALWAYS,("General Plugin Logging Active! (nsPluginHost::ctor)\n"));
  MOZ_LOG(nsPluginLogging::gNPPLog, PLUGIN_LOG_ALWAYS,("NPP Logging Active!\n"));

  PLUGIN_LOG(PLUGIN_LOG_ALWAYS,("nsPluginHost::ctor\n"));
  PR_LogFlush();
#endif

  // Load plugins on creation, as there's a good chance we'll need to send them
  // to content processes directly after creation.
  if (XRE_IsParentProcess())
  {
    // Always increment the chrome epoch when we bring up the nsPluginHost in
    // the parent process. If the only plugins we have are cached in
    // pluginreg.dat, we won't see any plugin changes in LoadPlugins and the
    // epoch will stay the same between the parent and child process, meaning
    // plugins will never update in the child process.
    IncrementChromeEpoch();
    LoadPlugins();
  }
}

nsPluginHost::~nsPluginHost()
{
  PLUGIN_LOG(PLUGIN_LOG_ALWAYS,("nsPluginHost::dtor\n"));

  UnloadPlugins();
  sInst = nullptr;
}

NS_IMPL_ISUPPORTS(nsPluginHost,
                  nsIPluginHost,
                  nsIObserver,
                  nsITimerCallback,
                  nsISupportsWeakReference,
                  nsINamed)

already_AddRefed<nsPluginHost>
nsPluginHost::GetInst()
{
  if (!sInst) {
    sInst = new nsPluginHost();
    if (!sInst)
      return nullptr;
    NS_ADDREF(sInst);
  }

  RefPtr<nsPluginHost> inst = sInst;
  return inst.forget();
}

bool nsPluginHost::IsRunningPlugin(nsPluginTag * aPluginTag)
{
  if (!aPluginTag || !aPluginTag->mPlugin) {
    return false;
  }

  if (aPluginTag->mContentProcessRunningCount) {
    return true;
  }

  for (uint32_t i = 0; i < mInstances.Length(); i++) {
    nsNPAPIPluginInstance *instance = mInstances[i].get();
    if (instance &&
        instance->GetPlugin() == aPluginTag->mPlugin &&
        instance->IsRunning()) {
      return true;
    }
  }

  return false;
}

nsresult nsPluginHost::ReloadPlugins()
{
  PLUGIN_LOG(PLUGIN_LOG_NORMAL,
  ("nsPluginHost::ReloadPlugins Begin\n"));

  // If we're calling this from a content process, forward the reload request to
  // the parent process. If plugins actually changed, it will notify us
  // asynchronously later.
  if (XRE_IsContentProcess())
  {
    Unused << mozilla::dom::ContentChild::GetSingleton()->SendMaybeReloadPlugins();
    // In content processes, always signal that plugins have not changed. We
    // will never know if they changed here unless we make slow synchronous
    // calls. This information will hopefully only be wrong once, as if there
    // has been a plugin update, we expect to have gotten notification from the
    // parent process and everything should be updated by the next time this is
    // called. See Bug 1337058 for more info.
    return NS_ERROR_PLUGINS_PLUGINSNOTCHANGED;
  }
  // this will create the initial plugin list out of cache
  // if it was not created yet
  if (!mPluginsLoaded)
    return LoadPlugins();

  // we are re-scanning plugins. New plugins may have been added, also some
  // plugins may have been removed, so we should probably shut everything down
  // but don't touch running (active and not stopped) plugins

  // check if plugins changed, no need to do anything else
  // if no changes to plugins have been made
  // false instructs not to touch the plugin list, just to
  // look for possible changes
  bool pluginschanged = true;
  FindPlugins(false, &pluginschanged);

  // if no changed detected, return an appropriate error code
  if (!pluginschanged)
    return NS_ERROR_PLUGINS_PLUGINSNOTCHANGED;

  return ActuallyReloadPlugins();
}

nsresult
nsPluginHost::ActuallyReloadPlugins()
{
  nsresult rv = NS_OK;

  // shutdown plugins and kill the list if there are no running plugins
  RefPtr<nsPluginTag> prev;
  RefPtr<nsPluginTag> next;

  for (RefPtr<nsPluginTag> p = mPlugins; p != nullptr;) {
    next = p->mNext;

    // only remove our plugin from the list if it's not running.
    if (!IsRunningPlugin(p)) {
      if (p == mPlugins)
        mPlugins = next;
      else
        prev->mNext = next;

      p->mNext = nullptr;

      // attempt to unload plugins whenever they are removed from the list
      p->TryUnloadPlugin(false);

      p = next;
      continue;
    }

    prev = p;
    p = next;
  }

  // set flags
  mPluginsLoaded = false;

  // load them again
  rv = LoadPlugins();

  if (XRE_IsParentProcess())
  {
    // If the plugin list changed, update content. If the plugin list changed
    // for the content process, it will also reload plugins.
    SendPluginsToContent();
  }

  PLUGIN_LOG(PLUGIN_LOG_NORMAL,
  ("nsPluginHost::ReloadPlugins End\n"));

  return rv;
}

#define NS_RETURN_UASTRING_SIZE 128

nsresult nsPluginHost::UserAgent(const char **retstring)
{
  static char resultString[NS_RETURN_UASTRING_SIZE];
  nsresult res;

  nsCOMPtr<nsIHttpProtocolHandler> http = do_GetService(NS_NETWORK_PROTOCOL_CONTRACTID_PREFIX "http", &res);
  if (NS_FAILED(res))
    return res;

  nsAutoCString uaString;
  res = http->GetUserAgent(uaString);

  if (NS_SUCCEEDED(res)) {
    if (NS_RETURN_UASTRING_SIZE > uaString.Length()) {
      PL_strcpy(resultString, uaString.get());
    } else {
      // Copy as much of UA string as we can (terminate at right-most space).
      PL_strncpy(resultString, uaString.get(), NS_RETURN_UASTRING_SIZE);
      for (int i = NS_RETURN_UASTRING_SIZE - 1; i >= 0; i--) {
        if (i == 0) {
          resultString[NS_RETURN_UASTRING_SIZE - 1] = '\0';
        }
        else if (resultString[i] == ' ') {
          resultString[i] = '\0';
          break;
        }
      }
    }
    *retstring = resultString;
  }
  else {
    *retstring = nullptr;
  }

  PLUGIN_LOG(PLUGIN_LOG_NORMAL, ("nsPluginHost::UserAgent return=%s\n", *retstring));

  return res;
}

nsresult nsPluginHost::GetURL(nsISupports* pluginInst,
                              const char* url,
                              const char* target,
                              nsNPAPIPluginStreamListener* streamListener,
                              const char* altHost,
                              const char* referrer,
                              bool forceJSEnabled)
{
  return GetURLWithHeaders(static_cast<nsNPAPIPluginInstance*>(pluginInst),
                           url, target, streamListener, altHost, referrer,
                           forceJSEnabled, 0, nullptr);
}

nsresult nsPluginHost::GetURLWithHeaders(nsNPAPIPluginInstance* pluginInst,
                                         const char* url,
                                         const char* target,
                                         nsNPAPIPluginStreamListener* streamListener,
                                         const char* altHost,
                                         const char* referrer,
                                         bool forceJSEnabled,
                                         uint32_t getHeadersLength,
                                         const char* getHeaders)
{
  // we can only send a stream back to the plugin (as specified by a
  // null target) if we also have a nsNPAPIPluginStreamListener to talk to
  if (!target && !streamListener) {
    return NS_ERROR_ILLEGAL_VALUE;
  }

  nsresult rv = NS_OK;

  if (target) {
    RefPtr<nsPluginInstanceOwner> owner = pluginInst->GetOwner();
    if (owner) {
      rv = owner->GetURL(url, target, nullptr, nullptr, 0, true);
    }
  }

  if (streamListener) {
    rv = NewPluginURLStream(NS_ConvertUTF8toUTF16(url), pluginInst,
                            streamListener, nullptr,
                            getHeaders, getHeadersLength);
  }
  return rv;
}

nsresult nsPluginHost::PostURL(nsISupports* pluginInst,
                               const char* url,
                               uint32_t postDataLen,
                               const char* postData,
                               const char* target,
                               nsNPAPIPluginStreamListener* streamListener,
                               const char* altHost,
                               const char* referrer,
                               bool forceJSEnabled,
                               uint32_t postHeadersLength,
                               const char* postHeaders)
{
  nsresult rv;

  // we can only send a stream back to the plugin (as specified
  // by a null target) if we also have a nsNPAPIPluginStreamListener
  // to talk to also
  if (!target && !streamListener)
    return NS_ERROR_ILLEGAL_VALUE;

  nsNPAPIPluginInstance* instance = static_cast<nsNPAPIPluginInstance*>(pluginInst);

  nsCOMPtr<nsIInputStream> postStream;
  char *dataToPost;
  uint32_t newDataToPostLen;
  ParsePostBufferToFixHeaders(postData, postDataLen, &dataToPost, &newDataToPostLen);
  if (!dataToPost)
    return NS_ERROR_UNEXPECTED;

  nsCOMPtr<nsIStringInputStream> sis = do_CreateInstance("@mozilla.org/io/string-input-stream;1", &rv);
  if (!sis) {
    free(dataToPost);
    return rv;
  }

  // data allocated by ParsePostBufferToFixHeaders() is managed and
  // freed by the string stream.
  postDataLen = newDataToPostLen;
  sis->AdoptData(dataToPost, postDataLen);
  postStream = sis;

  if (target) {
    RefPtr<nsPluginInstanceOwner> owner = instance->GetOwner();
    if (owner) {
      rv = owner->GetURL(url, target, postStream,
                         (void*)postHeaders, postHeadersLength, true);
    }
  }

  // if we don't have a target, just create a stream.
  if (streamListener) {
    rv = NewPluginURLStream(NS_ConvertUTF8toUTF16(url), instance,
                            streamListener,
                            postStream, postHeaders, postHeadersLength);
  }
  return rv;
}

nsresult nsPluginHost::UnloadPlugins()
{
  PLUGIN_LOG(PLUGIN_LOG_NORMAL, ("nsPluginHost::UnloadPlugins Called\n"));

  if (!mPluginsLoaded)
    return NS_OK;

  // we should call nsIPluginInstance::Stop and nsIPluginInstance::SetWindow
  // for those plugins who want it
  DestroyRunningInstances(nullptr);

  nsPluginTag *pluginTag;
  for (pluginTag = mPlugins; pluginTag; pluginTag = pluginTag->mNext) {
    pluginTag->TryUnloadPlugin(true);
  }

  NS_ITERATIVE_UNREF_LIST(RefPtr<nsPluginTag>, mPlugins, mNext);
  NS_ITERATIVE_UNREF_LIST(RefPtr<nsPluginTag>, mCachedPlugins, mNext);
  NS_ITERATIVE_UNREF_LIST(RefPtr<nsInvalidPluginTag>, mInvalidPlugins, mNext);

  // Lets remove any of the temporary files that we created.
  if (sPluginTempDir) {
    sPluginTempDir->Remove(true);
    NS_RELEASE(sPluginTempDir);
  }

#ifdef XP_WIN
  if (mPrivateDirServiceProvider) {
    nsCOMPtr<nsIDirectoryService> dirService =
      do_GetService(kDirectoryServiceContractID);
    if (dirService)
      dirService->UnregisterProvider(mPrivateDirServiceProvider);
    mPrivateDirServiceProvider = nullptr;
  }
#endif /* XP_WIN */

  mPluginsLoaded = false;

  return NS_OK;
}

void nsPluginHost::OnPluginInstanceDestroyed(nsPluginTag* aPluginTag)
{
  bool hasInstance = false;
  for (uint32_t i = 0; i < mInstances.Length(); i++) {
    if (TagForPlugin(mInstances[i]->GetPlugin()) == aPluginTag) {
      hasInstance = true;
      break;
    }
  }

  // We have some options for unloading plugins if they have no instances.
  //
  // Unloading plugins immediately can be bad - some plugins retain state
  // between instances even when there are none. This is largely limited to
  // going from one page to another, so state is retained without an instance
  // for only a very short period of time. In order to allow this to work
  // we don't unload plugins immediately by default. This is supported
  // via a hidden user pref though.
  //
  // Another reason not to unload immediately is that loading is expensive,
  // and it is better to leave popular plugins loaded.
  //
  // Our default behavior is to try to unload a plugin after a pref-controlled
  // delay once its last instance is destroyed. This seems like a reasonable
  // compromise that allows us to reclaim memory while allowing short state
  // retention and avoid perf hits for loading popular plugins.
  if (!hasInstance) {
    if (UnloadPluginsASAP()) {
      aPluginTag->TryUnloadPlugin(false);
    } else {
      if (aPluginTag->mUnloadTimer) {
        aPluginTag->mUnloadTimer->Cancel();
      } else {
        aPluginTag->mUnloadTimer = do_CreateInstance(NS_TIMER_CONTRACTID);
      }
      uint32_t unloadTimeout = Preferences::GetUint(kPrefUnloadPluginTimeoutSecs,
                                                    kDefaultPluginUnloadingTimeout);
      aPluginTag->mUnloadTimer->InitWithCallback(this,
                                                 1000 * unloadTimeout,
                                                 nsITimer::TYPE_ONE_SHOT);
    }
  }
}

nsresult
nsPluginHost::GetPluginTempDir(nsIFile **aDir)
{
  if (!sPluginTempDir) {
    nsCOMPtr<nsIFile> tmpDir;
    nsresult rv = NS_GetSpecialDirectory(NS_OS_TEMP_DIR,
                                         getter_AddRefs(tmpDir));
    NS_ENSURE_SUCCESS(rv, rv);

    rv = tmpDir->AppendNative(kPluginTmpDirName);

    // make it unique, and mode == 0700, not world-readable
    rv = tmpDir->CreateUnique(nsIFile::DIRECTORY_TYPE, 0700);
    NS_ENSURE_SUCCESS(rv, rv);

    tmpDir.swap(sPluginTempDir);
  }

  return sPluginTempDir->Clone(aDir);
}

nsresult
nsPluginHost::InstantiatePluginInstance(const nsACString& aMimeType, nsIURI* aURL,
                                        nsObjectLoadingContent *aContent,
                                        nsPluginInstanceOwner** aOwner)
{
  NS_ENSURE_ARG_POINTER(aOwner);

#ifdef PLUGIN_LOGGING
  nsAutoCString urlSpec;
  if (aURL)
    aURL->GetAsciiSpec(urlSpec);

  MOZ_LOG(nsPluginLogging::gPluginLog, PLUGIN_LOG_NORMAL,
        ("nsPluginHost::InstantiatePlugin Begin mime=%s, url=%s\n",
         PromiseFlatCString(aMimeType).get(), urlSpec.get()));

  PR_LogFlush();
#endif

  if (aMimeType.IsEmpty()) {
    NS_NOTREACHED("Attempting to spawn a plugin with no mime type");
    return NS_ERROR_FAILURE;
  }

  RefPtr<nsPluginInstanceOwner> instanceOwner = new nsPluginInstanceOwner();
  if (!instanceOwner) {
    return NS_ERROR_OUT_OF_MEMORY;
  }

  nsCOMPtr<nsIContent> ourContent = do_QueryInterface(static_cast<nsIImageLoadingContent*>(aContent));
  nsresult rv = instanceOwner->Init(ourContent);
  if (NS_FAILED(rv)) {
    return rv;
  }

  nsPluginTagType tagType;
  rv = instanceOwner->GetTagType(&tagType);
  if (NS_FAILED(rv)) {
    instanceOwner->Destroy();
    return rv;
  }

  if (tagType != nsPluginTagType_Embed &&
      tagType != nsPluginTagType_Object) {
    instanceOwner->Destroy();
    return NS_ERROR_FAILURE;
  }

  rv = SetUpPluginInstance(aMimeType, aURL, instanceOwner);
  if (NS_FAILED(rv)) {
    instanceOwner->Destroy();
    return NS_ERROR_FAILURE;
  }

  RefPtr<nsNPAPIPluginInstance> instance;
  rv = instanceOwner->GetInstance(getter_AddRefs(instance));
  if (NS_FAILED(rv)) {
    instanceOwner->Destroy();
    return rv;
  }

  if (instance) {
    CreateWidget(instanceOwner);
  }

  // At this point we consider instantiation to be successful. Do not return an error.
  instanceOwner.forget(aOwner);

#ifdef PLUGIN_LOGGING
  nsAutoCString urlSpec2;
  if (aURL != nullptr) aURL->GetAsciiSpec(urlSpec2);

  MOZ_LOG(nsPluginLogging::gPluginLog, PLUGIN_LOG_NORMAL,
        ("nsPluginHost::InstantiatePlugin Finished mime=%s, rv=%" PRIu32 ", url=%s\n",
         PromiseFlatCString(aMimeType).get(), static_cast<uint32_t>(rv), urlSpec2.get()));

  PR_LogFlush();
#endif

  return NS_OK;
}

nsPluginTag*
nsPluginHost::FindTagForLibrary(PRLibrary* aLibrary)
{
  nsPluginTag* pluginTag;
  for (pluginTag = mPlugins; pluginTag; pluginTag = pluginTag->mNext) {
    if (pluginTag->mLibrary == aLibrary) {
      return pluginTag;
    }
  }
  return nullptr;
}

nsPluginTag*
nsPluginHost::TagForPlugin(nsNPAPIPlugin* aPlugin)
{
  nsPluginTag* pluginTag;
  for (pluginTag = mPlugins; pluginTag; pluginTag = pluginTag->mNext) {
    if (pluginTag->mPlugin == aPlugin) {
      return pluginTag;
    }
  }
  // a plugin should never exist without a corresponding tag
  NS_ERROR("TagForPlugin has failed");
  return nullptr;
}

nsresult nsPluginHost::SetUpPluginInstance(const nsACString &aMimeType,
                                           nsIURI *aURL,
                                           nsPluginInstanceOwner *aOwner)
{
  NS_ENSURE_ARG_POINTER(aOwner);

  nsresult rv = TrySetUpPluginInstance(aMimeType, aURL, aOwner);
  if (NS_SUCCEEDED(rv)) {
    return rv;
  }

  // If we failed to load a plugin instance we'll try again after
  // reloading our plugin list. Only do that once per document to
  // avoid redundant high resource usage on pages with multiple
  // unkown instance types. We'll do that by caching the document.
  nsCOMPtr<nsIDocument> document;
  aOwner->GetDocument(getter_AddRefs(document));

  nsCOMPtr<nsIDocument> currentdocument = do_QueryReferent(mCurrentDocument);
  if (document == currentdocument) {
    return rv;
  }

  mCurrentDocument = do_GetWeakReference(document);

  // Don't try to set up an instance again if nothing changed.
  if (ReloadPlugins() == NS_ERROR_PLUGINS_PLUGINSNOTCHANGED) {
    return rv;
  }

  return TrySetUpPluginInstance(aMimeType, aURL, aOwner);
}

nsresult
nsPluginHost::TrySetUpPluginInstance(const nsACString &aMimeType,
                                     nsIURI *aURL,
                                     nsPluginInstanceOwner *aOwner)
{
#ifdef PLUGIN_LOGGING
  MOZ_LOG(nsPluginLogging::gPluginLog, PLUGIN_LOG_NORMAL,
          ("nsPluginHost::TrySetupPluginInstance Begin mime=%s, owner=%p, url=%s\n",
           PromiseFlatCString(aMimeType).get(), aOwner,
           aURL ? aURL->GetSpecOrDefault().get() : ""));

  PR_LogFlush();
#endif

#ifdef XP_WIN
  bool changed;
  if ((mRegKeyHKLM && NS_SUCCEEDED(mRegKeyHKLM->HasChanged(&changed)) && changed) ||
      (mRegKeyHKCU && NS_SUCCEEDED(mRegKeyHKCU->HasChanged(&changed)) && changed)) {
    ReloadPlugins();
  }
#endif

  RefPtr<nsNPAPIPlugin> plugin;
  GetPlugin(aMimeType, getter_AddRefs(plugin));
  if (!plugin) {
    return NS_ERROR_FAILURE;
  }

  nsPluginTag* pluginTag = FindNativePluginForType(aMimeType, true);

  NS_ASSERTION(pluginTag, "Must have plugin tag here!");

  plugin->GetLibrary()->SetHasLocalInstance();

#if defined(MOZ_WIDGET_ANDROID) && defined(MOZ_CRASHREPORTER)
  if (pluginTag->mIsFlashPlugin) {
    CrashReporter::AnnotateCrashReport(NS_LITERAL_CSTRING("FlashVersion"), pluginTag->Version());
  }
#endif

  RefPtr<nsNPAPIPluginInstance> instance = new nsNPAPIPluginInstance();

  // This will create the owning reference. The connection must be made between the
  // instance and the instance owner before initialization. Plugins can call into
  // the browser during initialization.
  aOwner->SetInstance(instance.get());

  // Add the instance to the instances list before we call NPP_New so that
  // it is "in play" before NPP_New happens. Take it out if NPP_New fails.
  mInstances.AppendElement(instance.get());

  // this should not addref the instance or owner
  // except in some cases not Java, see bug 140931
  // our COM pointer will free the peer
  nsresult rv = instance->Initialize(plugin.get(), aOwner, aMimeType);
  if (NS_FAILED(rv)) {
    mInstances.RemoveElement(instance.get());
    aOwner->SetInstance(nullptr);
    return rv;
  }

  // Cancel the plugin unload timer since we are creating
  // an instance for it.
  if (pluginTag->mUnloadTimer) {
    pluginTag->mUnloadTimer->Cancel();
  }

#ifdef PLUGIN_LOGGING
  MOZ_LOG(nsPluginLogging::gPluginLog, PLUGIN_LOG_BASIC,
        ("nsPluginHost::TrySetupPluginInstance Finished mime=%s, rv=%" PRIu32 ", owner=%p, url=%s\n",
         PromiseFlatCString(aMimeType).get(), static_cast<uint32_t>(rv), aOwner,
         aURL ? aURL->GetSpecOrDefault().get() : ""));

  PR_LogFlush();
#endif

  return rv;
}

bool
nsPluginHost::HavePluginForType(const nsACString & aMimeType,
                                PluginFilter aFilter)
{
  bool checkEnabled = aFilter & eExcludeDisabled;
  bool allowFake = !(aFilter & eExcludeFake);
  return FindPluginForType(aMimeType, allowFake, checkEnabled);
}

nsIInternalPluginTag*
nsPluginHost::FindPluginForType(const nsACString& aMimeType,
                                bool aIncludeFake, bool aCheckEnabled)
{
  if (aIncludeFake) {
    nsFakePluginTag* fakeTag = FindFakePluginForType(aMimeType, aCheckEnabled);
    if (fakeTag) {
      return fakeTag;
    }
  }

  return FindNativePluginForType(aMimeType, aCheckEnabled);
}

NS_IMETHODIMP
nsPluginHost::GetPluginTagForType(const nsACString& aMimeType,
                                  uint32_t aExcludeFlags,
                                  nsIPluginTag** aResult)
{
  bool includeFake = !(aExcludeFlags & eExcludeFake);
  bool includeDisabled = !(aExcludeFlags & eExcludeDisabled);

  // First look for an enabled plugin.
  RefPtr<nsIInternalPluginTag> tag = FindPluginForType(aMimeType, includeFake,
                                                         true);
  if (!tag && includeDisabled) {
    tag = FindPluginForType(aMimeType, includeFake, false);
  }

  if (tag) {
    tag.forget(aResult);
    return NS_OK;
  }

  return NS_ERROR_NOT_AVAILABLE;
}

NS_IMETHODIMP
nsPluginHost::GetStateForType(const nsACString &aMimeType,
                              uint32_t aExcludeFlags,
                              uint32_t* aResult)
{
  nsCOMPtr<nsIPluginTag> tag;
  nsresult rv = GetPluginTagForType(aMimeType, aExcludeFlags,
                                    getter_AddRefs(tag));
  NS_ENSURE_SUCCESS(rv, rv);

  return tag->GetEnabledState(aResult);
}

NS_IMETHODIMP
nsPluginHost::GetBlocklistStateForType(const nsACString &aMimeType,
                                       uint32_t aExcludeFlags,
                                       uint32_t *aState)
{
  nsCOMPtr<nsIPluginTag> tag;
  nsresult rv = GetPluginTagForType(aMimeType,
                                    aExcludeFlags,
                                    getter_AddRefs(tag));
  NS_ENSURE_SUCCESS(rv, rv);
  return tag->GetBlocklistState(aState);
}

NS_IMETHODIMP
nsPluginHost::GetPermissionStringForType(const nsACString &aMimeType,
                                         uint32_t aExcludeFlags,
                                         nsACString &aPermissionString)
{
  nsCOMPtr<nsIPluginTag> tag;
  nsresult rv = GetPluginTagForType(aMimeType, aExcludeFlags,
                                    getter_AddRefs(tag));
  NS_ENSURE_SUCCESS(rv, rv);
  return GetPermissionStringForTag(tag, aExcludeFlags, aPermissionString);
}

NS_IMETHODIMP
nsPluginHost::GetPermissionStringForTag(nsIPluginTag* aTag,
                                        uint32_t aExcludeFlags,
                                        nsACString &aPermissionString)
{
  NS_ENSURE_TRUE(aTag, NS_ERROR_FAILURE);

  aPermissionString.Truncate();
  uint32_t blocklistState;
  nsresult rv = aTag->GetBlocklistState(&blocklistState);
  NS_ENSURE_SUCCESS(rv, rv);

  if (blocklistState == nsIBlocklistService::STATE_VULNERABLE_UPDATE_AVAILABLE ||
      blocklistState == nsIBlocklistService::STATE_VULNERABLE_NO_UPDATE) {
    aPermissionString.AssignLiteral("plugin-vulnerable:");
  }
  else {
    aPermissionString.AssignLiteral("plugin:");
  }

  nsCString niceName;
  rv = aTag->GetNiceName(niceName);
  NS_ENSURE_SUCCESS(rv, rv);
  NS_ENSURE_TRUE(!niceName.IsEmpty(), NS_ERROR_FAILURE);

  aPermissionString.Append(niceName);

  return NS_OK;
}

bool
nsPluginHost::HavePluginForExtension(const nsACString & aExtension,
                                     /* out */ nsACString & aMimeType,
                                     PluginFilter aFilter)
{
  // As of FF 52, we only support flash and test plugins, so if the extension types
  // don't match for that, exit before we start loading plugins.
  //
  // XXX: Remove tst case when bug 1351885 lands.
  if (!aExtension.LowerCaseEqualsLiteral("swf") &&
      !aExtension.LowerCaseEqualsLiteral("tst")) {
    return false;
  }

  bool checkEnabled = aFilter & eExcludeDisabled;
  bool allowFake = !(aFilter & eExcludeFake);
  return FindNativePluginForExtension(aExtension, aMimeType, checkEnabled) ||
    (allowFake &&
     FindFakePluginForExtension(aExtension, aMimeType, checkEnabled));
}

void
nsPluginHost::GetPlugins(nsTArray<nsCOMPtr<nsIInternalPluginTag>>& aPluginArray,
                         bool aIncludeDisabled)
{
  aPluginArray.Clear();

  LoadPlugins();

  // Append fake plugins, then normal plugins.

  uint32_t numFake = mFakePlugins.Length();
  for (uint32_t i = 0; i < numFake; i++) {
    aPluginArray.AppendElement(mFakePlugins[i]);
  }

  // Regular plugins
  nsPluginTag* plugin = mPlugins;
  while (plugin != nullptr) {
    if (plugin->IsEnabled() || aIncludeDisabled) {
      aPluginArray.AppendElement(plugin);
    }
    plugin = plugin->mNext;
  }
}

// FIXME-jsplugins Check users for order of fake v non-fake
NS_IMETHODIMP
nsPluginHost::GetPluginTags(uint32_t* aPluginCount, nsIPluginTag*** aResults)
{
  LoadPlugins();

  uint32_t count = 0;
  uint32_t fakeCount = mFakePlugins.Length();
  RefPtr<nsPluginTag> plugin = mPlugins;
  while (plugin != nullptr) {
    count++;
    plugin = plugin->mNext;
  }

  *aResults = static_cast<nsIPluginTag**>
                         (moz_xmalloc((fakeCount + count) * sizeof(**aResults)));
  if (!*aResults)
    return NS_ERROR_OUT_OF_MEMORY;

  *aPluginCount = count + fakeCount;

  plugin = mPlugins;
  for (uint32_t i = 0; i < count; i++) {
    (*aResults)[i] = plugin;
    NS_ADDREF((*aResults)[i]);
    plugin = plugin->mNext;
  }

  for (uint32_t i = 0; i < fakeCount; i++) {
    (*aResults)[i + count] = static_cast<nsIInternalPluginTag*>(mFakePlugins[i]);
    NS_ADDREF((*aResults)[i + count]);
  }

  return NS_OK;
}

nsPluginTag*
nsPluginHost::FindPreferredPlugin(const InfallibleTArray<nsPluginTag*>& matches)
{
  // We prefer the plugin with the highest version number.
  /// XXX(johns): This seems to assume the only time multiple plugins will have
  ///             the same MIME type is if they're multiple versions of the same
  ///             plugin -- but since plugin filenames and pretty names can both
  ///             update, it's probably less arbitrary than just going at it
  ///             alphabetically.

  if (matches.IsEmpty()) {
    return nullptr;
  }

  nsPluginTag *preferredPlugin = matches[0];
  for (unsigned int i = 1; i < matches.Length(); i++) {
    if (mozilla::Version(matches[i]->Version().get()) > preferredPlugin->Version().get()) {
      preferredPlugin = matches[i];
    }
  }

  return preferredPlugin;
}

nsFakePluginTag*
nsPluginHost::FindFakePluginForExtension(const nsACString & aExtension,
                                         /* out */ nsACString & aMimeType,
                                         bool aCheckEnabled)
{
  if (aExtension.IsEmpty()) {
    return nullptr;
  }

  int32_t numFakePlugins = mFakePlugins.Length();
  for (int32_t i = 0; i < numFakePlugins; i++) {
    nsFakePluginTag *plugin = mFakePlugins[i];
    bool active;
    if ((!aCheckEnabled ||
         (NS_SUCCEEDED(plugin->GetActive(&active)) && active)) &&
        plugin->HasExtension(aExtension, aMimeType)) {
      return plugin;
    }
  }

  return nullptr;
}

nsFakePluginTag*
nsPluginHost::FindFakePluginForType(const nsACString & aMimeType,
                                    bool aCheckEnabled)
{
  int32_t numFakePlugins = mFakePlugins.Length();
  for (int32_t i = 0; i < numFakePlugins; i++) {
    nsFakePluginTag *plugin = mFakePlugins[i];
    bool active;
    if ((!aCheckEnabled ||
         (NS_SUCCEEDED(plugin->GetActive(&active)) && active)) &&
        plugin->HasMimeType(aMimeType)) {
      return plugin;
    }
  }

  return nullptr;
}

nsPluginTag*
nsPluginHost::FindNativePluginForType(const nsACString & aMimeType,
                                      bool aCheckEnabled)
{
  if (aMimeType.IsEmpty()) {
    return nullptr;
  }

  // As of FF 52, we only support flash and test plugins, so if the mime types
  // don't match for that, exit before we start loading plugins.
  if (!nsPluginHost::CanUsePluginForMIMEType(aMimeType)) {
    return nullptr;
  }

  LoadPlugins();

  InfallibleTArray<nsPluginTag*> matchingPlugins;

  nsPluginTag *plugin = mPlugins;
  while (plugin) {
    if ((!aCheckEnabled || plugin->IsActive()) &&
        plugin->HasMimeType(aMimeType)) {
      matchingPlugins.AppendElement(plugin);
    }
    plugin = plugin->mNext;
  }

  return FindPreferredPlugin(matchingPlugins);
}

nsPluginTag*
nsPluginHost::FindNativePluginForExtension(const nsACString & aExtension,
                                           /* out */ nsACString & aMimeType,
                                           bool aCheckEnabled)
{
  if (aExtension.IsEmpty()) {
    return nullptr;
  }

  LoadPlugins();

  InfallibleTArray<nsPluginTag*> matchingPlugins;
  nsCString matchingMime; // Don't mutate aMimeType unless returning a match
  nsPluginTag *plugin = mPlugins;

  while (plugin) {
    if (!aCheckEnabled || plugin->IsActive()) {
      if (plugin->HasExtension(aExtension, matchingMime)) {
        matchingPlugins.AppendElement(plugin);
      }
    }
    plugin = plugin->mNext;
  }

  nsPluginTag *preferredPlugin = FindPreferredPlugin(matchingPlugins);
  if (!preferredPlugin) {
    return nullptr;
  }

  // Re-fetch the matching type because of how FindPreferredPlugin works...
  preferredPlugin->HasExtension(aExtension, aMimeType);
  return preferredPlugin;
}

static nsresult CreateNPAPIPlugin(nsPluginTag *aPluginTag,
                                  nsNPAPIPlugin **aOutNPAPIPlugin)
{
  // If this is an in-process plugin we'll need to load it here if we haven't already.
  if (!nsNPAPIPlugin::RunPluginOOP(aPluginTag)) {
    if (aPluginTag->mFullPath.IsEmpty())
      return NS_ERROR_FAILURE;
    nsCOMPtr<nsIFile> file = do_CreateInstance("@mozilla.org/file/local;1");
    file->InitWithPath(NS_ConvertUTF8toUTF16(aPluginTag->mFullPath));
    nsPluginFile pluginFile(file);
    PRLibrary* pluginLibrary = nullptr;

    if (NS_FAILED(pluginFile.LoadPlugin(&pluginLibrary)) || !pluginLibrary)
      return NS_ERROR_FAILURE;

    aPluginTag->mLibrary = pluginLibrary;
  }

  nsresult rv;
  rv = nsNPAPIPlugin::CreatePlugin(aPluginTag, aOutNPAPIPlugin);

  return rv;
}

nsresult nsPluginHost::EnsurePluginLoaded(nsPluginTag* aPluginTag)
{
  RefPtr<nsNPAPIPlugin> plugin = aPluginTag->mPlugin;
  if (!plugin) {
    nsresult rv = CreateNPAPIPlugin(aPluginTag, getter_AddRefs(plugin));
    if (NS_FAILED(rv)) {
      return rv;
    }
    aPluginTag->mPlugin = plugin;
  }
  return NS_OK;
}

nsresult
nsPluginHost::GetPluginForContentProcess(uint32_t aPluginId, nsNPAPIPlugin** aPlugin)
{
  AUTO_PROFILER_LABEL("nsPluginHost::GetPluginForContentProcess", OTHER);
  MOZ_ASSERT(XRE_IsParentProcess());

  // If plugins haven't been scanned yet, do so now
  LoadPlugins();

  nsPluginTag* pluginTag = PluginWithId(aPluginId);
  if (pluginTag) {
    // When setting up a bridge, double check with chrome to see if this plugin
    // is blocked hard. Note this does not protect against vulnerable plugins
    // that the user has explicitly allowed. :(
    if (pluginTag->IsBlocklisted()) {
      return NS_ERROR_PLUGIN_BLOCKLISTED;
    }

    nsresult rv = EnsurePluginLoaded(pluginTag);
    if (NS_FAILED(rv)) {
      return rv;
    }

    // We only get here if a content process doesn't have a PluginModuleParent
    // for the given plugin already. Therefore, this counter is counting the
    // number of outstanding PluginModuleParents for the plugin, excluding the
    // one from the chrome process.
    pluginTag->mContentProcessRunningCount++;
    NS_ADDREF(*aPlugin = pluginTag->mPlugin);
    return NS_OK;
  }

  return NS_ERROR_FAILURE;
}

class nsPluginUnloadRunnable : public Runnable
{
public:
  explicit nsPluginUnloadRunnable(uint32_t aPluginId) :
    Runnable("nsPluginUnloadRunnable"),
    mPluginId(aPluginId)
  {}

  NS_IMETHOD Run() override
  {
    RefPtr<nsPluginHost> host = nsPluginHost::GetInst();
    if (!host) {
      return NS_OK;
    }
    nsPluginTag* pluginTag = host->PluginWithId(mPluginId);
    if (!pluginTag) {
      return NS_OK;
    }

    MOZ_ASSERT(pluginTag->mContentProcessRunningCount > 0);
    pluginTag->mContentProcessRunningCount--;

    if (!pluginTag->mContentProcessRunningCount) {
      if (!host->IsRunningPlugin(pluginTag)) {
        pluginTag->TryUnloadPlugin(false);
      }
    }
    return NS_OK;
  }

protected:
  uint32_t mPluginId;
};

void
nsPluginHost::NotifyContentModuleDestroyed(uint32_t aPluginId)
{
  MOZ_ASSERT(XRE_IsParentProcess());

  // This is called in response to a message from the plugin. Don't unload the
  // plugin until the message handler is off the stack.
  RefPtr<nsPluginUnloadRunnable> runnable =
    new nsPluginUnloadRunnable(aPluginId);
  NS_DispatchToMainThread(runnable);
}

nsresult nsPluginHost::GetPlugin(const nsACString &aMimeType,
                                 nsNPAPIPlugin** aPlugin)
{
  nsresult rv = NS_ERROR_FAILURE;
  *aPlugin = nullptr;

  // If plugins haven't been scanned yet, do so now
  LoadPlugins();

  nsPluginTag* pluginTag = FindNativePluginForType(aMimeType, true);
  if (pluginTag) {
    rv = NS_OK;
    PLUGIN_LOG(PLUGIN_LOG_BASIC,
    ("nsPluginHost::GetPlugin Begin mime=%s, plugin=%s\n",
     PromiseFlatCString(aMimeType).get(), pluginTag->FileName().get()));

#ifdef DEBUG
    if (!pluginTag->FileName().IsEmpty())
      printf("For %s found plugin %s\n",
             PromiseFlatCString(aMimeType).get(), pluginTag->FileName().get());
#endif

    rv = EnsurePluginLoaded(pluginTag);
    if (NS_FAILED(rv)) {
      return rv;
    }

    NS_ADDREF(*aPlugin = pluginTag->mPlugin);
    return NS_OK;
  }

  PLUGIN_LOG(PLUGIN_LOG_NORMAL,
  ("nsPluginHost::GetPlugin End mime=%s, rv=%" PRIu32 ", plugin=%p name=%s\n",
   PromiseFlatCString(aMimeType).get(), static_cast<uint32_t>(rv), *aPlugin,
   (pluginTag ? pluginTag->FileName().get() : "(not found)")));

  return rv;
}

// Normalize 'host' to ACE.
nsresult
nsPluginHost::NormalizeHostname(nsCString& host)
{
  if (IsASCII(host)) {
    ToLowerCase(host);
    return NS_OK;
  }

  if (!mIDNService) {
    nsresult rv;
    mIDNService = do_GetService(NS_IDNSERVICE_CONTRACTID, &rv);
    NS_ENSURE_SUCCESS(rv, rv);
  }

  return mIDNService->ConvertUTF8toACE(host, host);
}

// Enumerate a 'sites' array returned by GetSitesWithData and determine if
// any of them have a base domain in common with 'domain'; if so, append them
// to the 'result' array. If 'firstMatchOnly' is true, return after finding the
// first match.
nsresult
nsPluginHost::EnumerateSiteData(const nsACString& domain,
                                const InfallibleTArray<nsCString>& sites,
                                InfallibleTArray<nsCString>& result,
                                bool firstMatchOnly)
{
  NS_ASSERTION(!domain.IsVoid(), "null domain string");

  nsresult rv;
  if (!mTLDService) {
    mTLDService = do_GetService(NS_EFFECTIVETLDSERVICE_CONTRACTID, &rv);
    NS_ENSURE_SUCCESS(rv, rv);
  }

  // Get the base domain from the domain.
  nsCString baseDomain;
  rv = mTLDService->GetBaseDomainFromHost(domain, 0, baseDomain);
  bool isIP = rv == NS_ERROR_HOST_IS_IP_ADDRESS;
  if (isIP || rv == NS_ERROR_INSUFFICIENT_DOMAIN_LEVELS) {
    // The base domain is the site itself. However, we must be careful to
    // normalize.
    baseDomain = domain;
    rv = NormalizeHostname(baseDomain);
    NS_ENSURE_SUCCESS(rv, rv);
  } else if (NS_FAILED(rv)) {
    return rv;
  }

  // Enumerate the array of sites with data.
  for (uint32_t i = 0; i < sites.Length(); ++i) {
    const nsCString& site = sites[i];

    // Check if the site is an IP address.
    bool siteIsIP =
      site.Length() >= 2 && site.First() == '[' && site.Last() == ']';
    if (siteIsIP != isIP)
      continue;

    nsCString siteBaseDomain;
    if (siteIsIP) {
      // Strip the '[]'.
      siteBaseDomain = Substring(site, 1, site.Length() - 2);
    } else {
      // Determine the base domain of the site.
      rv = mTLDService->GetBaseDomainFromHost(site, 0, siteBaseDomain);
      if (rv == NS_ERROR_INSUFFICIENT_DOMAIN_LEVELS) {
        // The base domain is the site itself. However, we must be careful to
        // normalize.
        siteBaseDomain = site;
        rv = NormalizeHostname(siteBaseDomain);
        NS_ENSURE_SUCCESS(rv, rv);
      } else if (NS_FAILED(rv)) {
        return rv;
      }
    }

    // At this point, we can do an exact comparison of the two domains.
    if (baseDomain != siteBaseDomain) {
      continue;
    }

    // Append the site to the result array.
    result.AppendElement(site);

    // If we're supposed to return early, do so.
    if (firstMatchOnly) {
      break;
    }
  }

  return NS_OK;
}

static bool
MimeTypeIsAllowedForFakePlugin(const nsString& aMimeType)
{
  static const char* const allowedFakePlugins[] = {
    // Flash
    "application/x-shockwave-flash",
    // PDF
    "application/pdf",
    "application/vnd.adobe.pdf",
    "application/vnd.adobe.pdfxml",
    "application/vnd.adobe.x-mars",
    "application/vnd.adobe.xdp+xml",
    "application/vnd.adobe.xfdf",
    "application/vnd.adobe.xfd+xml",
    "application/vnd.fdf",
  };

  for (const auto allowed : allowedFakePlugins) {
    if (aMimeType.EqualsASCII(allowed)) {
      return true;
    }
  }
  return false;
}

NS_IMETHODIMP
nsPluginHost::RegisterFakePlugin(JS::Handle<JS::Value> aInitDictionary,
                                 JSContext* aCx,
                                 nsIFakePluginTag **aResult)
{
  FakePluginTagInit initDictionary;
  if (!initDictionary.Init(aCx, aInitDictionary)) {
    return NS_ERROR_FAILURE;
  }

  for (const FakePluginMimeEntry& mimeEntry : initDictionary.mMimeEntries) {
    if (!MimeTypeIsAllowedForFakePlugin(mimeEntry.mType)) {
      return NS_ERROR_FAILURE;
    }
  }

  RefPtr<nsFakePluginTag> newTag;
  nsresult rv = nsFakePluginTag::Create(initDictionary, getter_AddRefs(newTag));
  NS_ENSURE_SUCCESS(rv, rv);

  for (const auto& existingTag : mFakePlugins) {
    if (newTag->HandlerURIMatches(existingTag->HandlerURI())) {
      return NS_ERROR_UNEXPECTED;
    }
  }

  mFakePlugins.AppendElement(newTag);

  nsAutoCString disableFullPage;
  Preferences::GetCString(kPrefDisableFullPage, disableFullPage);
  for (uint32_t i = 0; i < newTag->MimeTypes().Length(); i++) {
    if (!IsTypeInList(newTag->MimeTypes()[i], disableFullPage)) {
      RegisterWithCategoryManager(newTag->MimeTypes()[i],
                                  ePluginRegister);
    }
  }

  newTag.forget(aResult);
  return NS_OK;
}

NS_IMETHODIMP
nsPluginHost::UnregisterFakePlugin(const nsACString& aHandlerURI)
{
  nsCOMPtr<nsIURI> handlerURI;
  nsresult rv = NS_NewURI(getter_AddRefs(handlerURI), aHandlerURI);
  NS_ENSURE_SUCCESS(rv, rv);

  for (uint32_t i = 0; i < mFakePlugins.Length(); ++i) {
    if (mFakePlugins[i]->HandlerURIMatches(handlerURI)) {
      mFakePlugins.RemoveElementAt(i);
      return NS_OK;
    }
  }

  return NS_OK;
}

// FIXME-jsplugins Is this method actually needed?
NS_IMETHODIMP
nsPluginHost::GetFakePlugin(const nsACString & aMimeType,
                            nsIFakePluginTag** aResult)
{
  RefPtr<nsFakePluginTag> result = FindFakePluginForType(aMimeType, false);
  if (result) {
    result.forget(aResult);
    return NS_OK;
  }

  *aResult = nullptr;
  return NS_ERROR_NOT_AVAILABLE;
}

#define ClearDataFromSitesClosure_CID {0x9fb21761, 0x2403, 0x41ad, {0x9e, 0xfd, 0x36, 0x7e, 0xc4, 0x4f, 0xa4, 0x5e}}


// Class to hold all the data we need need for IterateMatchesAndClear and ClearDataFromSites
class ClearDataFromSitesClosure : public nsIClearSiteDataCallback, public nsIGetSitesWithDataCallback {
public:
  ClearDataFromSitesClosure(nsIPluginTag* plugin, const nsACString& domain, uint64_t flags,
                            int64_t maxAge, nsCOMPtr<nsIClearSiteDataCallback> callback,
                            nsPluginHost* host) :
    domain(domain), callback(callback), tag(plugin), flags(flags), maxAge(maxAge), host(host) {}
  NS_DECL_ISUPPORTS

  // Callback from NPP_ClearSiteData, continue to iterate the matches and clear
  NS_IMETHOD Callback(nsresult rv) override {
    if (NS_FAILED(rv)) {
      callback->Callback(rv);
      return NS_OK;
    }
    if (!matches.Length()) {
      callback->Callback(NS_OK);
      return NS_OK;
    }

    const nsCString match(matches[0]);
    matches.RemoveElement(match);
    PluginLibrary* library = static_cast<nsPluginTag*>(tag)->mPlugin->GetLibrary();
    rv = library->NPP_ClearSiteData(match.get(), flags, maxAge, this);
    if (NS_FAILED(rv)) {
      callback->Callback(rv);
      return NS_OK;
    }
    return NS_OK;
  }

  // Callback from NPP_GetSitesWithData, kick the iteration off to clear the data
  NS_IMETHOD SitesWithData(InfallibleTArray<nsCString>& sites) override
  {
    // Enumerate the sites and build a list of matches.
    nsresult rv = host->EnumerateSiteData(domain, sites, matches, false);
    Callback(rv);
    return NS_OK;
  }

  nsCString domain;
  nsCOMPtr<nsIClearSiteDataCallback> callback;
  InfallibleTArray<nsCString> matches;
  nsIPluginTag* tag;
  uint64_t flags;
  int64_t maxAge;
  nsPluginHost* host;
  NS_DECLARE_STATIC_IID_ACCESSOR(ClearDataFromSitesClosure_CID)
  private:
  virtual ~ClearDataFromSitesClosure() = default;
};

NS_DEFINE_STATIC_IID_ACCESSOR(ClearDataFromSitesClosure, ClearDataFromSitesClosure_CID)

NS_IMPL_ADDREF(ClearDataFromSitesClosure)
NS_IMPL_RELEASE(ClearDataFromSitesClosure)

NS_INTERFACE_MAP_BEGIN(ClearDataFromSitesClosure)
  NS_INTERFACE_MAP_ENTRY(nsIClearSiteDataCallback)
  NS_INTERFACE_MAP_ENTRY(nsIGetSitesWithDataCallback)
  NS_INTERFACE_MAP_ENTRY_AMBIGUOUS(nsISupports, nsIClearSiteDataCallback)
NS_INTERFACE_MAP_END

// FIXME-jsplugins what should this do for fake plugins?
NS_IMETHODIMP
nsPluginHost::ClearSiteData(nsIPluginTag* plugin, const nsACString& domain,
                            uint64_t flags, int64_t maxAge, nsIClearSiteDataCallback* callbackFunc)
{
  nsCOMPtr<nsIClearSiteDataCallback> callback(callbackFunc);
  // maxAge must be either a nonnegative integer or -1.
  NS_ENSURE_ARG(maxAge >= 0 || maxAge == -1);

  // Caller may give us a tag object that is no longer live.
  if (!IsLiveTag(plugin)) {
    return NS_ERROR_NOT_AVAILABLE;
  }

  nsPluginTag* tag = static_cast<nsPluginTag*>(plugin);

  if (!tag->IsEnabled()) {
    return NS_ERROR_NOT_AVAILABLE;
  }

  // We only ensure support for clearing Flash site data for now.
  // We will also attempt to clear data for any plugin that happens
  // to be loaded already.
  if (!tag->mIsFlashPlugin && !tag->mPlugin) {
    return NS_ERROR_FAILURE;
  }

  // Make sure the plugin is loaded.
  nsresult rv = EnsurePluginLoaded(tag);
  if (NS_FAILED(rv)) {
    return rv;
  }

  PluginLibrary* library = tag->mPlugin->GetLibrary();

  // If 'domain' is the null string, clear everything.
  if (domain.IsVoid()) {
    return library->NPP_ClearSiteData(nullptr, flags, maxAge, callback);
  }
  nsCOMPtr<nsIGetSitesWithDataCallback> closure(new ClearDataFromSitesClosure(plugin, domain, flags,
                                                                              maxAge, callback, this));
  rv = library->NPP_GetSitesWithData(closure);
  NS_ENSURE_SUCCESS(rv, rv);
  return NS_OK;
}

#define GetSitesClosure_CID {0x4c9268ac, 0x2fd1, 0x4f2a, {0x9a, 0x10, 0x7a, 0x09, 0xf1, 0xb7, 0x60, 0x3a}}

// Closure to contain the data needed to handle the callback from NPP_GetSitesWithData
class GetSitesClosure : public nsIGetSitesWithDataCallback {
public:
  NS_DECL_ISUPPORTS
  GetSitesClosure(const nsACString& domain, nsPluginHost* host)
  : domain(domain), host(host), keepWaiting(true)
  {
  }
  NS_IMETHOD SitesWithData(InfallibleTArray<nsCString>& sites) override {
    retVal = HandleGetSites(sites);
    keepWaiting = false;
    return NS_OK;
  }

  nsresult HandleGetSites(InfallibleTArray<nsCString>& sites) {
    // If there's no data, we're done.
    if (sites.IsEmpty()) {
      result = false;
      return NS_OK;
    }

    // If 'domain' is the null string, and there's data for at least one site,
    // we're done.
    if (domain.IsVoid()) {
      result = true;
      return NS_OK;
    }

    // Enumerate the sites and determine if there's a match.
    InfallibleTArray<nsCString> matches;
    nsresult rv = host->EnumerateSiteData(domain, sites, matches, true);
    NS_ENSURE_SUCCESS(rv, rv);

    result = !matches.IsEmpty();
    return NS_OK;
  }

  nsCString domain;
  RefPtr<nsPluginHost> host;
  bool result;
  bool keepWaiting;
  nsresult retVal;
  NS_DECLARE_STATIC_IID_ACCESSOR(GetSitesClosure_CID)
  private:
  virtual ~GetSitesClosure() = default;
};

NS_DEFINE_STATIC_IID_ACCESSOR(GetSitesClosure, GetSitesClosure_CID)

NS_IMPL_ISUPPORTS(GetSitesClosure, GetSitesClosure, nsIGetSitesWithDataCallback)

// This will spin the event loop while waiting on an async
// call to GetSitesWithData
NS_IMETHODIMP
nsPluginHost::SiteHasData(nsIPluginTag* plugin, const nsACString& domain,
                          bool* result)
{
  // Caller may give us a tag object that is no longer live.
  if (!IsLiveTag(plugin)) {
    return NS_ERROR_NOT_AVAILABLE;
  }

  // FIXME-jsplugins audit casts
  nsPluginTag* tag = static_cast<nsPluginTag*>(plugin);

  // We only ensure support for clearing Flash site data for now.
  // We will also attempt to clear data for any plugin that happens
  // to be loaded already.
  if (!tag->mIsFlashPlugin && !tag->mPlugin) {
    return NS_ERROR_FAILURE;
  }

  // Make sure the plugin is loaded.
  nsresult rv = EnsurePluginLoaded(tag);
  if (NS_FAILED(rv)) {
    return rv;
  }

  PluginLibrary* library = tag->mPlugin->GetLibrary();

  // Get the list of sites from the plugin
  nsCOMPtr<GetSitesClosure> closure(new GetSitesClosure(domain, this));
  rv = library->NPP_GetSitesWithData(nsCOMPtr<nsIGetSitesWithDataCallback>(do_QueryInterface(closure)));
  NS_ENSURE_SUCCESS(rv, rv);
  // Spin the event loop while we wait for the async call to GetSitesWithData
  SpinEventLoopUntil([&]() { return !closure->keepWaiting; });
  *result = closure->result;
  return closure->retVal;
}

nsPluginHost::SpecialType
nsPluginHost::GetSpecialType(const nsACString & aMIMEType)
{
  if (aMIMEType.LowerCaseEqualsASCII("application/x-test")) {
    return eSpecialType_Test;
  }

  if (aMIMEType.LowerCaseEqualsASCII("application/x-shockwave-flash") ||
      aMIMEType.LowerCaseEqualsASCII("application/futuresplash") ||
      aMIMEType.LowerCaseEqualsASCII("application/x-shockwave-flash-test")) {
    return eSpecialType_Flash;
  }

<<<<<<< HEAD
  // Java registers variants of its MIME with parameters, e.g.
  // application/x-java-vm;version=1.3
  const nsACString &noParam = Substring(aMIMEType, 0, aMIMEType.FindChar(';'));

  // The java mime pref may well not be one of these,
  // e.g. application/x-java-test used in the test suite
  nsAutoCString javaMIME;
  Preferences::GetCString(kPrefJavaMIME, javaMIME);
  if ((!javaMIME.IsEmpty() && noParam.LowerCaseEqualsASCII(javaMIME.get())) ||
      noParam.LowerCaseEqualsASCII("application/x-java-vm") ||
      noParam.LowerCaseEqualsASCII("application/x-java-applet") ||
      noParam.LowerCaseEqualsASCII("application/x-java-bean")) {
    return eSpecialType_Java;
  }

=======
>>>>>>> 7dd26546
  return eSpecialType_None;
}

// Check whether or not a tag is a live, valid tag, and that it's loaded.
bool
nsPluginHost::IsLiveTag(nsIPluginTag* aPluginTag)
{
  nsCOMPtr<nsIInternalPluginTag> internalTag(do_QueryInterface(aPluginTag));
  uint32_t fakeCount = mFakePlugins.Length();
  for (uint32_t i = 0; i < fakeCount; i++) {
    if (mFakePlugins[i] == internalTag) {
      return true;
    }
  }

  nsPluginTag* tag;
  for (tag = mPlugins; tag; tag = tag->mNext) {
    if (tag == internalTag) {
      return true;
    }
  }
  return false;
}

// FIXME-jsplugins what should happen with jsplugins here, if anything?
nsPluginTag*
nsPluginHost::HaveSamePlugin(const nsPluginTag* aPluginTag)
{
  for (nsPluginTag* tag = mPlugins; tag; tag = tag->mNext) {
    if (tag->HasSameNameAndMimes(aPluginTag)) {
        return tag;
    }
  }
  return nullptr;
}

// Don't have to worry about fake plugins here, since this is only used during
// the plugin directory scan, which doesn't pick up fake plugins.
nsPluginTag*
nsPluginHost::FirstPluginWithPath(const nsCString& path)
{
  for (nsPluginTag* tag = mPlugins; tag; tag = tag->mNext) {
    if (tag->mFullPath.Equals(path)) {
      return tag;
    }
  }
  return nullptr;
}

nsPluginTag*
nsPluginHost::PluginWithId(uint32_t aId)
{
  for (nsPluginTag* tag = mPlugins; tag; tag = tag->mNext) {
    if (tag->mId == aId) {
      return tag;
    }
  }
  return nullptr;
}

namespace {

int64_t GetPluginLastModifiedTime(const nsCOMPtr<nsIFile>& localfile)
{
  PRTime fileModTime = 0;

#if defined(XP_MACOSX)
  // On OS X the date of a bundle's "contents" (i.e. of its Info.plist file)
  // is a much better guide to when it was last modified than the date of
  // its package directory.  See bug 313700.
  nsCOMPtr<nsILocalFileMac> localFileMac = do_QueryInterface(localfile);
  if (localFileMac) {
    localFileMac->GetBundleContentsLastModifiedTime(&fileModTime);
  } else {
    localfile->GetLastModifiedTime(&fileModTime);
  }
#else
  localfile->GetLastModifiedTime(&fileModTime);
#endif

  return fileModTime;
}

bool
GetPluginIsFromExtension(const nsCOMPtr<nsIFile>& pluginFile,
                         const nsCOMArray<nsIFile>& extensionDirs)
{
  for (uint32_t i = 0; i < extensionDirs.Length(); ++i) {
    bool contains;
    if (NS_FAILED(extensionDirs[i]->Contains(pluginFile, &contains)) || !contains) {
      continue;
    }

    return true;
  }

  return false;
}

void
GetExtensionDirectories(nsCOMArray<nsIFile>& dirs)
{
  nsCOMPtr<nsIProperties> dirService = do_GetService(NS_DIRECTORY_SERVICE_CONTRACTID);
  if (!dirService) {
    return;
  }

  nsCOMPtr<nsISimpleEnumerator> list;
  nsresult rv = dirService->Get(XRE_EXTENSIONS_DIR_LIST,
                                NS_GET_IID(nsISimpleEnumerator),
                                getter_AddRefs(list));
  if (NS_FAILED(rv)) {
    return;
  }

  bool more;
  while (NS_SUCCEEDED(list->HasMoreElements(&more)) && more) {
    nsCOMPtr<nsISupports> next;
    if (NS_FAILED(list->GetNext(getter_AddRefs(next)))) {
      break;
    }
    nsCOMPtr<nsIFile> file = do_QueryInterface(next);
    if (file) {
      file->Normalize();
      dirs.AppendElement(file.forget());
    }
  }
}

struct CompareFilesByTime
{
  bool
  LessThan(const nsCOMPtr<nsIFile>& a, const nsCOMPtr<nsIFile>& b) const
  {
    return GetPluginLastModifiedTime(a) < GetPluginLastModifiedTime(b);
  }

  bool
  Equals(const nsCOMPtr<nsIFile>& a, const nsCOMPtr<nsIFile>& b) const
  {
    return GetPluginLastModifiedTime(a) == GetPluginLastModifiedTime(b);
  }
};

} // namespace

static
bool
ShouldAddPlugin(const nsPluginInfo& info, bool flashOnly)
{
  if (!info.fName || (strcmp(info.fName, "Shockwave Flash") != 0 && flashOnly)) {
    return false;
  }
  for (uint32_t i = 0; i < info.fVariantCount; ++i) {
    if (info.fMimeTypeArray[i] &&
        (!strcmp(info.fMimeTypeArray[i], "application/x-shockwave-flash") ||
         !strcmp(info.fMimeTypeArray[i], "application/x-shockwave-flash-test"))) {
      return true;
    }
    if (flashOnly) {
      continue;
    }
    if (info.fMimeTypeArray[i] &&
        (!strcmp(info.fMimeTypeArray[i], "application/x-test") ||
         !strcmp(info.fMimeTypeArray[i], "application/x-Second-Test"))) {
      return true;
    }
  }
#ifdef PLUGIN_LOGGING
  PLUGIN_LOG(PLUGIN_LOG_NORMAL,
             ("ShouldAddPlugin : Ignoring non-flash plugin library %s\n", aPluginTag->FileName().get()));
#endif // PLUGIN_LOGGING
  return false;
}

void
nsPluginHost::AddPluginTag(nsPluginTag* aPluginTag)
{
  aPluginTag->mNext = mPlugins;
  mPlugins = aPluginTag;

  if (aPluginTag->IsActive()) {
    nsAutoCString disableFullPage;
    Preferences::GetCString(kPrefDisableFullPage, disableFullPage);
    for (uint32_t i = 0; i < aPluginTag->MimeTypes().Length(); i++) {
      if (!IsTypeInList(aPluginTag->MimeTypes()[i], disableFullPage)) {
        RegisterWithCategoryManager(aPluginTag->MimeTypes()[i],
                                    ePluginRegister);
      }
    }
  }
}

typedef NS_NPAPIPLUGIN_CALLBACK(char *, NP_GETMIMEDESCRIPTION)(void);

nsresult nsPluginHost::ScanPluginsDirectory(nsIFile *pluginsDir,
                                            bool aCreatePluginList,
                                            bool *aPluginsChanged)
{
  MOZ_ASSERT(XRE_IsParentProcess());

  NS_ENSURE_ARG_POINTER(aPluginsChanged);
  nsresult rv;

  *aPluginsChanged = false;

#ifdef PLUGIN_LOGGING
  nsAutoCString dirPath;
  pluginsDir->GetNativePath(dirPath);
  PLUGIN_LOG(PLUGIN_LOG_BASIC,
  ("nsPluginHost::ScanPluginsDirectory dir=%s\n", dirPath.get()));
#endif

  bool flashOnly = Preferences::GetBool("plugin.load_flash_only", true);

  nsCOMPtr<nsISimpleEnumerator> iter;
  rv = pluginsDir->GetDirectoryEntries(getter_AddRefs(iter));
  if (NS_FAILED(rv))
    return rv;

  AutoTArray<nsCOMPtr<nsIFile>, 6> pluginFiles;

  bool hasMore;
  while (NS_SUCCEEDED(iter->HasMoreElements(&hasMore)) && hasMore) {
    nsCOMPtr<nsISupports> supports;
    rv = iter->GetNext(getter_AddRefs(supports));
    if (NS_FAILED(rv))
      continue;
    nsCOMPtr<nsIFile> dirEntry(do_QueryInterface(supports, &rv));
    if (NS_FAILED(rv))
      continue;

    // Sun's JRE 1.3.1 plugin must have symbolic links resolved or else it'll crash.
    // See bug 197855.
    dirEntry->Normalize();

    if (nsPluginsDir::IsPluginFile(dirEntry)) {
      pluginFiles.AppendElement(dirEntry);
    }
  }

  pluginFiles.Sort(CompareFilesByTime());

  nsCOMArray<nsIFile> extensionDirs;
  GetExtensionDirectories(extensionDirs);

  for (int32_t i = (pluginFiles.Length() - 1); i >= 0; i--) {
    nsCOMPtr<nsIFile>& localfile = pluginFiles[i];

    nsString utf16FilePath;
    rv = localfile->GetPath(utf16FilePath);
    if (NS_FAILED(rv))
      continue;

    const int64_t fileModTime = GetPluginLastModifiedTime(localfile);
    const bool fromExtension = GetPluginIsFromExtension(localfile, extensionDirs);

    // Look for it in our cache
    NS_ConvertUTF16toUTF8 filePath(utf16FilePath);
    RefPtr<nsPluginTag> pluginTag;
    RemoveCachedPluginsInfo(filePath.get(), getter_AddRefs(pluginTag));

    bool seenBefore = false;

    if (pluginTag) {
      seenBefore = true;
      // If plugin changed, delete cachedPluginTag and don't use cache
      if (fileModTime != pluginTag->mLastModifiedTime) {
        // Plugins has changed. Don't use cached plugin info.
        pluginTag = nullptr;

        // plugin file changed, flag this fact
        *aPluginsChanged = true;
      }

      // If we're not creating a list and we already know something changed then
      // we're done.
      if (!aCreatePluginList) {
        if (*aPluginsChanged) {
          return NS_OK;
        }
        continue;
      }
    }

    bool isKnownInvalidPlugin = false;
    for (RefPtr<nsInvalidPluginTag> invalidPlugins = mInvalidPlugins;
         invalidPlugins; invalidPlugins = invalidPlugins->mNext) {
      // If already marked as invalid, ignore it
      if (invalidPlugins->mFullPath.Equals(filePath.get()) &&
          invalidPlugins->mLastModifiedTime == fileModTime) {
        if (aCreatePluginList) {
          invalidPlugins->mSeen = true;
        }
        isKnownInvalidPlugin = true;
        break;
      }
    }
    if (isKnownInvalidPlugin) {
      continue;
    }

    // if it is not found in cache info list or has been changed, create a new one
    if (!pluginTag) {
      nsPluginFile pluginFile(localfile);

      // create a tag describing this plugin.
      PRLibrary *library = nullptr;
      nsPluginInfo info;
      memset(&info, 0, sizeof(info));
      nsresult res;
      // Opening a block for the telemetry AutoTimer
      {
        Telemetry::AutoTimer<Telemetry::PLUGIN_LOAD_METADATA> telemetry;
        res = pluginFile.GetPluginInfo(info, &library);
      }
      // if we don't have mime type don't proceed, this is not a plugin
      if (NS_FAILED(res) || !info.fMimeTypeArray ||
          (!ShouldAddPlugin(info, flashOnly))) {
        RefPtr<nsInvalidPluginTag> invalidTag = new nsInvalidPluginTag(filePath.get(),
                                                                         fileModTime);
        pluginFile.FreePluginInfo(info);

        if (aCreatePluginList) {
          invalidTag->mSeen = true;
        }
        invalidTag->mNext = mInvalidPlugins;
        if (mInvalidPlugins) {
          mInvalidPlugins->mPrev = invalidTag;
        }
        mInvalidPlugins = invalidTag;

        // Mark aPluginsChanged so pluginreg is rewritten
        *aPluginsChanged = true;
        continue;
      }

      pluginTag = new nsPluginTag(&info, fileModTime, fromExtension);
      pluginFile.FreePluginInfo(info);
      pluginTag->mLibrary = library;
      uint32_t state;
      rv = pluginTag->GetBlocklistState(&state);
      NS_ENSURE_SUCCESS(rv, rv);

      // If the blocklist says it is risky and we have never seen this
      // plugin before, then disable it.
      if (state == nsIBlocklistService::STATE_SOFTBLOCKED && !seenBefore) {
        pluginTag->SetEnabledState(nsIPluginTag::STATE_DISABLED);
      }

      // Plugin unloading is tag-based. If we created a new tag and loaded
      // the library in the process then we want to attempt to unload it here.
      // Only do this if the pref is set for aggressive unloading.
      if (UnloadPluginsASAP()) {
        pluginTag->TryUnloadPlugin(false);
      }
    }

    // do it if we still want it
    if (!seenBefore) {
      // We have a valid new plugin so report that plugins have changed.
      *aPluginsChanged = true;
    }

    // Avoid adding different versions of the same plugin if they are running
    // in-process, otherwise we risk undefined behaviour.
    if (!nsNPAPIPlugin::RunPluginOOP(pluginTag)) {
      if (HaveSamePlugin(pluginTag)) {
        continue;
      }
    }

    // Don't add the same plugin again if it hasn't changed
    if (nsPluginTag* duplicate = FirstPluginWithPath(pluginTag->mFullPath)) {
      if (pluginTag->mLastModifiedTime == duplicate->mLastModifiedTime) {
        continue;
      }
    }

    // If we're not creating a plugin list, simply looking for changes,
    // then we're done.
    if (!aCreatePluginList) {
      return NS_OK;
    }

    AddPluginTag(pluginTag);
  }

  return NS_OK;
}

nsresult nsPluginHost::ScanPluginsDirectoryList(nsISimpleEnumerator *dirEnum,
                                                bool aCreatePluginList,
                                                bool *aPluginsChanged)
{
  MOZ_ASSERT(XRE_IsParentProcess());

    bool hasMore;
    while (NS_SUCCEEDED(dirEnum->HasMoreElements(&hasMore)) && hasMore) {
      nsCOMPtr<nsISupports> supports;
      nsresult rv = dirEnum->GetNext(getter_AddRefs(supports));
      if (NS_FAILED(rv))
        continue;
      nsCOMPtr<nsIFile> nextDir(do_QueryInterface(supports, &rv));
      if (NS_FAILED(rv))
        continue;

      // don't pass aPluginsChanged directly to prevent it from been reset
      bool pluginschanged = false;
      ScanPluginsDirectory(nextDir, aCreatePluginList, &pluginschanged);

      if (pluginschanged)
        *aPluginsChanged = true;

      // if changes are detected and we are not creating the list, do not proceed
      if (!aCreatePluginList && *aPluginsChanged)
        break;
    }
    return NS_OK;
}

void
nsPluginHost::IncrementChromeEpoch()
{
  MOZ_ASSERT(XRE_IsParentProcess());
  mPluginEpoch++;
}

uint32_t
nsPluginHost::ChromeEpoch()
{
  MOZ_ASSERT(XRE_IsParentProcess());
  return mPluginEpoch;
}

uint32_t
nsPluginHost::ChromeEpochForContent()
{
  MOZ_ASSERT(XRE_IsContentProcess());
  return mPluginEpoch;
}

void
nsPluginHost::SetChromeEpochForContent(uint32_t aEpoch)
{
  MOZ_ASSERT(XRE_IsContentProcess());
  mPluginEpoch = aEpoch;
}

#ifdef XP_WIN
static void
WatchRegKey(uint32_t aRoot, nsCOMPtr<nsIWindowsRegKey>& aKey)
{
  if (aKey) {
    return;
  }

  aKey = do_CreateInstance("@mozilla.org/windows-registry-key;1");
  if (!aKey) {
    return;
  }
  nsresult rv = aKey->Open(aRoot,
                           NS_LITERAL_STRING("Software\\MozillaPlugins"),
                           nsIWindowsRegKey::ACCESS_READ | nsIWindowsRegKey::ACCESS_NOTIFY);
  if (NS_FAILED(rv)) {
    aKey = nullptr;
    return;
  }
  aKey->StartWatching(true);
}
#endif

nsresult nsPluginHost::LoadPlugins()
{
  // This should only be run in the parent process. On plugin list change, we'll
  // update observers in the content process as part of SetPluginsInContent
  if (XRE_IsContentProcess()) {
    return NS_OK;
  }
  // do not do anything if it is already done
  // use ReloadPlugins() to enforce loading
  if (mPluginsLoaded)
    return NS_OK;

  if (mPluginsDisabled)
    return NS_OK;

#ifdef XP_WIN
  WatchRegKey(nsIWindowsRegKey::ROOT_KEY_LOCAL_MACHINE, mRegKeyHKLM);
  WatchRegKey(nsIWindowsRegKey::ROOT_KEY_CURRENT_USER, mRegKeyHKCU);
#endif

  bool pluginschanged;
  nsresult rv = FindPlugins(true, &pluginschanged);
  if (NS_FAILED(rv))
    return rv;

  // only if plugins have changed will we notify plugin-change observers
  if (pluginschanged) {
    if (XRE_IsParentProcess()) {
      IncrementChromeEpoch();
    }

    nsCOMPtr<nsIObserverService> obsService =
      mozilla::services::GetObserverService();
    if (obsService)
      obsService->NotifyObservers(nullptr, "plugins-list-updated", nullptr);
  }

  return NS_OK;
}

nsresult
nsPluginHost::SetPluginsInContent(uint32_t aPluginEpoch,
                                  nsTArray<mozilla::plugins::PluginTag>& aPlugins,
                                  nsTArray<mozilla::plugins::FakePluginTag>& aFakePlugins)
{
  MOZ_ASSERT(XRE_IsContentProcess());

  nsTArray<PluginTag> plugins;

  nsTArray<FakePluginTag> fakePlugins;

  if (aPluginEpoch != ChromeEpochForContent()) {
    // Since we know we're going to be repopulating the lists anyways, trigger a
    // reload now to clear out all old entries.
    ActuallyReloadPlugins();

    SetChromeEpochForContent(aPluginEpoch);

    for (auto tag : aPlugins) {

      // Don't add the same plugin again.
      if (nsPluginTag* existing = PluginWithId(tag.id())) {
        UpdateInMemoryPluginInfo(existing);
        existing->SetBlocklistState(tag.blocklistState());
        continue;
      }

      nsPluginTag *pluginTag = new nsPluginTag(tag.id(),
                                               tag.name().get(),
                                               tag.description().get(),
                                               tag.filename().get(),
                                               "", // aFullPath
                                               tag.version().get(),
                                               nsTArray<nsCString>(tag.mimeTypes()),
                                               nsTArray<nsCString>(tag.mimeDescriptions()),
                                               nsTArray<nsCString>(tag.extensions()),
                                               tag.isFlashPlugin(),
                                               tag.supportsAsyncRender(),
                                               tag.lastModifiedTime(),
                                               tag.isFromExtension(),
                                               tag.sandboxLevel(),
                                               tag.blocklistState());
      AddPluginTag(pluginTag);
    }

    for (const auto& tag : aFakePlugins) {
      // Don't add the same plugin again.
      for (const auto& existingTag : mFakePlugins) {
        if (existingTag->Id() == tag.id()) {
          continue;
        }
      }

      RefPtr<nsFakePluginTag> pluginTag =
      *mFakePlugins.AppendElement(new nsFakePluginTag(tag.id(),
                                                      mozilla::ipc::DeserializeURI(tag.handlerURI()),
                                                      tag.name().get(),
                                                      tag.description().get(),
                                                      tag.mimeTypes(),
                                                      tag.mimeDescriptions(),
                                                      tag.extensions(),
                                                      tag.niceName(),
                                                      tag.sandboxScript()));
      nsAutoCString disableFullPage;
      Preferences::GetCString(kPrefDisableFullPage, disableFullPage);
      for (uint32_t i = 0; i < pluginTag->MimeTypes().Length(); i++) {
        if (!IsTypeInList(pluginTag->MimeTypes()[i], disableFullPage)) {
          RegisterWithCategoryManager(pluginTag->MimeTypes()[i],
                                      ePluginRegister);
        }
      }
    }

    nsCOMPtr<nsIObserverService> obsService =
      mozilla::services::GetObserverService();
    if (obsService) {
      obsService->NotifyObservers(nullptr, "plugins-list-updated", nullptr);
    }
  }

  mPluginsLoaded = true;
  return NS_OK;
}

// if aCreatePluginList is false we will just scan for plugins
// and see if any changes have been made to the plugins.
// This is needed in ReloadPlugins to prevent possible recursive reloads
nsresult nsPluginHost::FindPlugins(bool aCreatePluginList, bool * aPluginsChanged)
{
  Telemetry::AutoTimer<Telemetry::FIND_PLUGINS> telemetry;

  NS_ENSURE_ARG_POINTER(aPluginsChanged);

  *aPluginsChanged = false;

  // If plugins are found or change, the content process will be notified by the
  // parent process. Bail out early if this is called from the content process.
  if (XRE_IsContentProcess()) {
    return NS_OK;
  }

  nsresult rv;

  // Read cached plugins info. If the profile isn't yet available then don't
  // scan for plugins
  if (ReadPluginInfo() == NS_ERROR_NOT_AVAILABLE)
    return NS_OK;

#ifdef XP_WIN
  // Failure here is not a show-stopper so just warn.
  rv = EnsurePrivateDirServiceProvider();
  NS_ASSERTION(NS_SUCCEEDED(rv), "Failed to register dir service provider.");
#endif /* XP_WIN */

  nsCOMPtr<nsIProperties> dirService(do_GetService(kDirectoryServiceContractID, &rv));
  if (NS_FAILED(rv))
    return rv;

  nsCOMPtr<nsISimpleEnumerator> dirList;

  // Scan plugins directories;
  // don't pass aPluginsChanged directly, to prevent its
  // possible reset in subsequent ScanPluginsDirectory calls
  bool pluginschanged = false;

  // Scan the app-defined list of plugin dirs.
  rv = dirService->Get(NS_APP_PLUGINS_DIR_LIST, NS_GET_IID(nsISimpleEnumerator), getter_AddRefs(dirList));
  if (NS_SUCCEEDED(rv)) {
    ScanPluginsDirectoryList(dirList, aCreatePluginList, &pluginschanged);

    if (pluginschanged)
      *aPluginsChanged = true;

    // if we are just looking for possible changes,
    // no need to proceed if changes are detected
    if (!aCreatePluginList && *aPluginsChanged) {
      NS_ITERATIVE_UNREF_LIST(RefPtr<nsPluginTag>, mCachedPlugins, mNext);
      NS_ITERATIVE_UNREF_LIST(RefPtr<nsInvalidPluginTag>, mInvalidPlugins, mNext);
      return NS_OK;
    }
  } else {
#ifdef ANDROID
    LOG("getting plugins dir failed");
#endif
  }

  mPluginsLoaded = true; // at this point 'some' plugins have been loaded,
                            // the rest is optional

#ifdef XP_WIN
  bool bScanPLIDs = Preferences::GetBool("plugin.scan.plid.all", false);

    // Now lets scan any PLID directories
  if (bScanPLIDs && mPrivateDirServiceProvider) {
    rv = mPrivateDirServiceProvider->GetPLIDDirectories(getter_AddRefs(dirList));
    if (NS_SUCCEEDED(rv)) {
      ScanPluginsDirectoryList(dirList, aCreatePluginList, &pluginschanged);

      if (pluginschanged)
        *aPluginsChanged = true;

      // if we are just looking for possible changes,
      // no need to proceed if changes are detected
      if (!aCreatePluginList && *aPluginsChanged) {
        NS_ITERATIVE_UNREF_LIST(RefPtr<nsPluginTag>, mCachedPlugins, mNext);
        NS_ITERATIVE_UNREF_LIST(RefPtr<nsInvalidPluginTag>, mInvalidPlugins, mNext);
        return NS_OK;
      }
    }
  }
#endif

  // We should also consider plugins to have changed if any plugins have been removed.
  // We'll know if any were removed if they weren't taken out of the cached plugins list
  // during our scan, thus we can assume something was removed if the cached plugins list
  // contains anything.
  if (!*aPluginsChanged && mCachedPlugins) {
    *aPluginsChanged = true;
  }

  // Remove unseen invalid plugins
  RefPtr<nsInvalidPluginTag> invalidPlugins = mInvalidPlugins;
  while (invalidPlugins) {
    if (!invalidPlugins->mSeen) {
      RefPtr<nsInvalidPluginTag> invalidPlugin = invalidPlugins;

      if (invalidPlugin->mPrev) {
        invalidPlugin->mPrev->mNext = invalidPlugin->mNext;
      }
      else {
        mInvalidPlugins = invalidPlugin->mNext;
      }
      if (invalidPlugin->mNext) {
        invalidPlugin->mNext->mPrev = invalidPlugin->mPrev;
      }

      invalidPlugins = invalidPlugin->mNext;

      invalidPlugin->mPrev = nullptr;
      invalidPlugin->mNext = nullptr;
    }
    else {
      invalidPlugins->mSeen = false;
      invalidPlugins = invalidPlugins->mNext;
    }
  }

  // if we are not creating the list, there is no need to proceed
  if (!aCreatePluginList) {
    NS_ITERATIVE_UNREF_LIST(RefPtr<nsPluginTag>, mCachedPlugins, mNext);
    NS_ITERATIVE_UNREF_LIST(RefPtr<nsInvalidPluginTag>, mInvalidPlugins, mNext);
    return NS_OK;
  }

  // if we are creating the list, it is already done;
  // update the plugins info cache if changes are detected
  if (*aPluginsChanged)
    WritePluginInfo();

  // No more need for cached plugins. Clear it up.
  NS_ITERATIVE_UNREF_LIST(RefPtr<nsPluginTag>, mCachedPlugins, mNext);
  NS_ITERATIVE_UNREF_LIST(RefPtr<nsInvalidPluginTag>, mInvalidPlugins, mNext);

  return NS_OK;
}

nsresult
nsPluginHost::SendPluginsToContent()
{
  MOZ_ASSERT(XRE_IsParentProcess());

  nsTArray<PluginTag> pluginTags;
  nsTArray<FakePluginTag> fakePluginTags;
  // Load plugins so that the epoch is correct.
  nsresult rv = LoadPlugins();
  if (NS_FAILED(rv)) {
    return rv;
  }

  uint32_t newPluginEpoch = ChromeEpoch();

  nsTArray<nsCOMPtr<nsIInternalPluginTag>> plugins;
  GetPlugins(plugins, true);

  for (size_t i = 0; i < plugins.Length(); i++) {
    nsCOMPtr<nsIInternalPluginTag> basetag = plugins[i];

    nsCOMPtr<nsIFakePluginTag> faketag = do_QueryInterface(basetag);
    if (faketag) {
      /// FIXME-jsplugins - We need to add a nsIInternalPluginTag->AsNative() to
      /// avoid this hacky static cast
      nsFakePluginTag* tag = static_cast<nsFakePluginTag*>(basetag.get());
      mozilla::ipc::URIParams handlerURI;
      SerializeURI(tag->HandlerURI(), handlerURI);
      fakePluginTags.AppendElement(FakePluginTag(tag->Id(),
                                                 handlerURI,
                                                 tag->Name(),
                                                 tag->Description(),
                                                 tag->MimeTypes(),
                                                 tag->MimeDescriptions(),
                                                 tag->Extensions(),
                                                 tag->GetNiceFileName(),
                                                 tag->SandboxScript()));
      continue;
    }

    /// FIXME-jsplugins - We need to cleanup the various plugintag classes
    /// to be more sane and avoid this dance
    nsPluginTag *tag = static_cast<nsPluginTag *>(basetag.get());

    uint32_t blocklistState;
    if (NS_WARN_IF(NS_FAILED(tag->GetBlocklistState(&blocklistState)))) {
      return NS_ERROR_FAILURE;
    }

    pluginTags.AppendElement(PluginTag(tag->mId,
                                       tag->Name(),
                                       tag->Description(),
                                       tag->MimeTypes(),
                                       tag->MimeDescriptions(),
                                       tag->Extensions(),
                                       tag->mIsFlashPlugin,
                                       tag->mSupportsAsyncRender,
                                       tag->FileName(),
                                       tag->Version(),
                                       tag->mLastModifiedTime,
                                       tag->IsFromExtension(),
                                       tag->mSandboxLevel,
                                       blocklistState));
  }
  nsTArray<dom::ContentParent*> parents;
  dom::ContentParent::GetAll(parents);
  for (auto p : parents)
  {
    Unused << p->SendSetPluginList(newPluginEpoch, pluginTags, fakePluginTags);
  }
  return NS_OK;
}

void
nsPluginHost::UpdateInMemoryPluginInfo(nsPluginTag* aPluginTag)
{
  NS_ITERATIVE_UNREF_LIST(RefPtr<nsPluginTag>, mCachedPlugins, mNext);
  NS_ITERATIVE_UNREF_LIST(RefPtr<nsInvalidPluginTag>, mInvalidPlugins, mNext);

  if (!aPluginTag) {
    return;
  }

  // Update types with category manager
  nsAutoCString disableFullPage;
  Preferences::GetCString(kPrefDisableFullPage, disableFullPage);
  for (uint32_t i = 0; i < aPluginTag->MimeTypes().Length(); i++) {
    nsRegisterType shouldRegister;

    if (IsTypeInList(aPluginTag->MimeTypes()[i], disableFullPage)) {
      shouldRegister = ePluginUnregister;
    } else {
      nsPluginTag *plugin = FindNativePluginForType(aPluginTag->MimeTypes()[i],
                                                    true);
      shouldRegister = plugin ? ePluginRegister : ePluginUnregister;
    }

    RegisterWithCategoryManager(aPluginTag->MimeTypes()[i], shouldRegister);
  }

  nsCOMPtr<nsIObserverService> obsService =
    mozilla::services::GetObserverService();
  if (obsService)
    obsService->NotifyObservers(nullptr, "plugin-info-updated", nullptr);
}

// This function is not relevant for fake plugins.
void
nsPluginHost::UpdatePluginInfo(nsPluginTag* aPluginTag)
{
  MOZ_ASSERT(XRE_IsParentProcess());

  ReadPluginInfo();
  WritePluginInfo();

  IncrementChromeEpoch();

  UpdateInMemoryPluginInfo(aPluginTag);
}

/* static */ bool
nsPluginHost::IsTypeWhitelisted(const char *aMimeType)
{
  nsAutoCString whitelist;
  Preferences::GetCString(kPrefWhitelist, whitelist);
  if (whitelist.IsEmpty()) {
    return true;
  }
  nsDependentCString wrap(aMimeType);
  return IsTypeInList(wrap, whitelist);
}

/* static */ bool
nsPluginHost::ShouldLoadTypeInParent(const nsACString& aMimeType)
{
  nsCString prefName(kPrefLoadInParentPrefix);
  prefName += aMimeType;
  return Preferences::GetBool(prefName.get(), false);
}

void
nsPluginHost::RegisterWithCategoryManager(const nsCString& aMimeType,
                                          nsRegisterType aType)
{
  PLUGIN_LOG(PLUGIN_LOG_NORMAL,
             ("nsPluginTag::RegisterWithCategoryManager type = %s, removing = %s\n",
              aMimeType.get(), aType == ePluginUnregister ? "yes" : "no"));

  nsCOMPtr<nsICategoryManager> catMan =
    do_GetService(NS_CATEGORYMANAGER_CONTRACTID);
  if (!catMan) {
    return;
  }

  const char *contractId =
    "@mozilla.org/content/plugin/document-loader-factory;1";

  if (aType == ePluginRegister) {
    catMan->AddCategoryEntry("Gecko-Content-Viewers",
                             aMimeType.get(),
                             contractId,
                             false, /* persist: broken by bug 193031 */
                             mOverrideInternalTypes,
                             nullptr);
  } else {
    if (aType == ePluginMaybeUnregister) {
      // Bail out if this type is still used by an enabled plugin
      if (HavePluginForType(aMimeType)) {
        return;
      }
    } else {
      MOZ_ASSERT(aType == ePluginUnregister, "Unknown nsRegisterType");
    }

    // Only delete the entry if a plugin registered for it
    nsXPIDLCString value;
    nsresult rv = catMan->GetCategoryEntry("Gecko-Content-Viewers",
                                           aMimeType.get(),
                                           getter_Copies(value));
    if (NS_SUCCEEDED(rv) && strcmp(value, contractId) == 0) {
      catMan->DeleteCategoryEntry("Gecko-Content-Viewers",
                                  aMimeType.get(),
                                  true);
    }
  }
}

nsresult
nsPluginHost::WritePluginInfo()
{
  MOZ_ASSERT(XRE_IsParentProcess());

  nsresult rv = NS_OK;
  nsCOMPtr<nsIProperties> directoryService(do_GetService(NS_DIRECTORY_SERVICE_CONTRACTID,&rv));
  if (NS_FAILED(rv))
    return rv;

  directoryService->Get(NS_APP_USER_PROFILE_50_DIR, NS_GET_IID(nsIFile),
                        getter_AddRefs(mPluginRegFile));

  if (!mPluginRegFile)
    return NS_ERROR_FAILURE;

  PRFileDesc* fd = nullptr;

  nsCOMPtr<nsIFile> pluginReg;

  rv = mPluginRegFile->Clone(getter_AddRefs(pluginReg));
  if (NS_FAILED(rv))
    return rv;

  nsAutoCString filename(kPluginRegistryFilename);
  filename.AppendLiteral(".tmp");
  rv = pluginReg->AppendNative(filename);
  if (NS_FAILED(rv))
    return rv;

  rv = pluginReg->OpenNSPRFileDesc(PR_WRONLY | PR_CREATE_FILE | PR_TRUNCATE, 0600, &fd);
  if (NS_FAILED(rv))
    return rv;

  nsCOMPtr<nsIXULRuntime> runtime = do_GetService("@mozilla.org/xre/runtime;1");
  if (!runtime) {
    return NS_ERROR_FAILURE;
  }

  nsAutoCString arch;
  rv = runtime->GetXPCOMABI(arch);
  if (NS_FAILED(rv)) {
    return rv;
  }

  bool flashOnly = Preferences::GetBool("plugin.load_flash_only", true);

  PR_fprintf(fd, "Generated File. Do not edit.\n");

  PR_fprintf(fd, "\n[HEADER]\nVersion%c%s%c%c%c\nArch%c%s%c%c\n",
             PLUGIN_REGISTRY_FIELD_DELIMITER,
             kPluginRegistryVersion,
             flashOnly ? 't' : 'f',
             PLUGIN_REGISTRY_FIELD_DELIMITER,
             PLUGIN_REGISTRY_END_OF_LINE_MARKER,
             PLUGIN_REGISTRY_FIELD_DELIMITER,
             arch.get(),
             PLUGIN_REGISTRY_FIELD_DELIMITER,
             PLUGIN_REGISTRY_END_OF_LINE_MARKER);

  // Store all plugins in the mPlugins list - all plugins currently in use.
  PR_fprintf(fd, "\n[PLUGINS]\n");

  for (nsPluginTag *tag = mPlugins; tag; tag = tag->mNext) {
    // store each plugin info into the registry
    // filename & fullpath are on separate line
    // because they can contain field delimiter char
    PR_fprintf(fd, "%s%c%c\n%s%c%c\n%s%c%c\n",
      (tag->FileName().get()),
      PLUGIN_REGISTRY_FIELD_DELIMITER,
      PLUGIN_REGISTRY_END_OF_LINE_MARKER,
      (tag->mFullPath.get()),
      PLUGIN_REGISTRY_FIELD_DELIMITER,
      PLUGIN_REGISTRY_END_OF_LINE_MARKER,
      (tag->Version().get()),
      PLUGIN_REGISTRY_FIELD_DELIMITER,
      PLUGIN_REGISTRY_END_OF_LINE_MARKER);

    // lastModifiedTimeStamp|canUnload|tag->mFlags|fromExtension
    PR_fprintf(fd, "%lld%c%d%c%lu%c%d%c%c\n",
      tag->mLastModifiedTime,
      PLUGIN_REGISTRY_FIELD_DELIMITER,
      false, // did store whether or not to unload in-process plugins
      PLUGIN_REGISTRY_FIELD_DELIMITER,
      0, // legacy field for flags
      PLUGIN_REGISTRY_FIELD_DELIMITER,
      tag->IsFromExtension(),
      PLUGIN_REGISTRY_FIELD_DELIMITER,
      PLUGIN_REGISTRY_END_OF_LINE_MARKER);

    //description, name & mtypecount are on separate line
    PR_fprintf(fd, "%s%c%c\n%s%c%c\n%d\n",
      (tag->Description().get()),
      PLUGIN_REGISTRY_FIELD_DELIMITER,
      PLUGIN_REGISTRY_END_OF_LINE_MARKER,
      (tag->Name().get()),
      PLUGIN_REGISTRY_FIELD_DELIMITER,
      PLUGIN_REGISTRY_END_OF_LINE_MARKER,
      tag->MimeTypes().Length());

    // Add in each mimetype this plugin supports
    for (uint32_t i = 0; i < tag->MimeTypes().Length(); i++) {
      PR_fprintf(fd, "%d%c%s%c%s%c%s%c%c\n",
        i,PLUGIN_REGISTRY_FIELD_DELIMITER,
        (tag->MimeTypes()[i].get()),
        PLUGIN_REGISTRY_FIELD_DELIMITER,
        (tag->MimeDescriptions()[i].get()),
        PLUGIN_REGISTRY_FIELD_DELIMITER,
        (tag->Extensions()[i].get()),
        PLUGIN_REGISTRY_FIELD_DELIMITER,
        PLUGIN_REGISTRY_END_OF_LINE_MARKER);
    }
  }

  PR_fprintf(fd, "\n[INVALID]\n");

  RefPtr<nsInvalidPluginTag> invalidPlugins = mInvalidPlugins;
  while (invalidPlugins) {
    // fullPath
    PR_fprintf(fd, "%s%c%c\n",
      (!invalidPlugins->mFullPath.IsEmpty() ? invalidPlugins->mFullPath.get() : ""),
      PLUGIN_REGISTRY_FIELD_DELIMITER,
      PLUGIN_REGISTRY_END_OF_LINE_MARKER);

    // lastModifiedTimeStamp
    PR_fprintf(fd, "%lld%c%c\n",
      invalidPlugins->mLastModifiedTime,
      PLUGIN_REGISTRY_FIELD_DELIMITER,
      PLUGIN_REGISTRY_END_OF_LINE_MARKER);

    invalidPlugins = invalidPlugins->mNext;
  }

  PRStatus prrc;
  prrc = PR_Close(fd);
  if (prrc != PR_SUCCESS) {
    // we should obtain a refined value based on prrc;
    rv = NS_ERROR_FAILURE;
    MOZ_ASSERT(false, "PR_Close() failed.");
    return rv;
  }
  nsCOMPtr<nsIFile> parent;
  rv = pluginReg->GetParent(getter_AddRefs(parent));
  NS_ENSURE_SUCCESS(rv, rv);
  rv = pluginReg->MoveToNative(parent, kPluginRegistryFilename);
  return rv;
}

nsresult
nsPluginHost::ReadPluginInfo()
{
  MOZ_ASSERT(XRE_IsParentProcess());

  const long PLUGIN_REG_MIMETYPES_ARRAY_SIZE = 12;
  const long PLUGIN_REG_MAX_MIMETYPES = 1000;

  nsresult rv;

  nsCOMPtr<nsIProperties> directoryService(do_GetService(NS_DIRECTORY_SERVICE_CONTRACTID,&rv));
  if (NS_FAILED(rv))
    return rv;

  directoryService->Get(NS_APP_USER_PROFILE_50_DIR, NS_GET_IID(nsIFile),
                        getter_AddRefs(mPluginRegFile));

  if (!mPluginRegFile) {
    // There is no profile yet, this will tell us if there is going to be one
    // in the future.
    directoryService->Get(NS_APP_PROFILE_DIR_STARTUP, NS_GET_IID(nsIFile),
                          getter_AddRefs(mPluginRegFile));
    if (!mPluginRegFile)
      return NS_ERROR_FAILURE;

    return NS_ERROR_NOT_AVAILABLE;
  }

  PRFileDesc* fd = nullptr;

  nsCOMPtr<nsIFile> pluginReg;

  rv = mPluginRegFile->Clone(getter_AddRefs(pluginReg));
  if (NS_FAILED(rv))
    return rv;

  rv = pluginReg->AppendNative(kPluginRegistryFilename);
  if (NS_FAILED(rv))
    return rv;

  int64_t fileSize;
  rv = pluginReg->GetFileSize(&fileSize);
  if (NS_FAILED(rv))
    return rv;

  if (fileSize > INT32_MAX) {
    return NS_ERROR_FAILURE;
  }
  int32_t flen = int32_t(fileSize);
  if (flen == 0) {
    NS_WARNING("Plugins Registry Empty!");
    return NS_OK; // ERROR CONDITION
  }

  nsPluginManifestLineReader reader;
  char* registry = reader.Init(flen);
  if (!registry)
    return NS_ERROR_OUT_OF_MEMORY;

  rv = pluginReg->OpenNSPRFileDesc(PR_RDONLY, 0444, &fd);
  if (NS_FAILED(rv))
    return rv;

  // set rv to return an error on goto out
  rv = NS_ERROR_FAILURE;

  // We know how many octes we are supposed to read.
  // So let use the busy_beaver_PR_Read version.
  int32_t bread = busy_beaver_PR_Read(fd, registry, flen);

  PRStatus prrc;
  prrc = PR_Close(fd);
  if (prrc != PR_SUCCESS) {
    // Strange error: this is one of those "Should not happen" error.
    // we may want to report something more refined than  NS_ERROR_FAILURE.
    MOZ_ASSERT(false, "PR_Close() failed.");
    return rv;
  }

  // short read error, so to speak.
  if (flen > bread)
    return rv;

  if (!ReadSectionHeader(reader, "HEADER"))
    return rv;;

  if (!reader.NextLine())
    return rv;

  char* values[6];

  // VersionLiteral, kPluginRegistryVersion
  if (2 != reader.ParseLine(values, 2))
    return rv;

  // VersionLiteral
  if (PL_strcmp(values[0], "Version"))
    return rv;

  // If we're reading an old registry, ignore it
  // If we flipped the flash-only pref, ignore it
  bool flashOnly = Preferences::GetBool("plugin.load_flash_only", true);
  nsAutoCString expectedVersion(kPluginRegistryVersion);
  expectedVersion.Append(flashOnly ? 't' : 'f');

  if (!expectedVersion.Equals(values[1])) {
    return rv;
  }

  char* archValues[6];
  if (!reader.NextLine()) {
    return rv;
  }

  // ArchLiteral, Architecture
  if (2 != reader.ParseLine(archValues, 2)) {
    return rv;
  }

  // ArchLiteral
  if (PL_strcmp(archValues[0], "Arch")) {
    return rv;
  }

  nsCOMPtr<nsIXULRuntime> runtime = do_GetService("@mozilla.org/xre/runtime;1");
  if (!runtime) {
    return rv;
  }

  nsAutoCString arch;
  if (NS_FAILED(runtime->GetXPCOMABI(arch))) {
    return rv;
  }

  // If this is a registry from a different architecture then don't attempt to read it
  if (PL_strcmp(archValues[1], arch.get())) {
    return rv;
  }

  if (!ReadSectionHeader(reader, "PLUGINS"))
    return rv;

  while (reader.NextLine()) {
    if (*reader.LinePtr() == '[') {
      break;
    }

    const char* filename = reader.LinePtr();
    if (!reader.NextLine())
      return rv;

    const char* fullpath = reader.LinePtr();
    if (!reader.NextLine())
      return rv;

    const char *version;
    version = reader.LinePtr();
    if (!reader.NextLine())
      return rv;

    // lastModifiedTimeStamp|canUnload|tag.mFlag|fromExtension
    if (4 != reader.ParseLine(values, 4))
      return rv;

    int64_t lastmod = nsCRT::atoll(values[0]);
    bool fromExtension = atoi(values[3]);
    if (!reader.NextLine())
      return rv;

    char *description = reader.LinePtr();
    if (!reader.NextLine())
      return rv;

#if MOZ_WIDGET_ANDROID
    // Flash on Android does not populate the version field, but it is tacked on to the description.
    // For example, "Shockwave Flash 11.1 r115"
    if (PL_strncmp("Shockwave Flash ", description, 16) == 0 && description[16]) {
      version = &description[16];
    }
#endif

    const char *name = reader.LinePtr();
    if (!reader.NextLine())
      return rv;

    long mimetypecount = std::strtol(reader.LinePtr(), nullptr, 10);
    if (mimetypecount == LONG_MAX || mimetypecount == LONG_MIN ||
        mimetypecount >= PLUGIN_REG_MAX_MIMETYPES || mimetypecount < 0) {
      return NS_ERROR_FAILURE;
    }

    char *stackalloced[PLUGIN_REG_MIMETYPES_ARRAY_SIZE * 3];
    char **mimetypes;
    char **mimedescriptions;
    char **extensions;
    char **heapalloced = 0;
    if (mimetypecount > PLUGIN_REG_MIMETYPES_ARRAY_SIZE - 1) {
      heapalloced = new char *[mimetypecount * 3];
      mimetypes = heapalloced;
    } else {
      mimetypes = stackalloced;
    }
    mimedescriptions = mimetypes + mimetypecount;
    extensions = mimedescriptions + mimetypecount;

    int mtr = 0; //mimetype read
    for (; mtr < mimetypecount; mtr++) {
      if (!reader.NextLine())
        break;

      //line number|mimetype|description|extension
      if (4 != reader.ParseLine(values, 4))
        break;
      int line = atoi(values[0]);
      if (line != mtr)
        break;
      mimetypes[mtr] = values[1];
      mimedescriptions[mtr] = values[2];
      extensions[mtr] = values[3];
    }

    if (mtr != mimetypecount) {
      delete [] heapalloced;
      return rv;
    }

    RefPtr<nsPluginTag> tag = new nsPluginTag(name,
      description,
      filename,
      fullpath,
      version,
      (const char* const*)mimetypes,
      (const char* const*)mimedescriptions,
      (const char* const*)extensions,
      mimetypecount, lastmod, fromExtension, true);

    delete [] heapalloced;

    // Import flags from registry into prefs for old registry versions
    MOZ_LOG(nsPluginLogging::gPluginLog, PLUGIN_LOG_BASIC,
      ("LoadCachedPluginsInfo : Loading Cached plugininfo for %s\n", tag->FileName().get()));

    tag->mNext = mCachedPlugins;
    mCachedPlugins = tag;
  }

// On Android we always want to try to load a plugin again (Flash). Bug 935676.
#ifndef MOZ_WIDGET_ANDROID
  if (!ReadSectionHeader(reader, "INVALID")) {
    return rv;
  }

  while (reader.NextLine()) {
    const char *fullpath = reader.LinePtr();
    if (!reader.NextLine()) {
      return rv;
    }

    const char *lastModifiedTimeStamp = reader.LinePtr();
    int64_t lastmod = nsCRT::atoll(lastModifiedTimeStamp);

    RefPtr<nsInvalidPluginTag> invalidTag = new nsInvalidPluginTag(fullpath, lastmod);

    invalidTag->mNext = mInvalidPlugins;
    if (mInvalidPlugins) {
      mInvalidPlugins->mPrev = invalidTag;
    }
    mInvalidPlugins = invalidTag;
  }
#endif

  return NS_OK;
}

void
nsPluginHost::RemoveCachedPluginsInfo(const char *filePath, nsPluginTag **result)
{
  RefPtr<nsPluginTag> prev;
  RefPtr<nsPluginTag> tag = mCachedPlugins;
  while (tag)
  {
    if (tag->mFullPath.Equals(filePath)) {
      // Found it. Remove it from our list
      if (prev)
        prev->mNext = tag->mNext;
      else
        mCachedPlugins = tag->mNext;
      tag->mNext = nullptr;
      *result = tag;
      NS_ADDREF(*result);
      break;
    }
    prev = tag;
    tag = tag->mNext;
  }
}

#ifdef XP_WIN
nsresult
nsPluginHost::EnsurePrivateDirServiceProvider()
{
  if (!mPrivateDirServiceProvider) {
    nsresult rv;
    mPrivateDirServiceProvider = new nsPluginDirServiceProvider();
    nsCOMPtr<nsIDirectoryService> dirService(do_GetService(kDirectoryServiceContractID, &rv));
    if (NS_FAILED(rv))
      return rv;
    rv = dirService->RegisterProvider(mPrivateDirServiceProvider);
    if (NS_FAILED(rv))
      return rv;
  }
  return NS_OK;
}
#endif /* XP_WIN */

nsresult nsPluginHost::NewPluginURLStream(const nsString& aURL,
                                          nsNPAPIPluginInstance *aInstance,
                                          nsNPAPIPluginStreamListener* aListener,
                                          nsIInputStream *aPostStream,
                                          const char *aHeadersData,
                                          uint32_t aHeadersDataLen)
{
  nsCOMPtr<nsIURI> url;
  nsAutoString absUrl;
  nsresult rv;

  if (aURL.Length() <= 0)
    return NS_OK;

  // get the base URI for the plugin to create an absolute url
  // in case aURL is relative
  RefPtr<nsPluginInstanceOwner> owner = aInstance->GetOwner();
  if (owner) {
    nsCOMPtr<nsIURI> baseURI = owner->GetBaseURI();
    rv = NS_MakeAbsoluteURI(absUrl, aURL, baseURI);
  }

  if (absUrl.IsEmpty())
    absUrl.Assign(aURL);

  rv = NS_NewURI(getter_AddRefs(url), absUrl);
  NS_ENSURE_SUCCESS(rv, rv);

  RefPtr<nsPluginStreamListenerPeer> listenerPeer = new nsPluginStreamListenerPeer();
  NS_ENSURE_TRUE(listenerPeer, NS_ERROR_OUT_OF_MEMORY);

  rv = listenerPeer->Initialize(url, aInstance, aListener);
  NS_ENSURE_SUCCESS(rv, rv);

  nsCOMPtr<nsIDOMElement> element;
  nsCOMPtr<nsIDocument> doc;
  if (owner) {
    owner->GetDOMElement(getter_AddRefs(element));
    owner->GetDocument(getter_AddRefs(doc));
  }

  nsCOMPtr<nsINode> requestingNode(do_QueryInterface(element));
  NS_ENSURE_TRUE(requestingNode, NS_ERROR_FAILURE);

  nsCOMPtr<nsIChannel> channel;
  // @arg loadgroup:
  // do not add this internal plugin's channel on the
  // load group otherwise this channel could be canceled
  // form |nsDocShell::OnLinkClickSync| bug 166613
  rv = NS_NewChannel(getter_AddRefs(channel),
                     url,
                     requestingNode,
                     nsILoadInfo::SEC_ALLOW_CROSS_ORIGIN_DATA_INHERITS |
                     nsILoadInfo::SEC_FORCE_INHERIT_PRINCIPAL,
                     nsIContentPolicy::TYPE_OBJECT_SUBREQUEST,
                     nullptr,  // aLoadGroup
                     listenerPeer,
                     nsIRequest::LOAD_NORMAL | nsIChannel::LOAD_CLASSIFY_URI |
                     nsIChannel::LOAD_BYPASS_SERVICE_WORKER);
  NS_ENSURE_SUCCESS(rv, rv);

  if (doc) {
    // And if it's a script allow it to execute against the
    // document's script context.
    nsCOMPtr<nsIScriptChannel> scriptChannel(do_QueryInterface(channel));
    if (scriptChannel) {
      scriptChannel->SetExecutionPolicy(nsIScriptChannel::EXECUTE_NORMAL);
      // Plug-ins seem to depend on javascript: URIs running synchronously
      scriptChannel->SetExecuteAsync(false);
    }
  }

  // deal with headers and post data
  nsCOMPtr<nsIHttpChannel> httpChannel(do_QueryInterface(channel));
  if (httpChannel) {
    if (!aPostStream) {
      // Only set the Referer header for GET requests because IIS throws
      // errors about malformed requests if we include it in POSTs. See
      // bug 724465.
      nsCOMPtr<nsIURI> referer;
      net::ReferrerPolicy referrerPolicy = net::RP_Unset;

      nsCOMPtr<nsIObjectLoadingContent> olc = do_QueryInterface(element);
      if (olc)
        olc->GetSrcURI(getter_AddRefs(referer));


      if (!referer) {
        if (!doc) {
          return NS_ERROR_FAILURE;
        }
        referer = doc->GetDocumentURI();
        referrerPolicy = doc->GetReferrerPolicy();
      }

      rv = httpChannel->SetReferrerWithPolicy(referer, referrerPolicy);
      NS_ENSURE_SUCCESS(rv,rv);
    }

    if (aPostStream) {
      // XXX it's a bit of a hack to rewind the postdata stream
      // here but it has to be done in case the post data is
      // being reused multiple times.
      nsCOMPtr<nsISeekableStream>
      postDataSeekable(do_QueryInterface(aPostStream));
      if (postDataSeekable)
        postDataSeekable->Seek(nsISeekableStream::NS_SEEK_SET, 0);

      nsCOMPtr<nsIUploadChannel> uploadChannel(do_QueryInterface(httpChannel));
      NS_ASSERTION(uploadChannel, "http must support nsIUploadChannel");

      uploadChannel->SetUploadStream(aPostStream, EmptyCString(), -1);
    }

    if (aHeadersData) {
      rv = AddHeadersToChannel(aHeadersData, aHeadersDataLen, httpChannel);
      NS_ENSURE_SUCCESS(rv,rv);
    }
  }
  rv = channel->AsyncOpen2(listenerPeer);
  if (NS_SUCCEEDED(rv))
    listenerPeer->TrackRequest(channel);
  return rv;
}

nsresult
nsPluginHost::AddHeadersToChannel(const char *aHeadersData,
                                  uint32_t aHeadersDataLen,
                                  nsIChannel *aGenericChannel)
{
  nsresult rv = NS_OK;

  nsCOMPtr<nsIHttpChannel> aChannel = do_QueryInterface(aGenericChannel);
  if (!aChannel) {
    return NS_ERROR_NULL_POINTER;
  }

  // used during the manipulation of the String from the aHeadersData
  nsAutoCString headersString;
  nsAutoCString oneHeader;
  nsAutoCString headerName;
  nsAutoCString headerValue;
  int32_t crlf = 0;
  int32_t colon = 0;

  // Turn the char * buffer into an nsString.
  headersString = aHeadersData;

  // Iterate over the nsString: for each "\r\n" delimited chunk,
  // add the value as a header to the nsIHTTPChannel
  while (true) {
    crlf = headersString.Find("\r\n", true);
    if (-1 == crlf) {
      rv = NS_OK;
      return rv;
    }
    headersString.Mid(oneHeader, 0, crlf);
    headersString.Cut(0, crlf + 2);
    oneHeader.StripWhitespace();
    colon = oneHeader.Find(":");
    if (-1 == colon) {
      rv = NS_ERROR_NULL_POINTER;
      return rv;
    }
    oneHeader.Left(headerName, colon);
    colon++;
    oneHeader.Mid(headerValue, colon, oneHeader.Length() - colon);

    // FINALLY: we can set the header!

    rv = aChannel->SetRequestHeader(headerName, headerValue, true);
    if (NS_FAILED(rv)) {
      rv = NS_ERROR_NULL_POINTER;
      return rv;
    }
  }
}

nsresult
nsPluginHost::StopPluginInstance(nsNPAPIPluginInstance* aInstance)
{
  AUTO_PROFILER_LABEL("nsPluginHost::StopPluginInstance", OTHER);
  if (PluginDestructionGuard::DelayDestroy(aInstance)) {
    return NS_OK;
  }

  PLUGIN_LOG(PLUGIN_LOG_NORMAL,
  ("nsPluginHost::StopPluginInstance called instance=%p\n",aInstance));

  if (aInstance->HasStartedDestroying()) {
    return NS_OK;
  }

  Telemetry::AutoTimer<Telemetry::PLUGIN_SHUTDOWN_MS> timer;
  aInstance->Stop();

  // if the instance does not want to be 'cached' just remove it
  bool doCache = aInstance->ShouldCache();
  if (doCache) {
    // try to get the max cached instances from a pref or use default
    uint32_t cachedInstanceLimit =
      Preferences::GetUint(NS_PREF_MAX_NUM_CACHED_INSTANCES,
                           DEFAULT_NUMBER_OF_STOPPED_INSTANCES);
    if (StoppedInstanceCount() >= cachedInstanceLimit) {
      nsNPAPIPluginInstance *oldestInstance = FindOldestStoppedInstance();
      if (oldestInstance) {
        nsPluginTag* pluginTag = TagForPlugin(oldestInstance->GetPlugin());
        oldestInstance->Destroy();
        mInstances.RemoveElement(oldestInstance);
        // TODO: Remove this check once bug 752422 was investigated
        if (pluginTag) {
          OnPluginInstanceDestroyed(pluginTag);
        }
      }
    }
  } else {
    nsPluginTag* pluginTag = TagForPlugin(aInstance->GetPlugin());
    aInstance->Destroy();
    mInstances.RemoveElement(aInstance);
    // TODO: Remove this check once bug 752422 was investigated
    if (pluginTag) {
      OnPluginInstanceDestroyed(pluginTag);
    }
  }

  return NS_OK;
}

nsresult nsPluginHost::NewPluginStreamListener(nsIURI* aURI,
                                               nsNPAPIPluginInstance* aInstance,
                                               nsIStreamListener **aStreamListener)
{
  NS_ENSURE_ARG_POINTER(aURI);
  NS_ENSURE_ARG_POINTER(aStreamListener);

  RefPtr<nsPluginStreamListenerPeer> listener = new nsPluginStreamListenerPeer();
  nsresult rv = listener->Initialize(aURI, aInstance, nullptr);
  if (NS_FAILED(rv)) {
    return rv;
  }

  listener.forget(aStreamListener);

  return NS_OK;
}

void nsPluginHost::CreateWidget(nsPluginInstanceOwner* aOwner)
{
  aOwner->CreateWidget();

  // If we've got a native window, the let the plugin know about it.
  aOwner->CallSetWindow();
}

NS_IMETHODIMP nsPluginHost::Observe(nsISupports *aSubject,
                                    const char *aTopic,
                                    const char16_t *someData)
{
  if (!strcmp(NS_XPCOM_SHUTDOWN_OBSERVER_ID, aTopic)) {
    OnShutdown();
    UnloadPlugins();
    sInst->Release();
  }
  if (!strcmp(NS_PREFBRANCH_PREFCHANGE_TOPIC_ID, aTopic)) {
    mPluginsDisabled = Preferences::GetBool("plugin.disable", false);
    // Unload or load plugins as needed
    if (mPluginsDisabled) {
      UnloadPlugins();
    } else {
      LoadPlugins();
    }
  }
  if (!strcmp("blocklist-updated", aTopic)) {
    nsPluginTag* plugin = mPlugins;
    while (plugin) {
      plugin->InvalidateBlocklistState();
      plugin = plugin->mNext;
    }
    // We update blocklists asynchronously by just sending a new plugin list to
    // content.
    if (XRE_IsParentProcess()) {
      // We'll need to repack our tags and send them to content again.
      IncrementChromeEpoch();
      SendPluginsToContent();
    }
  }
#ifdef MOZ_WIDGET_ANDROID
  if (!strcmp("application-background", aTopic)) {
    for(uint32_t i = 0; i < mInstances.Length(); i++) {
      mInstances[i]->NotifyForeground(false);
    }
  }
  if (!strcmp("application-foreground", aTopic)) {
    for(uint32_t i = 0; i < mInstances.Length(); i++) {
      if (mInstances[i]->IsOnScreen())
        mInstances[i]->NotifyForeground(true);
    }
  }
  if (!strcmp("memory-pressure", aTopic)) {
    for(uint32_t i = 0; i < mInstances.Length(); i++) {
      mInstances[i]->MemoryPressure();
    }
  }
#endif
  return NS_OK;
}

nsresult
nsPluginHost::ParsePostBufferToFixHeaders(const char *inPostData, uint32_t inPostDataLen,
                                          char **outPostData, uint32_t *outPostDataLen)
{
  if (!inPostData || !outPostData || !outPostDataLen)
    return NS_ERROR_NULL_POINTER;

  *outPostData = 0;
  *outPostDataLen = 0;

  const char CR = '\r';
  const char LF = '\n';
  const char CRLFCRLF[] = {CR,LF,CR,LF,'\0'}; // C string"\r\n\r\n"
  const char ContentLenHeader[] = "Content-length";

  AutoTArray<const char*, 8> singleLF;
  const char *pSCntlh = 0;// pointer to start of ContentLenHeader in inPostData
  const char *pSod = 0;   // pointer to start of data in inPostData
  const char *pEoh = 0;   // pointer to end of headers in inPostData
  const char *pEod = inPostData + inPostDataLen; // pointer to end of inPostData
  if (*inPostData == LF) {
    // If no custom headers are required, simply add a blank
    // line ('\n') to the beginning of the file or buffer.
    // so *inPostData == '\n' is valid
    pSod = inPostData + 1;
  } else {
    const char *s = inPostData; //tmp pointer to sourse inPostData
    while (s < pEod) {
      if (!pSCntlh &&
          (*s == 'C' || *s == 'c') &&
          (s + sizeof(ContentLenHeader) - 1 < pEod) &&
          (!PL_strncasecmp(s, ContentLenHeader, sizeof(ContentLenHeader) - 1)))
      {
        // lets assume this is ContentLenHeader for now
        const char *p = pSCntlh = s;
        p += sizeof(ContentLenHeader) - 1;
        // search for first CR or LF == end of ContentLenHeader
        for (; p < pEod; p++) {
          if (*p == CR || *p == LF) {
            // got delimiter,
            // one more check; if previous char is a digit
            // most likely pSCntlh points to the start of ContentLenHeader
            if (*(p-1) >= '0' && *(p-1) <= '9') {
              s = p;
            }
            break; //for loop
          }
        }
        if (pSCntlh == s) { // curret ptr is the same
          pSCntlh = 0; // that was not ContentLenHeader
          break; // there is nothing to parse, break *WHILE LOOP* here
        }
      }

      if (*s == CR) {
        if (pSCntlh && // only if ContentLenHeader is found we are looking for end of headers
            ((s + sizeof(CRLFCRLF)-1) <= pEod) &&
            !memcmp(s, CRLFCRLF, sizeof(CRLFCRLF)-1))
        {
          s += sizeof(CRLFCRLF)-1;
          pEoh = pSod = s; // data stars here
          break;
        }
      } else if (*s == LF) {
        if (*(s-1) != CR) {
          singleLF.AppendElement(s);
        }
        if (pSCntlh && (s+1 < pEod) && (*(s+1) == LF)) {
          s++;
          singleLF.AppendElement(s);
          s++;
          pEoh = pSod = s; // data stars here
          break;
        }
      }
      s++;
    }
  }

  // deal with output buffer
  if (!pSod) { // lets assume whole buffer is a data
    pSod = inPostData;
  }

  uint32_t newBufferLen = 0;
  uint32_t dataLen = pEod - pSod;
  uint32_t headersLen = pEoh ? pSod - inPostData : 0;

  char *p; // tmp ptr into new output buf
  if (headersLen) { // we got a headers
    // this function does not make any assumption on correctness
    // of ContentLenHeader value in this case.

    newBufferLen = dataLen + headersLen;
    // in case there were single LFs in headers
    // reserve an extra space for CR will be added before each single LF
    int cntSingleLF = singleLF.Length();
    newBufferLen += cntSingleLF;

    if (!(*outPostData = p = (char*)moz_xmalloc(newBufferLen)))
      return NS_ERROR_OUT_OF_MEMORY;

    // deal with single LF
    const char *s = inPostData;
    if (cntSingleLF) {
      for (int i=0; i<cntSingleLF; i++) {
        const char *plf = singleLF.ElementAt(i); // ptr to single LF in headers
        int n = plf - s; // bytes to copy
        if (n) { // for '\n\n' there is nothing to memcpy
          memcpy(p, s, n);
          p += n;
        }
        *p++ = CR;
        s = plf;
        *p++ = *s++;
      }
    }
    // are we done with headers?
    headersLen = pEoh - s;
    if (headersLen) { // not yet
      memcpy(p, s, headersLen); // copy the rest
      p += headersLen;
    }
  } else  if (dataLen) { // no ContentLenHeader is found but there is a data
    // make new output buffer big enough
    // to keep ContentLenHeader+value followed by data
    uint32_t l = sizeof(ContentLenHeader) + sizeof(CRLFCRLF) + 32;
    newBufferLen = dataLen + l;
    if (!(*outPostData = p = (char*)moz_xmalloc(newBufferLen)))
      return NS_ERROR_OUT_OF_MEMORY;
    headersLen = snprintf(p, l,"%s: %u%s", ContentLenHeader, dataLen, CRLFCRLF);
    if (headersLen == l) { // if snprintf has ate all extra space consider this as an error
      free(p);
      *outPostData = 0;
      return NS_ERROR_FAILURE;
    }
    p += headersLen;
    newBufferLen = headersLen + dataLen;
  }
  // at this point we've done with headers.
  // there is a possibility that input buffer has only headers info in it
  // which already parsed and copied into output buffer.
  // copy the data
  if (dataLen) {
    memcpy(p, pSod, dataLen);
  }

  *outPostDataLen = newBufferLen;

  return NS_OK;
}

nsresult
nsPluginHost::NewPluginNativeWindow(nsPluginNativeWindow ** aPluginNativeWindow)
{
  return PLUG_NewPluginNativeWindow(aPluginNativeWindow);
}

nsresult
nsPluginHost::GetPluginName(nsNPAPIPluginInstance *aPluginInstance,
                            const char** aPluginName)
{
  nsNPAPIPluginInstance *instance = static_cast<nsNPAPIPluginInstance*>(aPluginInstance);
  if (!instance)
    return NS_ERROR_FAILURE;

  nsNPAPIPlugin* plugin = instance->GetPlugin();
  if (!plugin)
    return NS_ERROR_FAILURE;

  *aPluginName = TagForPlugin(plugin)->Name().get();

  return NS_OK;
}

nsresult
nsPluginHost::GetPluginTagForInstance(nsNPAPIPluginInstance *aPluginInstance,
                                      nsIPluginTag **aPluginTag)
{
  NS_ENSURE_ARG_POINTER(aPluginInstance);
  NS_ENSURE_ARG_POINTER(aPluginTag);

  nsNPAPIPlugin *plugin = aPluginInstance->GetPlugin();
  if (!plugin)
    return NS_ERROR_FAILURE;

  *aPluginTag = TagForPlugin(plugin);

  NS_ADDREF(*aPluginTag);
  return NS_OK;
}

NS_IMETHODIMP nsPluginHost::Notify(nsITimer* timer)
{
  RefPtr<nsPluginTag> pluginTag = mPlugins;
  while (pluginTag) {
    if (pluginTag->mUnloadTimer == timer) {
      if (!IsRunningPlugin(pluginTag)) {
        pluginTag->TryUnloadPlugin(false);
      }
      return NS_OK;
    }
    pluginTag = pluginTag->mNext;
  }

  return NS_ERROR_FAILURE;
}

NS_IMETHODIMP
nsPluginHost::GetName(nsACString& aName)
{
  aName.AssignLiteral("nsPluginHost");
  return NS_OK;
}

#ifdef XP_WIN
// Re-enable any top level browser windows that were disabled by modal dialogs
// displayed by the crashed plugin.
static void
CheckForDisabledWindows()
{
  nsCOMPtr<nsIWindowMediator> wm(do_GetService(NS_WINDOWMEDIATOR_CONTRACTID));
  if (!wm)
    return;

  nsCOMPtr<nsISimpleEnumerator> windowList;
  wm->GetXULWindowEnumerator(nullptr, getter_AddRefs(windowList));
  if (!windowList)
    return;

  bool haveWindows;
  do {
    windowList->HasMoreElements(&haveWindows);
    if (!haveWindows)
      return;

    nsCOMPtr<nsISupports> supportsWindow;
    windowList->GetNext(getter_AddRefs(supportsWindow));
    nsCOMPtr<nsIBaseWindow> baseWin(do_QueryInterface(supportsWindow));
    if (baseWin) {
      nsCOMPtr<nsIWidget> widget;
      baseWin->GetMainWidget(getter_AddRefs(widget));
      if (widget && !widget->GetParent() &&
          widget->IsVisible() &&
          !widget->IsEnabled()) {
        nsIWidget* child = widget->GetFirstChild();
        bool enable = true;
        while (child)  {
          if (child->WindowType() == eWindowType_dialog) {
            enable = false;
            break;
          }
          child = child->GetNextSibling();
        }
        if (enable) {
          widget->Enable(true);
        }
      }
    }
  } while (haveWindows);
}
#endif

void
nsPluginHost::PluginCrashed(nsNPAPIPlugin* aPlugin,
                            const nsAString& pluginDumpID,
                            const nsAString& browserDumpID)
{
  nsPluginTag* crashedPluginTag = TagForPlugin(aPlugin);
  MOZ_ASSERT(crashedPluginTag);

  // Notify the app's observer that a plugin crashed so it can submit
  // a crashreport.
  bool submittedCrashReport = false;
  nsCOMPtr<nsIObserverService> obsService =
    mozilla::services::GetObserverService();
  nsCOMPtr<nsIWritablePropertyBag2> propbag =
    do_CreateInstance("@mozilla.org/hash-property-bag;1");
  if (obsService && propbag) {
    uint32_t runID = 0;
    PluginLibrary* library = aPlugin->GetLibrary();

    if (!NS_WARN_IF(!library)) {
      library->GetRunID(&runID);
    }
    propbag->SetPropertyAsUint32(NS_LITERAL_STRING("runID"), runID);

    nsCString pluginName;
    crashedPluginTag->GetName(pluginName);
    propbag->SetPropertyAsAString(NS_LITERAL_STRING("pluginName"),
                                   NS_ConvertUTF8toUTF16(pluginName));
    propbag->SetPropertyAsAString(NS_LITERAL_STRING("pluginDumpID"),
                                  pluginDumpID);
    propbag->SetPropertyAsAString(NS_LITERAL_STRING("browserDumpID"),
                                  browserDumpID);
    propbag->SetPropertyAsBool(NS_LITERAL_STRING("submittedCrashReport"),
                               submittedCrashReport);
    obsService->NotifyObservers(propbag, "plugin-crashed", nullptr);
    // see if an observer submitted a crash report.
    propbag->GetPropertyAsBool(NS_LITERAL_STRING("submittedCrashReport"),
                               &submittedCrashReport);
  }

  // Invalidate each nsPluginInstanceTag for the crashed plugin

  for (uint32_t i = mInstances.Length(); i > 0; i--) {
    nsNPAPIPluginInstance* instance = mInstances[i - 1];
    if (instance->GetPlugin() == aPlugin) {
      // notify the content node (nsIObjectLoadingContent) that the
      // plugin has crashed
      nsCOMPtr<nsIDOMElement> domElement;
      instance->GetDOMElement(getter_AddRefs(domElement));
      nsCOMPtr<nsIObjectLoadingContent> objectContent(do_QueryInterface(domElement));
      if (objectContent) {
        objectContent->PluginCrashed(crashedPluginTag, pluginDumpID, browserDumpID,
                                     submittedCrashReport);
      }

      instance->Destroy();
      mInstances.RemoveElement(instance);
      OnPluginInstanceDestroyed(crashedPluginTag);
    }
  }

  // Only after all instances have been invalidated is it safe to null
  // out nsPluginTag.mPlugin. The next time we try to create an
  // instance of this plugin we reload it (launch a new plugin process).

  crashedPluginTag->mPlugin = nullptr;
  crashedPluginTag->mContentProcessRunningCount = 0;

#ifdef XP_WIN
  CheckForDisabledWindows();
#endif
}

nsNPAPIPluginInstance*
nsPluginHost::FindInstance(const char *mimetype)
{
  for (uint32_t i = 0; i < mInstances.Length(); i++) {
    nsNPAPIPluginInstance* instance = mInstances[i];

    const char* mt;
    nsresult rv = instance->GetMIMEType(&mt);
    if (NS_FAILED(rv))
      continue;

    if (PL_strcasecmp(mt, mimetype) == 0)
      return instance;
  }

  return nullptr;
}

nsNPAPIPluginInstance*
nsPluginHost::FindOldestStoppedInstance()
{
  nsNPAPIPluginInstance *oldestInstance = nullptr;
  TimeStamp oldestTime = TimeStamp::Now();
  for (uint32_t i = 0; i < mInstances.Length(); i++) {
    nsNPAPIPluginInstance *instance = mInstances[i];
    if (instance->IsRunning())
      continue;

    TimeStamp time = instance->StopTime();
    if (time < oldestTime) {
      oldestTime = time;
      oldestInstance = instance;
    }
  }

  return oldestInstance;
}

uint32_t
nsPluginHost::StoppedInstanceCount()
{
  uint32_t stoppedCount = 0;
  for (uint32_t i = 0; i < mInstances.Length(); i++) {
    nsNPAPIPluginInstance *instance = mInstances[i];
    if (!instance->IsRunning())
      stoppedCount++;
  }
  return stoppedCount;
}

nsTArray< RefPtr<nsNPAPIPluginInstance> >*
nsPluginHost::InstanceArray()
{
  return &mInstances;
}

void
nsPluginHost::DestroyRunningInstances(nsPluginTag* aPluginTag)
{
  for (int32_t i = mInstances.Length(); i > 0; i--) {
    nsNPAPIPluginInstance *instance = mInstances[i - 1];
    if (instance->IsRunning() && (!aPluginTag || aPluginTag == TagForPlugin(instance->GetPlugin()))) {
      instance->SetWindow(nullptr);
      instance->Stop();

      // Get rid of all the instances without the possibility of caching.
      nsPluginTag* pluginTag = TagForPlugin(instance->GetPlugin());
      instance->SetWindow(nullptr);

      nsCOMPtr<nsIDOMElement> domElement;
      instance->GetDOMElement(getter_AddRefs(domElement));
      nsCOMPtr<nsIObjectLoadingContent> objectContent =
        do_QueryInterface(domElement);

      instance->Destroy();

      mInstances.RemoveElement(instance);
      OnPluginInstanceDestroyed(pluginTag);

      // Notify owning content that we destroyed its plugin out from under it
      if (objectContent) {
        objectContent->PluginDestroyed();
      }
    }
  }
}

/* static */
bool
nsPluginHost::CanUsePluginForMIMEType(const nsACString& aMIMEType)
{
  // We only support flash as a plugin, so if the mime types don't match for
  // those, exit before we start loading plugins.
  //
  // XXX: Remove test/java cases when bug 1351885 lands.
  if (nsPluginHost::GetSpecialType(aMIMEType) == nsPluginHost::eSpecialType_Flash ||
      MimeTypeIsAllowedForFakePlugin(NS_ConvertUTF8toUTF16(aMIMEType)) ||
      aMIMEType.LowerCaseEqualsLiteral("application/x-test") ||
      aMIMEType.LowerCaseEqualsLiteral("application/x-second-test") ||
      aMIMEType.LowerCaseEqualsLiteral("application/x-third-test")) {
    return true;
  }

  return false;
}

// Runnable that does an async destroy of a plugin.

class nsPluginDestroyRunnable : public Runnable,
                                public mozilla::LinkedListElement<nsPluginDestroyRunnable>
{
public:
  explicit nsPluginDestroyRunnable(nsNPAPIPluginInstance *aInstance)
    : Runnable("nsPluginDestroyRunnable"),
      mInstance(aInstance)
  {
    sRunnableList.insertBack(this);
  }

  ~nsPluginDestroyRunnable() override
  {
    this->remove();
  }

  NS_IMETHOD Run() override
  {
    RefPtr<nsNPAPIPluginInstance> instance;

    // Null out mInstance to make sure this code in another runnable
    // will do the right thing even if someone was holding on to this
    // runnable longer than we expect.
    instance.swap(mInstance);

    if (PluginDestructionGuard::DelayDestroy(instance)) {
      // It's still not safe to destroy the plugin, it's now up to the
      // outermost guard on the stack to take care of the destruction.
      return NS_OK;
    }

    for (auto r : sRunnableList) {
      if (r != this && r->mInstance == instance) {
        // There's another runnable scheduled to tear down
        // instance. Let it do the job.
        return NS_OK;
      }
    }

    PLUGIN_LOG(PLUGIN_LOG_NORMAL,
               ("Doing delayed destroy of instance %p\n", instance.get()));

    RefPtr<nsPluginHost> host = nsPluginHost::GetInst();
    if (host)
      host->StopPluginInstance(instance);

    PLUGIN_LOG(PLUGIN_LOG_NORMAL,
               ("Done with delayed destroy of instance %p\n", instance.get()));

    return NS_OK;
  }

protected:
  RefPtr<nsNPAPIPluginInstance> mInstance;

  static mozilla::LinkedList<nsPluginDestroyRunnable> sRunnableList;
};

mozilla::LinkedList<nsPluginDestroyRunnable> nsPluginDestroyRunnable::sRunnableList;

mozilla::LinkedList<PluginDestructionGuard> PluginDestructionGuard::sList;

PluginDestructionGuard::PluginDestructionGuard(nsNPAPIPluginInstance *aInstance)
  : mInstance(aInstance)
{
  Init();
}

PluginDestructionGuard::PluginDestructionGuard(NPP npp)
  : mInstance(npp ? static_cast<nsNPAPIPluginInstance*>(npp->ndata) : nullptr)
{
  Init();
}

PluginDestructionGuard::~PluginDestructionGuard()
{
  NS_ASSERTION(NS_IsMainThread(), "Should be on the main thread");

  this->remove();

  if (mDelayedDestroy) {
    // We've attempted to destroy the plugin instance we're holding on
    // to while we were guarding it. Do the actual destroy now, off of
    // a runnable.
    RefPtr<nsPluginDestroyRunnable> evt =
      new nsPluginDestroyRunnable(mInstance);

    NS_DispatchToMainThread(evt);
  }
}

// static
bool
PluginDestructionGuard::DelayDestroy(nsNPAPIPluginInstance *aInstance)
{
  NS_ASSERTION(NS_IsMainThread(), "Should be on the main thread");
  NS_ASSERTION(aInstance, "Uh, I need an instance!");

  // Find the first guard on the stack and make it do a delayed
  // destroy upon destruction.

  for (auto g : sList) {
    if (g->mInstance == aInstance) {
      g->mDelayedDestroy = true;

      return true;
    }
  }

  return false;
}<|MERGE_RESOLUTION|>--- conflicted
+++ resolved
@@ -1814,24 +1814,6 @@
     return eSpecialType_Flash;
   }
 
-<<<<<<< HEAD
-  // Java registers variants of its MIME with parameters, e.g.
-  // application/x-java-vm;version=1.3
-  const nsACString &noParam = Substring(aMIMEType, 0, aMIMEType.FindChar(';'));
-
-  // The java mime pref may well not be one of these,
-  // e.g. application/x-java-test used in the test suite
-  nsAutoCString javaMIME;
-  Preferences::GetCString(kPrefJavaMIME, javaMIME);
-  if ((!javaMIME.IsEmpty() && noParam.LowerCaseEqualsASCII(javaMIME.get())) ||
-      noParam.LowerCaseEqualsASCII("application/x-java-vm") ||
-      noParam.LowerCaseEqualsASCII("application/x-java-applet") ||
-      noParam.LowerCaseEqualsASCII("application/x-java-bean")) {
-    return eSpecialType_Java;
-  }
-
-=======
->>>>>>> 7dd26546
   return eSpecialType_None;
 }
 
