/* -*- Mode: C++; tab-width: 2; indent-tabs-mode: nil; c-basic-offset: 2 -*- */
/* This Source Code Form is subject to the terms of the Mozilla Public
 * License, v. 2.0. If a copy of the MPL was not distributed with this
 * file, You can obtain one at http://mozilla.org/MPL/2.0/. */

/* nsPluginHost.cpp - top-level plugin management code */

#include "nscore.h"
#include "nsPluginHost.h"

#include <cstdlib>
#include <stdio.h>
#include "prio.h"
#include "prmem.h"
#include "nsNPAPIPlugin.h"
#include "nsNPAPIPluginStreamListener.h"
#include "nsNPAPIPluginInstance.h"
#include "nsPluginInstanceOwner.h"
#include "nsObjectLoadingContent.h"
#include "nsIHTTPHeaderListener.h"
#include "nsIHttpHeaderVisitor.h"
#include "nsIObserverService.h"
#include "nsIHttpProtocolHandler.h"
#include "nsIHttpChannel.h"
#include "nsIUploadChannel.h"
#include "nsIByteRangeRequest.h"
#include "nsIStreamListener.h"
#include "nsIInputStream.h"
#include "nsIOutputStream.h"
#include "nsIURL.h"
#include "nsTArray.h"
#include "nsReadableUtils.h"
#include "nsProtocolProxyService.h"
#include "nsIStreamConverterService.h"
#include "nsIFile.h"
#if defined(XP_MACOSX)
#include "nsILocalFileMac.h"
#endif
#include "nsISeekableStream.h"
#include "nsNetUtil.h"
#include "nsIFileStreams.h"
#include "nsISimpleEnumerator.h"
#include "nsIStringStream.h"
#include "nsIProgressEventSink.h"
#include "nsIDocument.h"
#include "nsPluginLogging.h"
#include "nsIScriptChannel.h"
#include "nsIBlocklistService.h"
#include "nsVersionComparator.h"
#include "nsIObjectLoadingContent.h"
#include "nsIWritablePropertyBag2.h"
#include "nsICategoryManager.h"
#include "nsPluginStreamListenerPeer.h"
#include "mozilla/dom/ContentChild.h"
#include "mozilla/dom/FakePluginTagInitBinding.h"
#include "mozilla/LoadInfo.h"
#include "mozilla/plugins/PluginAsyncSurrogate.h"
#include "mozilla/plugins/PluginBridge.h"
#include "mozilla/plugins/PluginTypes.h"
#include "mozilla/Preferences.h"

#include "nsEnumeratorUtils.h"
#include "nsXPCOM.h"
#include "nsXPCOMCID.h"
#include "nsISupportsPrimitives.h"

#include "nsXULAppAPI.h"
#include "nsIXULRuntime.h"

// for the dialog
#include "nsIWindowWatcher.h"
#include "nsIDOMElement.h"
#include "nsIDOMWindow.h"

#include "nsNetCID.h"
#include "mozilla/Sprintf.h"
#include "nsThreadUtils.h"
#include "nsIInputStreamTee.h"
#include "nsQueryObject.h"

#include "nsDirectoryServiceDefs.h"
#include "nsAppDirectoryServiceDefs.h"
#include "nsPluginDirServiceProvider.h"

#include "nsUnicharUtils.h"
#include "nsPluginManifestLineReader.h"

#include "nsIWeakReferenceUtils.h"
#include "nsIPresShell.h"
#include "nsPluginNativeWindow.h"
#include "nsIContentPolicy.h"
#include "nsContentPolicyUtils.h"
#include "mozilla/TimeStamp.h"
#include "mozilla/Telemetry.h"
#include "nsIImageLoadingContent.h"
#include "mozilla/Preferences.h"
#include "nsVersionComparator.h"
#include "nsNullPrincipal.h"

#if defined(XP_WIN)
#include "nsIWindowMediator.h"
#include "nsIBaseWindow.h"
#include "windows.h"
#include "winbase.h"
#endif

#ifdef ANDROID
#include <android/log.h>
#define LOG(args...)  __android_log_print(ANDROID_LOG_INFO, "GeckoPlugins" , ## args)
#endif

#if MOZ_CRASHREPORTER
#include "nsExceptionHandler.h"
#endif

#include "npapi.h"

using namespace mozilla;
using mozilla::TimeStamp;
using mozilla::plugins::PluginTag;
using mozilla::plugins::PluginAsyncSurrogate;
using mozilla::dom::FakePluginTagInit;

// Null out a strong ref to a linked list iteratively to avoid
// exhausting the stack (bug 486349).
#define NS_ITERATIVE_UNREF_LIST(type_, list_, mNext_)                \
  {                                                                  \
    while (list_) {                                                  \
      type_ temp = list_->mNext_;                                    \
      list_->mNext_ = nullptr;                                       \
      list_ = temp;                                                  \
    }                                                                \
  }

// this is the name of the directory which will be created
// to cache temporary files.
#define kPluginTmpDirName NS_LITERAL_CSTRING("plugtmp")

static const char *kPrefWhitelist = "plugin.allowed_types";
static const char *kPrefLoadInParentPrefix = "plugin.load_in_parent_process.";
static const char *kPrefDisableFullPage = "plugin.disable_full_page_plugin_for_types";
static const char *kPrefJavaMIME = "plugin.java.mime";

// How long we wait before unloading an idle plugin process.
// Defaults to 30 seconds.
static const char *kPrefUnloadPluginTimeoutSecs = "dom.ipc.plugins.unloadTimeoutSecs";
static const uint32_t kDefaultPluginUnloadingTimeout = 30;

static const char *kPluginRegistryVersion = "0.18";

static const char kDirectoryServiceContractID[] = "@mozilla.org/file/directory_service;1";

#define kPluginRegistryFilename NS_LITERAL_CSTRING("pluginreg.dat")

#ifdef PLUGIN_LOGGING
LazyLogModule nsPluginLogging::gNPNLog(NPN_LOG_NAME);
LazyLogModule nsPluginLogging::gNPPLog(NPP_LOG_NAME);
LazyLogModule nsPluginLogging::gPluginLog(PLUGIN_LOG_NAME);
#endif

// #defines for plugin cache and prefs
#define NS_PREF_MAX_NUM_CACHED_INSTANCES "browser.plugins.max_num_cached_plugins"
// Raise this from '10' to '50' to work around a bug in Apple's current Java
// plugins on OS X Lion and SnowLeopard.  See bug 705931.
#define DEFAULT_NUMBER_OF_STOPPED_INSTANCES 50

nsIFile *nsPluginHost::sPluginTempDir;
nsPluginHost *nsPluginHost::sInst;

/* to cope with short read */
/* we should probably put this into a global library now that this is the second
   time we need this. */
static
int32_t
busy_beaver_PR_Read(PRFileDesc *fd, void * start, int32_t len)
{
    int n;
    int32_t remaining = len;

    while (remaining > 0)
    {
        n = PR_Read(fd, start, remaining);
        if (n < 0)
        {
            /* may want to repeat if errno == EINTR */
            if( (len - remaining) == 0 ) // no octet is ever read
                return -1;
            break;
        }
        else
        {
            remaining -= n;
            char *cp = (char *) start;
            cp += n;
            start = cp;
        }
    }
    return len - remaining;
}

NS_IMPL_ISUPPORTS0(nsInvalidPluginTag)

nsInvalidPluginTag::nsInvalidPluginTag(const char* aFullPath, int64_t aLastModifiedTime)
: mFullPath(aFullPath),
  mLastModifiedTime(aLastModifiedTime),
  mSeen(false)
{}

nsInvalidPluginTag::~nsInvalidPluginTag() = default;

// Helper to check for a MIME in a comma-delimited preference
static bool
IsTypeInList(const nsCString& aMimeType, nsCString aTypeList)
{
  nsAutoCString searchStr;
  searchStr.Assign(',');
  searchStr.Append(aTypeList);
  searchStr.Append(',');

  nsACString::const_iterator start, end;

  searchStr.BeginReading(start);
  searchStr.EndReading(end);

  nsAutoCString commaSeparated;
  commaSeparated.Assign(',');
  commaSeparated += aMimeType;
  commaSeparated.Append(',');

  // Lower-case the search string and MIME type to properly handle a mixed-case
  // type, as MIME types are case insensitive.
  ToLowerCase(searchStr);
  ToLowerCase(commaSeparated);

  return FindInReadable(commaSeparated, start, end);
}

// flat file reg funcs
static
bool ReadSectionHeader(nsPluginManifestLineReader& reader, const char *token)
{
  do {
    if (*reader.LinePtr() == '[') {
      char* p = reader.LinePtr() + (reader.LineLength() - 1);
      if (*p != ']')
        break;
      *p = 0;

      char* values[1];
      if (1 != reader.ParseLine(values, 1))
        break;
      // ignore the leading '['
      if (PL_strcmp(values[0]+1, token)) {
        break; // it's wrong token
      }
      return true;
    }
  } while (reader.NextLine());
  return false;
}

static bool UnloadPluginsASAP()
{
  return (Preferences::GetUint(kPrefUnloadPluginTimeoutSecs, kDefaultPluginUnloadingTimeout) == 0);
}

nsPluginHost::nsPluginHost()
  // No need to initialize members to nullptr, false etc because this class
  // has a zeroing operator new.
{
  // Bump the pluginchanged epoch on startup. This insures content gets a
  // good plugin list the first time it requests it. Normally we'd just
  // init this to 1, but due to the unique nature of our ctor we need to do
  // this manually.
  if (XRE_IsParentProcess()) {
    IncrementChromeEpoch();
  } else {
    // When NPAPI requests the proxy setting by calling |FindProxyForURL|,
    // the service is requested and initialized asynchronously, but
    // |FindProxyForURL| is synchronous, so we should initialize this earlier.
    nsCOMPtr<nsIProtocolProxyService> proxyService =
      do_GetService(NS_PROTOCOLPROXYSERVICE_CONTRACTID);
  }

  // check to see if pref is set at startup to let plugins take over in
  // full page mode for certain image mime types that we handle internally
  mOverrideInternalTypes =
    Preferences::GetBool("plugin.override_internal_types", false);

  mPluginsDisabled = Preferences::GetBool("plugin.disable", false);

  Preferences::AddStrongObserver(this, "plugin.disable");

  nsCOMPtr<nsIObserverService> obsService =
    mozilla::services::GetObserverService();
  if (obsService) {
    obsService->AddObserver(this, NS_XPCOM_SHUTDOWN_OBSERVER_ID, false);
    obsService->AddObserver(this, "blocklist-updated", false);
#ifdef MOZ_WIDGET_ANDROID
    obsService->AddObserver(this, "application-foreground", false);
    obsService->AddObserver(this, "application-background", false);
#endif
  }

#ifdef PLUGIN_LOGGING
  MOZ_LOG(nsPluginLogging::gNPNLog, PLUGIN_LOG_ALWAYS,("NPN Logging Active!\n"));
  MOZ_LOG(nsPluginLogging::gPluginLog, PLUGIN_LOG_ALWAYS,("General Plugin Logging Active! (nsPluginHost::ctor)\n"));
  MOZ_LOG(nsPluginLogging::gNPPLog, PLUGIN_LOG_ALWAYS,("NPP Logging Active!\n"));

  PLUGIN_LOG(PLUGIN_LOG_ALWAYS,("nsPluginHost::ctor\n"));
  PR_LogFlush();
#endif
}

nsPluginHost::~nsPluginHost()
{
  PLUGIN_LOG(PLUGIN_LOG_ALWAYS,("nsPluginHost::dtor\n"));

  UnloadPlugins();
  sInst = nullptr;
}

NS_IMPL_ISUPPORTS(nsPluginHost,
                  nsIPluginHost,
                  nsIObserver,
                  nsITimerCallback,
                  nsISupportsWeakReference)

already_AddRefed<nsPluginHost>
nsPluginHost::GetInst()
{
  if (!sInst) {
    sInst = new nsPluginHost();
    if (!sInst)
      return nullptr;
    NS_ADDREF(sInst);
  }

  RefPtr<nsPluginHost> inst = sInst;
  return inst.forget();
}

bool nsPluginHost::IsRunningPlugin(nsPluginTag * aPluginTag)
{
  if (!aPluginTag || !aPluginTag->mPlugin) {
    return false;
  }

  if (aPluginTag->mContentProcessRunningCount) {
    return true;
  }

  for (uint32_t i = 0; i < mInstances.Length(); i++) {
    nsNPAPIPluginInstance *instance = mInstances[i].get();
    if (instance &&
        instance->GetPlugin() == aPluginTag->mPlugin &&
        instance->IsRunning()) {
      return true;
    }
  }

  return false;
}

nsresult nsPluginHost::ReloadPlugins()
{
  PLUGIN_LOG(PLUGIN_LOG_NORMAL,
  ("nsPluginHost::ReloadPlugins Begin\n"));

  nsresult rv = NS_OK;

  // this will create the initial plugin list out of cache
  // if it was not created yet
  if (!mPluginsLoaded)
    return LoadPlugins();

  // we are re-scanning plugins. New plugins may have been added, also some
  // plugins may have been removed, so we should probably shut everything down
  // but don't touch running (active and not stopped) plugins

  // check if plugins changed, no need to do anything else
  // if no changes to plugins have been made
  // false instructs not to touch the plugin list, just to
  // look for possible changes
  bool pluginschanged = true;
  FindPlugins(false, &pluginschanged);

  // if no changed detected, return an appropriate error code
  if (!pluginschanged)
    return NS_ERROR_PLUGINS_PLUGINSNOTCHANGED;

  // shutdown plugins and kill the list if there are no running plugins
  RefPtr<nsPluginTag> prev;
  RefPtr<nsPluginTag> next;

  for (RefPtr<nsPluginTag> p = mPlugins; p != nullptr;) {
    next = p->mNext;

    // only remove our plugin from the list if it's not running.
    if (!IsRunningPlugin(p)) {
      if (p == mPlugins)
        mPlugins = next;
      else
        prev->mNext = next;

      p->mNext = nullptr;

      // attempt to unload plugins whenever they are removed from the list
      p->TryUnloadPlugin(false);

      p = next;
      continue;
    }

    prev = p;
    p = next;
  }

  // set flags
  mPluginsLoaded = false;

  // load them again
  rv = LoadPlugins();

  PLUGIN_LOG(PLUGIN_LOG_NORMAL,
  ("nsPluginHost::ReloadPlugins End\n"));

  return rv;
}

#define NS_RETURN_UASTRING_SIZE 128

nsresult nsPluginHost::UserAgent(const char **retstring)
{
  static char resultString[NS_RETURN_UASTRING_SIZE];
  nsresult res;

  nsCOMPtr<nsIHttpProtocolHandler> http = do_GetService(NS_NETWORK_PROTOCOL_CONTRACTID_PREFIX "http", &res);
  if (NS_FAILED(res))
    return res;

  nsAutoCString uaString;
  res = http->GetUserAgent(uaString);

  if (NS_SUCCEEDED(res)) {
    if (NS_RETURN_UASTRING_SIZE > uaString.Length()) {
      PL_strcpy(resultString, uaString.get());
    } else {
      // Copy as much of UA string as we can (terminate at right-most space).
      PL_strncpy(resultString, uaString.get(), NS_RETURN_UASTRING_SIZE);
      for (int i = NS_RETURN_UASTRING_SIZE - 1; i >= 0; i--) {
        if (i == 0) {
          resultString[NS_RETURN_UASTRING_SIZE - 1] = '\0';
        }
        else if (resultString[i] == ' ') {
          resultString[i] = '\0';
          break;
        }
      }
    }
    *retstring = resultString;
  }
  else {
    *retstring = nullptr;
  }

  PLUGIN_LOG(PLUGIN_LOG_NORMAL, ("nsPluginHost::UserAgent return=%s\n", *retstring));

  return res;
}

nsresult nsPluginHost::GetURL(nsISupports* pluginInst,
                              const char* url,
                              const char* target,
                              nsNPAPIPluginStreamListener* streamListener,
                              const char* altHost,
                              const char* referrer,
                              bool forceJSEnabled)
{
  return GetURLWithHeaders(static_cast<nsNPAPIPluginInstance*>(pluginInst),
                           url, target, streamListener, altHost, referrer,
                           forceJSEnabled, 0, nullptr);
}

nsresult nsPluginHost::GetURLWithHeaders(nsNPAPIPluginInstance* pluginInst,
                                         const char* url,
                                         const char* target,
                                         nsNPAPIPluginStreamListener* streamListener,
                                         const char* altHost,
                                         const char* referrer,
                                         bool forceJSEnabled,
                                         uint32_t getHeadersLength,
                                         const char* getHeaders)
{
  // we can only send a stream back to the plugin (as specified by a
  // null target) if we also have a nsNPAPIPluginStreamListener to talk to
  if (!target && !streamListener) {
    return NS_ERROR_ILLEGAL_VALUE;
  }

  nsresult rv = NS_OK;

  if (target) {
    RefPtr<nsPluginInstanceOwner> owner = pluginInst->GetOwner();
    if (owner) {
      rv = owner->GetURL(url, target, nullptr, nullptr, 0, true);
    }
  }

  if (streamListener) {
    rv = NewPluginURLStream(NS_ConvertUTF8toUTF16(url), pluginInst,
                            streamListener, nullptr,
                            getHeaders, getHeadersLength);
  }
  return rv;
}

nsresult nsPluginHost::PostURL(nsISupports* pluginInst,
                               const char* url,
                               uint32_t postDataLen,
                               const char* postData,
                               bool isFile,
                               const char* target,
                               nsNPAPIPluginStreamListener* streamListener,
                               const char* altHost,
                               const char* referrer,
                               bool forceJSEnabled,
                               uint32_t postHeadersLength,
                               const char* postHeaders)
{
  nsresult rv;

  // we can only send a stream back to the plugin (as specified
  // by a null target) if we also have a nsNPAPIPluginStreamListener
  // to talk to also
  if (!target && !streamListener)
    return NS_ERROR_ILLEGAL_VALUE;

  nsNPAPIPluginInstance* instance = static_cast<nsNPAPIPluginInstance*>(pluginInst);

  nsCOMPtr<nsIInputStream> postStream;
  if (isFile) {
    nsCOMPtr<nsIFile> file;
    rv = CreateTempFileToPost(postData, getter_AddRefs(file));
    if (NS_FAILED(rv))
      return rv;

    nsCOMPtr<nsIInputStream> fileStream;
    rv = NS_NewLocalFileInputStream(getter_AddRefs(fileStream),
                                    file,
                                    PR_RDONLY,
                                    0600,
                                    nsIFileInputStream::DELETE_ON_CLOSE |
                                    nsIFileInputStream::CLOSE_ON_EOF);
    if (NS_FAILED(rv))
      return rv;

    rv = NS_NewBufferedInputStream(getter_AddRefs(postStream), fileStream, 8192);
    if (NS_FAILED(rv))
      return rv;
  } else {
    char *dataToPost;
    uint32_t newDataToPostLen;
    ParsePostBufferToFixHeaders(postData, postDataLen, &dataToPost, &newDataToPostLen);
    if (!dataToPost)
      return NS_ERROR_UNEXPECTED;

    nsCOMPtr<nsIStringInputStream> sis = do_CreateInstance("@mozilla.org/io/string-input-stream;1", &rv);
    if (!sis) {
      free(dataToPost);
      return rv;
    }

    // data allocated by ParsePostBufferToFixHeaders() is managed and
    // freed by the string stream.
    postDataLen = newDataToPostLen;
    sis->AdoptData(dataToPost, postDataLen);
    postStream = sis;
  }

  if (target) {
    RefPtr<nsPluginInstanceOwner> owner = instance->GetOwner();
    if (owner) {
      rv = owner->GetURL(url, target, postStream,
                         (void*)postHeaders, postHeadersLength, true);
    }
  }

  // if we don't have a target, just create a stream.
  if (streamListener) {
    rv = NewPluginURLStream(NS_ConvertUTF8toUTF16(url), instance,
                            streamListener,
                            postStream, postHeaders, postHeadersLength);
  }
  return rv;
}

/* This method queries the prefs for proxy information.
 * It has been tested and is known to work in the following three cases
 * when no proxy host or port is specified
 * when only the proxy host is specified
 * when only the proxy port is specified
 * This method conforms to the return code specified in
 * http://developer.netscape.com/docs/manuals/proxy/adminnt/autoconf.htm#1020923
 * with the exception that multiple values are not implemented.
 */

nsresult nsPluginHost::FindProxyForURL(const char* url, char* *result)
{
  if (!url || !result) {
    return NS_ERROR_INVALID_ARG;
  }
  nsresult res;

  nsCOMPtr<nsIProtocolProxyService> proxyService =
    do_GetService(NS_PROTOCOLPROXYSERVICE_CONTRACTID, &res);
  if (NS_FAILED(res) || !proxyService)
    return res;

  RefPtr<nsProtocolProxyService> rawProxyService = do_QueryObject(proxyService);
  if (!rawProxyService) {
    return NS_ERROR_FAILURE;
  }

  // make a temporary channel from the argument url
  nsCOMPtr<nsIURI> uri;
  res = NS_NewURI(getter_AddRefs(uri), nsDependentCString(url));
  NS_ENSURE_SUCCESS(res, res);

  nsCOMPtr<nsIPrincipal> nullPrincipal = nsNullPrincipal::Create();
  // The following channel is never openend, so it does not matter what
  // securityFlags we pass; let's follow the principle of least privilege.
  nsCOMPtr<nsIChannel> tempChannel;
  res = NS_NewChannel(getter_AddRefs(tempChannel), uri, nullPrincipal,
                      nsILoadInfo::SEC_REQUIRE_SAME_ORIGIN_DATA_IS_BLOCKED,
                      nsIContentPolicy::TYPE_OTHER);
  NS_ENSURE_SUCCESS(res, res);

  nsCOMPtr<nsIProxyInfo> pi;

  // Remove this deprecated call in the future (see Bug 778201):
  res = rawProxyService->DeprecatedBlockingResolve(tempChannel, 0, getter_AddRefs(pi));
  if (NS_FAILED(res))
    return res;

  nsAutoCString host, type;
  int32_t port = -1;

  // These won't fail, and even if they do... we'll be ok.
  if (pi) {
    pi->GetType(type);
    pi->GetHost(host);
    pi->GetPort(&port);
  }

  if (!pi || host.IsEmpty() || port <= 0 || host.EqualsLiteral("direct")) {
    *result = PL_strdup("DIRECT");
  } else if (type.EqualsLiteral("http")) {
    *result = PR_smprintf("PROXY %s:%d", host.get(), port);
  } else if (type.EqualsLiteral("socks4")) {
    *result = PR_smprintf("SOCKS %s:%d", host.get(), port);
  } else if (type.EqualsLiteral("socks")) {
    // XXX - this is socks5, but there is no API for us to tell the
    // plugin that fact. SOCKS for now, in case the proxy server
    // speaks SOCKS4 as well. See bug 78176
    // For a long time this was returning an http proxy type, so
    // very little is probably broken by this
    *result = PR_smprintf("SOCKS %s:%d", host.get(), port);
  } else {
    NS_ASSERTION(false, "Unknown proxy type!");
    *result = PL_strdup("DIRECT");
  }

  if (nullptr == *result)
    res = NS_ERROR_OUT_OF_MEMORY;

  return res;
}

nsresult nsPluginHost::UnloadPlugins()
{
  PLUGIN_LOG(PLUGIN_LOG_NORMAL, ("nsPluginHost::UnloadPlugins Called\n"));

  if (!mPluginsLoaded)
    return NS_OK;

  // we should call nsIPluginInstance::Stop and nsIPluginInstance::SetWindow
  // for those plugins who want it
  DestroyRunningInstances(nullptr);

  nsPluginTag *pluginTag;
  for (pluginTag = mPlugins; pluginTag; pluginTag = pluginTag->mNext) {
    pluginTag->TryUnloadPlugin(true);
  }

  NS_ITERATIVE_UNREF_LIST(RefPtr<nsPluginTag>, mPlugins, mNext);
  NS_ITERATIVE_UNREF_LIST(RefPtr<nsPluginTag>, mCachedPlugins, mNext);
  NS_ITERATIVE_UNREF_LIST(RefPtr<nsInvalidPluginTag>, mInvalidPlugins, mNext);

  // Lets remove any of the temporary files that we created.
  if (sPluginTempDir) {
    sPluginTempDir->Remove(true);
    NS_RELEASE(sPluginTempDir);
  }

#ifdef XP_WIN
  if (mPrivateDirServiceProvider) {
    nsCOMPtr<nsIDirectoryService> dirService =
      do_GetService(kDirectoryServiceContractID);
    if (dirService)
      dirService->UnregisterProvider(mPrivateDirServiceProvider);
    mPrivateDirServiceProvider = nullptr;
  }
#endif /* XP_WIN */

  mPluginsLoaded = false;

  return NS_OK;
}

void nsPluginHost::OnPluginInstanceDestroyed(nsPluginTag* aPluginTag)
{
  bool hasInstance = false;
  for (uint32_t i = 0; i < mInstances.Length(); i++) {
    if (TagForPlugin(mInstances[i]->GetPlugin()) == aPluginTag) {
      hasInstance = true;
      break;
    }
  }

  // We have some options for unloading plugins if they have no instances.
  //
  // Unloading plugins immediately can be bad - some plugins retain state
  // between instances even when there are none. This is largely limited to
  // going from one page to another, so state is retained without an instance
  // for only a very short period of time. In order to allow this to work
  // we don't unload plugins immediately by default. This is supported
  // via a hidden user pref though.
  //
  // Another reason not to unload immediately is that loading is expensive,
  // and it is better to leave popular plugins loaded.
  //
  // Our default behavior is to try to unload a plugin after a pref-controlled
  // delay once its last instance is destroyed. This seems like a reasonable
  // compromise that allows us to reclaim memory while allowing short state
  // retention and avoid perf hits for loading popular plugins.
  if (!hasInstance) {
    if (UnloadPluginsASAP()) {
      aPluginTag->TryUnloadPlugin(false);
    } else {
      if (aPluginTag->mUnloadTimer) {
        aPluginTag->mUnloadTimer->Cancel();
      } else {
        aPluginTag->mUnloadTimer = do_CreateInstance(NS_TIMER_CONTRACTID);
      }
      uint32_t unloadTimeout = Preferences::GetUint(kPrefUnloadPluginTimeoutSecs,
                                                    kDefaultPluginUnloadingTimeout);
      aPluginTag->mUnloadTimer->InitWithCallback(this,
                                                 1000 * unloadTimeout,
                                                 nsITimer::TYPE_ONE_SHOT);
    }
  }
}

nsresult
nsPluginHost::GetPluginTempDir(nsIFile **aDir)
{
  if (!sPluginTempDir) {
    nsCOMPtr<nsIFile> tmpDir;
    nsresult rv = NS_GetSpecialDirectory(NS_OS_TEMP_DIR,
                                         getter_AddRefs(tmpDir));
    NS_ENSURE_SUCCESS(rv, rv);

    rv = tmpDir->AppendNative(kPluginTmpDirName);

    // make it unique, and mode == 0700, not world-readable
    rv = tmpDir->CreateUnique(nsIFile::DIRECTORY_TYPE, 0700);
    NS_ENSURE_SUCCESS(rv, rv);

    tmpDir.swap(sPluginTempDir);
  }

  return sPluginTempDir->Clone(aDir);
}

nsresult
nsPluginHost::InstantiatePluginInstance(const nsACString& aMimeType, nsIURI* aURL,
                                        nsObjectLoadingContent *aContent,
                                        nsPluginInstanceOwner** aOwner)
{
  NS_ENSURE_ARG_POINTER(aOwner);

#ifdef PLUGIN_LOGGING
  nsAutoCString urlSpec;
  if (aURL)
    aURL->GetAsciiSpec(urlSpec);

  MOZ_LOG(nsPluginLogging::gPluginLog, PLUGIN_LOG_NORMAL,
        ("nsPluginHost::InstantiatePlugin Begin mime=%s, url=%s\n",
         PromiseFlatCString(aMimeType).get(), urlSpec.get()));

  PR_LogFlush();
#endif

  if (aMimeType.IsEmpty()) {
    NS_NOTREACHED("Attempting to spawn a plugin with no mime type");
    return NS_ERROR_FAILURE;
  }

  RefPtr<nsPluginInstanceOwner> instanceOwner = new nsPluginInstanceOwner();
  if (!instanceOwner) {
    return NS_ERROR_OUT_OF_MEMORY;
  }

  nsCOMPtr<nsIContent> ourContent = do_QueryInterface(static_cast<nsIImageLoadingContent*>(aContent));
  nsresult rv = instanceOwner->Init(ourContent);
  if (NS_FAILED(rv)) {
    return rv;
  }

  nsPluginTagType tagType;
  rv = instanceOwner->GetTagType(&tagType);
  if (NS_FAILED(rv)) {
    instanceOwner->Destroy();
    return rv;
  }

  if (tagType != nsPluginTagType_Embed &&
      tagType != nsPluginTagType_Applet &&
      tagType != nsPluginTagType_Object) {
    instanceOwner->Destroy();
    return NS_ERROR_FAILURE;
  }

  rv = SetUpPluginInstance(aMimeType, aURL, instanceOwner);
  if (NS_FAILED(rv)) {
    instanceOwner->Destroy();
    return NS_ERROR_FAILURE;
  }
  const bool isAsyncInit = (rv == NS_PLUGIN_INIT_PENDING);

  RefPtr<nsNPAPIPluginInstance> instance;
  rv = instanceOwner->GetInstance(getter_AddRefs(instance));
  if (NS_FAILED(rv)) {
    instanceOwner->Destroy();
    return rv;
  }

  // Async init plugins will initiate their own widget creation.
  if (!isAsyncInit && instance) {
    CreateWidget(instanceOwner);
  }

  // At this point we consider instantiation to be successful. Do not return an error.
  instanceOwner.forget(aOwner);

#ifdef PLUGIN_LOGGING
  nsAutoCString urlSpec2;
  if (aURL != nullptr) aURL->GetAsciiSpec(urlSpec2);

  MOZ_LOG(nsPluginLogging::gPluginLog, PLUGIN_LOG_NORMAL,
        ("nsPluginHost::InstantiatePlugin Finished mime=%s, rv=%d, url=%s\n",
         PromiseFlatCString(aMimeType).get(), rv, urlSpec2.get()));

  PR_LogFlush();
#endif

  return NS_OK;
}

nsPluginTag*
nsPluginHost::FindTagForLibrary(PRLibrary* aLibrary)
{
  nsPluginTag* pluginTag;
  for (pluginTag = mPlugins; pluginTag; pluginTag = pluginTag->mNext) {
    if (pluginTag->mLibrary == aLibrary) {
      return pluginTag;
    }
  }
  return nullptr;
}

nsPluginTag*
nsPluginHost::TagForPlugin(nsNPAPIPlugin* aPlugin)
{
  nsPluginTag* pluginTag;
  for (pluginTag = mPlugins; pluginTag; pluginTag = pluginTag->mNext) {
    if (pluginTag->mPlugin == aPlugin) {
      return pluginTag;
    }
  }
  // a plugin should never exist without a corresponding tag
  NS_ERROR("TagForPlugin has failed");
  return nullptr;
}

nsresult nsPluginHost::SetUpPluginInstance(const nsACString &aMimeType,
                                           nsIURI *aURL,
                                           nsPluginInstanceOwner *aOwner)
{
  NS_ENSURE_ARG_POINTER(aOwner);

  nsresult rv = TrySetUpPluginInstance(aMimeType, aURL, aOwner);
  if (NS_SUCCEEDED(rv)) {
    return rv;
  }

  // If we failed to load a plugin instance we'll try again after
  // reloading our plugin list. Only do that once per document to
  // avoid redundant high resource usage on pages with multiple
  // unkown instance types. We'll do that by caching the document.
  nsCOMPtr<nsIDocument> document;
  aOwner->GetDocument(getter_AddRefs(document));

  nsCOMPtr<nsIDocument> currentdocument = do_QueryReferent(mCurrentDocument);
  if (document == currentdocument) {
    return rv;
  }

  mCurrentDocument = do_GetWeakReference(document);

  // Don't try to set up an instance again if nothing changed.
  if (ReloadPlugins() == NS_ERROR_PLUGINS_PLUGINSNOTCHANGED) {
    return rv;
  }

  return TrySetUpPluginInstance(aMimeType, aURL, aOwner);
}

nsresult
nsPluginHost::TrySetUpPluginInstance(const nsACString &aMimeType,
                                     nsIURI *aURL,
                                     nsPluginInstanceOwner *aOwner)
{
#ifdef PLUGIN_LOGGING
  MOZ_LOG(nsPluginLogging::gPluginLog, PLUGIN_LOG_NORMAL,
          ("nsPluginHost::TrySetupPluginInstance Begin mime=%s, owner=%p, url=%s\n",
           PromiseFlatCString(aMimeType).get(), aOwner,
           aURL ? aURL->GetSpecOrDefault().get() : ""));

  PR_LogFlush();
#endif

#ifdef XP_WIN
  bool changed;
  if ((mRegKeyHKLM && NS_SUCCEEDED(mRegKeyHKLM->HasChanged(&changed)) && changed) ||
      (mRegKeyHKCU && NS_SUCCEEDED(mRegKeyHKCU->HasChanged(&changed)) && changed)) {
    ReloadPlugins();
  }
#endif

  RefPtr<nsNPAPIPlugin> plugin;
  GetPlugin(aMimeType, getter_AddRefs(plugin));
  if (!plugin) {
    return NS_ERROR_FAILURE;
  }

  nsPluginTag* pluginTag = FindNativePluginForType(aMimeType, true);

  NS_ASSERTION(pluginTag, "Must have plugin tag here!");

  plugin->GetLibrary()->SetHasLocalInstance();

#if defined(MOZ_WIDGET_ANDROID) && defined(MOZ_CRASHREPORTER)
  if (pluginTag->mIsFlashPlugin) {
    CrashReporter::AnnotateCrashReport(NS_LITERAL_CSTRING("FlashVersion"), pluginTag->Version());
  }
#endif

  RefPtr<nsNPAPIPluginInstance> instance = new nsNPAPIPluginInstance();

  // This will create the owning reference. The connection must be made between the
  // instance and the instance owner before initialization. Plugins can call into
  // the browser during initialization.
  aOwner->SetInstance(instance.get());

  // Add the instance to the instances list before we call NPP_New so that
  // it is "in play" before NPP_New happens. Take it out if NPP_New fails.
  mInstances.AppendElement(instance.get());

  // this should not addref the instance or owner
  // except in some cases not Java, see bug 140931
  // our COM pointer will free the peer
  nsresult rv = instance->Initialize(plugin.get(), aOwner, aMimeType);
  if (NS_FAILED(rv)) {
    mInstances.RemoveElement(instance.get());
    aOwner->SetInstance(nullptr);
    return rv;
  }

  // Cancel the plugin unload timer since we are creating
  // an instance for it.
  if (pluginTag->mUnloadTimer) {
    pluginTag->mUnloadTimer->Cancel();
  }

#ifdef PLUGIN_LOGGING
  MOZ_LOG(nsPluginLogging::gPluginLog, PLUGIN_LOG_BASIC,
        ("nsPluginHost::TrySetupPluginInstance Finished mime=%s, rv=%d, owner=%p, url=%s\n",
         PromiseFlatCString(aMimeType).get(), rv, aOwner,
         aURL ? aURL->GetSpecOrDefault().get() : ""));

  PR_LogFlush();
#endif

  return rv;
}

bool
nsPluginHost::HavePluginForType(const nsACString & aMimeType,
                                PluginFilter aFilter)
{
  bool checkEnabled = aFilter & eExcludeDisabled;
  bool allowFake = !(aFilter & eExcludeFake);
  return FindPluginForType(aMimeType, allowFake, checkEnabled);
}

nsIInternalPluginTag*
nsPluginHost::FindPluginForType(const nsACString& aMimeType,
                                bool aIncludeFake, bool aCheckEnabled)
{
  if (aIncludeFake) {
    nsFakePluginTag* fakeTag = FindFakePluginForType(aMimeType, aCheckEnabled);
    if (fakeTag) {
      return fakeTag;
    }
  }

  return FindNativePluginForType(aMimeType, aCheckEnabled);
}

NS_IMETHODIMP
nsPluginHost::GetPluginTagForType(const nsACString& aMimeType,
                                  uint32_t aExcludeFlags,
                                  nsIPluginTag** aResult)
{
  bool includeFake = !(aExcludeFlags & eExcludeFake);
  bool includeDisabled = !(aExcludeFlags & eExcludeDisabled);

  // First look for an enabled plugin.
  RefPtr<nsIInternalPluginTag> tag = FindPluginForType(aMimeType, includeFake,
                                                         true);
  if (!tag && includeDisabled) {
    tag = FindPluginForType(aMimeType, includeFake, false);
  }

  if (tag) {
    tag.forget(aResult);
    return NS_OK;
  }

  return NS_ERROR_NOT_AVAILABLE;
}

NS_IMETHODIMP
nsPluginHost::GetStateForType(const nsACString &aMimeType,
                              uint32_t aExcludeFlags,
                              uint32_t* aResult)
{
  nsCOMPtr<nsIPluginTag> tag;
  nsresult rv = GetPluginTagForType(aMimeType, aExcludeFlags,
                                    getter_AddRefs(tag));
  NS_ENSURE_SUCCESS(rv, rv);

  return tag->GetEnabledState(aResult);
}

NS_IMETHODIMP
nsPluginHost::GetBlocklistStateForType(const nsACString &aMimeType,
                                       uint32_t aExcludeFlags,
                                       uint32_t *aState)
{
  nsCOMPtr<nsIPluginTag> tag;
  nsresult rv = GetPluginTagForType(aMimeType,
                                    aExcludeFlags,
                                    getter_AddRefs(tag));
  NS_ENSURE_SUCCESS(rv, rv);
  return tag->GetBlocklistState(aState);
}

NS_IMETHODIMP
nsPluginHost::GetPermissionStringForType(const nsACString &aMimeType,
                                         uint32_t aExcludeFlags,
                                         nsACString &aPermissionString)
{
  nsCOMPtr<nsIPluginTag> tag;
  nsresult rv = GetPluginTagForType(aMimeType, aExcludeFlags,
                                    getter_AddRefs(tag));
  NS_ENSURE_SUCCESS(rv, rv);
  return GetPermissionStringForTag(tag, aExcludeFlags, aPermissionString);
}

NS_IMETHODIMP
nsPluginHost::GetPermissionStringForTag(nsIPluginTag* aTag,
                                        uint32_t aExcludeFlags,
                                        nsACString &aPermissionString)
{
  NS_ENSURE_TRUE(aTag, NS_ERROR_FAILURE);

  aPermissionString.Truncate();
  uint32_t blocklistState;
  nsresult rv = aTag->GetBlocklistState(&blocklistState);
  NS_ENSURE_SUCCESS(rv, rv);

  if (blocklistState == nsIBlocklistService::STATE_VULNERABLE_UPDATE_AVAILABLE ||
      blocklistState == nsIBlocklistService::STATE_VULNERABLE_NO_UPDATE) {
    aPermissionString.AssignLiteral("plugin-vulnerable:");
  }
  else {
    aPermissionString.AssignLiteral("plugin:");
  }

  nsCString niceName;
  rv = aTag->GetNiceName(niceName);
  NS_ENSURE_SUCCESS(rv, rv);
  NS_ENSURE_TRUE(!niceName.IsEmpty(), NS_ERROR_FAILURE);

  aPermissionString.Append(niceName);

  return NS_OK;
}

bool
nsPluginHost::HavePluginForExtension(const nsACString & aExtension,
                                     /* out */ nsACString & aMimeType,
                                     PluginFilter aFilter)
{
  bool checkEnabled = aFilter & eExcludeDisabled;
  bool allowFake = !(aFilter & eExcludeFake);
  return FindNativePluginForExtension(aExtension, aMimeType, checkEnabled) ||
    (allowFake &&
     FindFakePluginForExtension(aExtension, aMimeType, checkEnabled));
}

void
nsPluginHost::GetPlugins(nsTArray<nsCOMPtr<nsIInternalPluginTag>>& aPluginArray,
                         bool aIncludeDisabled)
{
  aPluginArray.Clear();

  LoadPlugins();

  // Append fake plugins, then normal plugins.

  uint32_t numFake = mFakePlugins.Length();
  for (uint32_t i = 0; i < numFake; i++) {
    aPluginArray.AppendElement(mFakePlugins[i]);
  }

  // Regular plugins
  nsPluginTag* plugin = mPlugins;
  while (plugin != nullptr) {
    if (plugin->IsEnabled() || aIncludeDisabled) {
      aPluginArray.AppendElement(plugin);
    }
    plugin = plugin->mNext;
  }
}

// FIXME-jsplugins Check users for order of fake v non-fake
NS_IMETHODIMP
nsPluginHost::GetPluginTags(uint32_t* aPluginCount, nsIPluginTag*** aResults)
{
  LoadPlugins();

  uint32_t count = 0;
  uint32_t fakeCount = mFakePlugins.Length();
  RefPtr<nsPluginTag> plugin = mPlugins;
  while (plugin != nullptr) {
    count++;
    plugin = plugin->mNext;
  }

  *aResults = static_cast<nsIPluginTag**>
                         (moz_xmalloc((fakeCount + count) * sizeof(**aResults)));
  if (!*aResults)
    return NS_ERROR_OUT_OF_MEMORY;

  *aPluginCount = count + fakeCount;

  plugin = mPlugins;
  for (uint32_t i = 0; i < count; i++) {
    (*aResults)[i] = plugin;
    NS_ADDREF((*aResults)[i]);
    plugin = plugin->mNext;
  }

  for (uint32_t i = 0; i < fakeCount; i++) {
    (*aResults)[i + count] = static_cast<nsIInternalPluginTag*>(mFakePlugins[i]);
    NS_ADDREF((*aResults)[i + count]);
  }

  return NS_OK;
}

nsPluginTag*
nsPluginHost::FindPreferredPlugin(const InfallibleTArray<nsPluginTag*>& matches)
{
  // We prefer the plugin with the highest version number.
  /// XXX(johns): This seems to assume the only time multiple plugins will have
  ///             the same MIME type is if they're multiple versions of the same
  ///             plugin -- but since plugin filenames and pretty names can both
  ///             update, it's probably less arbitrary than just going at it
  ///             alphabetically.

  if (matches.IsEmpty()) {
    return nullptr;
  }

  nsPluginTag *preferredPlugin = matches[0];
  for (unsigned int i = 1; i < matches.Length(); i++) {
    if (mozilla::Version(matches[i]->Version().get()) > preferredPlugin->Version().get()) {
      preferredPlugin = matches[i];
    }
  }

  return preferredPlugin;
}

nsFakePluginTag*
nsPluginHost::FindFakePluginForExtension(const nsACString & aExtension,
                                         /* out */ nsACString & aMimeType,
                                         bool aCheckEnabled)
{
  if (aExtension.IsEmpty()) {
    return nullptr;
  }

  int32_t numFakePlugins = mFakePlugins.Length();
  for (int32_t i = 0; i < numFakePlugins; i++) {
    nsFakePluginTag *plugin = mFakePlugins[i];
    bool active;
    if ((!aCheckEnabled ||
         (NS_SUCCEEDED(plugin->GetActive(&active)) && active)) &&
        plugin->HasExtension(aExtension, aMimeType)) {
      return plugin;
    }
  }

  return nullptr;
}

nsFakePluginTag*
nsPluginHost::FindFakePluginForType(const nsACString & aMimeType,
                                    bool aCheckEnabled)
{
  int32_t numFakePlugins = mFakePlugins.Length();
  for (int32_t i = 0; i < numFakePlugins; i++) {
    nsFakePluginTag *plugin = mFakePlugins[i];
    bool active;
    if ((!aCheckEnabled ||
         (NS_SUCCEEDED(plugin->GetActive(&active)) && active)) &&
        plugin->HasMimeType(aMimeType)) {
      return plugin;
    }
  }

  return nullptr;
}

nsPluginTag*
nsPluginHost::FindNativePluginForType(const nsACString & aMimeType,
                                      bool aCheckEnabled)
{
  if (aMimeType.IsEmpty()) {
    return nullptr;
  }

  LoadPlugins();

  InfallibleTArray<nsPluginTag*> matchingPlugins;

  nsPluginTag *plugin = mPlugins;
  while (plugin) {
    if ((!aCheckEnabled || plugin->IsActive()) &&
        plugin->HasMimeType(aMimeType)) {
      matchingPlugins.AppendElement(plugin);
    }
    plugin = plugin->mNext;
  }

  return FindPreferredPlugin(matchingPlugins);
}

nsPluginTag*
nsPluginHost::FindNativePluginForExtension(const nsACString & aExtension,
                                           /* out */ nsACString & aMimeType,
                                           bool aCheckEnabled)
{
  if (aExtension.IsEmpty()) {
    return nullptr;
  }

  LoadPlugins();

  InfallibleTArray<nsPluginTag*> matchingPlugins;
  nsCString matchingMime; // Don't mutate aMimeType unless returning a match
  nsPluginTag *plugin = mPlugins;

  while (plugin) {
    if (!aCheckEnabled || plugin->IsActive()) {
      if (plugin->HasExtension(aExtension, matchingMime)) {
        matchingPlugins.AppendElement(plugin);
      }
    }
    plugin = plugin->mNext;
  }

  nsPluginTag *preferredPlugin = FindPreferredPlugin(matchingPlugins);
  if (!preferredPlugin) {
    return nullptr;
  }

  // Re-fetch the matching type because of how FindPreferredPlugin works...
  preferredPlugin->HasExtension(aExtension, aMimeType);
  return preferredPlugin;
}

static nsresult CreateNPAPIPlugin(nsPluginTag *aPluginTag,
                                  nsNPAPIPlugin **aOutNPAPIPlugin)
{
  // If this is an in-process plugin we'll need to load it here if we haven't already.
  if (!nsNPAPIPlugin::RunPluginOOP(aPluginTag)) {
    if (aPluginTag->mFullPath.IsEmpty())
      return NS_ERROR_FAILURE;
    nsCOMPtr<nsIFile> file = do_CreateInstance("@mozilla.org/file/local;1");
    file->InitWithPath(NS_ConvertUTF8toUTF16(aPluginTag->mFullPath));
    nsPluginFile pluginFile(file);
    PRLibrary* pluginLibrary = nullptr;

    if (NS_FAILED(pluginFile.LoadPlugin(&pluginLibrary)) || !pluginLibrary)
      return NS_ERROR_FAILURE;

    aPluginTag->mLibrary = pluginLibrary;
  }

  nsresult rv;
  rv = nsNPAPIPlugin::CreatePlugin(aPluginTag, aOutNPAPIPlugin);

  return rv;
}

nsresult nsPluginHost::EnsurePluginLoaded(nsPluginTag* aPluginTag)
{
  RefPtr<nsNPAPIPlugin> plugin = aPluginTag->mPlugin;
  if (!plugin) {
    nsresult rv = CreateNPAPIPlugin(aPluginTag, getter_AddRefs(plugin));
    if (NS_FAILED(rv)) {
      return rv;
    }
    aPluginTag->mPlugin = plugin;
  }
  return NS_OK;
}

nsresult
nsPluginHost::GetPluginForContentProcess(uint32_t aPluginId, nsNPAPIPlugin** aPlugin)
{
  PROFILER_LABEL_FUNC(js::ProfileEntry::Category::OTHER);
  MOZ_ASSERT(XRE_IsParentProcess());

  // If plugins haven't been scanned yet, do so now
  LoadPlugins();

  nsPluginTag* pluginTag = PluginWithId(aPluginId);
  if (pluginTag) {
    // When setting up a bridge, double check with chrome to see if this plugin
    // is blocked hard. Note this does not protect against vulnerable plugins
    // that the user has explicitly allowed. :(
    if (pluginTag->IsBlocklisted()) {
      return NS_ERROR_PLUGIN_BLOCKLISTED;
    }

    nsresult rv = EnsurePluginLoaded(pluginTag);
    if (NS_FAILED(rv)) {
      return rv;
    }

    // We only get here if a content process doesn't have a PluginModuleParent
    // for the given plugin already. Therefore, this counter is counting the
    // number of outstanding PluginModuleParents for the plugin, excluding the
    // one from the chrome process.
    pluginTag->mContentProcessRunningCount++;
    NS_ADDREF(*aPlugin = pluginTag->mPlugin);
    return NS_OK;
  }

  return NS_ERROR_FAILURE;
}

class nsPluginUnloadRunnable : public Runnable
{
public:
  explicit nsPluginUnloadRunnable(uint32_t aPluginId) : mPluginId(aPluginId) {}

  NS_IMETHOD Run() override
  {
    RefPtr<nsPluginHost> host = nsPluginHost::GetInst();
    if (!host) {
      return NS_OK;
    }
    nsPluginTag* pluginTag = host->PluginWithId(mPluginId);
    if (!pluginTag) {
      return NS_OK;
    }

    MOZ_ASSERT(pluginTag->mContentProcessRunningCount > 0);
    pluginTag->mContentProcessRunningCount--;

    if (!pluginTag->mContentProcessRunningCount) {
      if (!host->IsRunningPlugin(pluginTag)) {
        pluginTag->TryUnloadPlugin(false);
      }
    }
    return NS_OK;
  }

protected:
  uint32_t mPluginId;
};

void
nsPluginHost::NotifyContentModuleDestroyed(uint32_t aPluginId)
{
  MOZ_ASSERT(XRE_IsParentProcess());

  // This is called in response to a message from the plugin. Don't unload the
  // plugin until the message handler is off the stack.
  RefPtr<nsPluginUnloadRunnable> runnable =
    new nsPluginUnloadRunnable(aPluginId);
  NS_DispatchToMainThread(runnable);
}

nsresult nsPluginHost::GetPlugin(const nsACString &aMimeType,
                                 nsNPAPIPlugin** aPlugin)
{
  nsresult rv = NS_ERROR_FAILURE;
  *aPlugin = nullptr;

  // If plugins haven't been scanned yet, do so now
  LoadPlugins();

  nsPluginTag* pluginTag = FindNativePluginForType(aMimeType, true);
  if (pluginTag) {
    rv = NS_OK;
    PLUGIN_LOG(PLUGIN_LOG_BASIC,
    ("nsPluginHost::GetPlugin Begin mime=%s, plugin=%s\n",
     PromiseFlatCString(aMimeType).get(), pluginTag->FileName().get()));

#ifdef DEBUG
    if (!pluginTag->FileName().IsEmpty())
      printf("For %s found plugin %s\n",
             PromiseFlatCString(aMimeType).get(), pluginTag->FileName().get());
#endif

    rv = EnsurePluginLoaded(pluginTag);
    if (NS_FAILED(rv)) {
      return rv;
    }

    NS_ADDREF(*aPlugin = pluginTag->mPlugin);
    return NS_OK;
  }

  PLUGIN_LOG(PLUGIN_LOG_NORMAL,
  ("nsPluginHost::GetPlugin End mime=%s, rv=%d, plugin=%p name=%s\n",
   PromiseFlatCString(aMimeType).get(), rv, *aPlugin,
   (pluginTag ? pluginTag->FileName().get() : "(not found)")));

  return rv;
}

// Normalize 'host' to ACE.
nsresult
nsPluginHost::NormalizeHostname(nsCString& host)
{
  if (IsASCII(host)) {
    ToLowerCase(host);
    return NS_OK;
  }

  if (!mIDNService) {
    nsresult rv;
    mIDNService = do_GetService(NS_IDNSERVICE_CONTRACTID, &rv);
    NS_ENSURE_SUCCESS(rv, rv);
  }

  return mIDNService->ConvertUTF8toACE(host, host);
}

// Enumerate a 'sites' array returned by GetSitesWithData and determine if
// any of them have a base domain in common with 'domain'; if so, append them
// to the 'result' array. If 'firstMatchOnly' is true, return after finding the
// first match.
nsresult
nsPluginHost::EnumerateSiteData(const nsACString& domain,
                                const InfallibleTArray<nsCString>& sites,
                                InfallibleTArray<nsCString>& result,
                                bool firstMatchOnly)
{
  NS_ASSERTION(!domain.IsVoid(), "null domain string");

  nsresult rv;
  if (!mTLDService) {
    mTLDService = do_GetService(NS_EFFECTIVETLDSERVICE_CONTRACTID, &rv);
    NS_ENSURE_SUCCESS(rv, rv);
  }

  // Get the base domain from the domain.
  nsCString baseDomain;
  rv = mTLDService->GetBaseDomainFromHost(domain, 0, baseDomain);
  bool isIP = rv == NS_ERROR_HOST_IS_IP_ADDRESS;
  if (isIP || rv == NS_ERROR_INSUFFICIENT_DOMAIN_LEVELS) {
    // The base domain is the site itself. However, we must be careful to
    // normalize.
    baseDomain = domain;
    rv = NormalizeHostname(baseDomain);
    NS_ENSURE_SUCCESS(rv, rv);
  } else if (NS_FAILED(rv)) {
    return rv;
  }

  // Enumerate the array of sites with data.
  for (uint32_t i = 0; i < sites.Length(); ++i) {
    const nsCString& site = sites[i];

    // Check if the site is an IP address.
    bool siteIsIP =
      site.Length() >= 2 && site.First() == '[' && site.Last() == ']';
    if (siteIsIP != isIP)
      continue;

    nsCString siteBaseDomain;
    if (siteIsIP) {
      // Strip the '[]'.
      siteBaseDomain = Substring(site, 1, site.Length() - 2);
    } else {
      // Determine the base domain of the site.
      rv = mTLDService->GetBaseDomainFromHost(site, 0, siteBaseDomain);
      if (rv == NS_ERROR_INSUFFICIENT_DOMAIN_LEVELS) {
        // The base domain is the site itself. However, we must be careful to
        // normalize.
        siteBaseDomain = site;
        rv = NormalizeHostname(siteBaseDomain);
        NS_ENSURE_SUCCESS(rv, rv);
      } else if (NS_FAILED(rv)) {
        return rv;
      }
    }

    // At this point, we can do an exact comparison of the two domains.
    if (baseDomain != siteBaseDomain) {
      continue;
    }

    // Append the site to the result array.
    result.AppendElement(site);

    // If we're supposed to return early, do so.
    if (firstMatchOnly) {
      break;
    }
  }

  return NS_OK;
}

NS_IMETHODIMP
nsPluginHost::RegisterFakePlugin(JS::Handle<JS::Value> aInitDictionary,
                                 JSContext* aCx,
                                 nsIFakePluginTag **aResult)
{
  FakePluginTagInit initDictionary;
  if (!initDictionary.Init(aCx, aInitDictionary)) {
    return NS_ERROR_FAILURE;
  }

  RefPtr<nsFakePluginTag> newTag;
  nsresult rv = nsFakePluginTag::Create(initDictionary, getter_AddRefs(newTag));
  NS_ENSURE_SUCCESS(rv, rv);

  for (const auto& existingTag : mFakePlugins) {
    if (newTag->HandlerURIMatches(existingTag->HandlerURI())) {
      return NS_ERROR_UNEXPECTED;
    }
  }

  mFakePlugins.AppendElement(newTag);
  // FIXME-jsplugins do we need to register with the category manager here?  For
  // shumway, for now, probably not.
  newTag.forget(aResult);
  return NS_OK;
}

NS_IMETHODIMP
nsPluginHost::UnregisterFakePlugin(const nsACString& aHandlerURI)
{
  nsCOMPtr<nsIURI> handlerURI;
  nsresult rv = NS_NewURI(getter_AddRefs(handlerURI), aHandlerURI);
  NS_ENSURE_SUCCESS(rv, rv);

  for (uint32_t i = 0; i < mFakePlugins.Length(); ++i) {
    if (mFakePlugins[i]->HandlerURIMatches(handlerURI)) {
      mFakePlugins.RemoveElementAt(i);
      return NS_OK;
    }
  }

  return NS_OK;
}

// FIXME-jsplugins Is this method actually needed?
NS_IMETHODIMP
nsPluginHost::GetFakePlugin(const nsACString & aMimeType,
                            nsIFakePluginTag** aResult)
{
  RefPtr<nsFakePluginTag> result = FindFakePluginForType(aMimeType, false);
  if (result) {
    result.forget(aResult);
    return NS_OK;
  }

  *aResult = nullptr;
  return NS_ERROR_NOT_AVAILABLE;
}

#define ClearDataFromSitesClosure_CID {0x9fb21761, 0x2403, 0x41ad, {0x9e, 0xfd, 0x36, 0x7e, 0xc4, 0x4f, 0xa4, 0x5e}}


// Class to hold all the data we need need for IterateMatchesAndClear and ClearDataFromSites
class ClearDataFromSitesClosure : public nsIClearSiteDataCallback, public nsIGetSitesWithDataCallback {
public:
  ClearDataFromSitesClosure(nsIPluginTag* plugin, const nsACString& domain, uint64_t flags,
                            int64_t maxAge, nsCOMPtr<nsIClearSiteDataCallback> callback,
                            nsPluginHost* host) :
    domain(domain), callback(callback), tag(plugin), flags(flags), maxAge(maxAge), host(host) {}
  NS_DECL_ISUPPORTS

  // Callback from NPP_ClearSiteData, continue to iterate the matches and clear
  NS_IMETHOD Callback(nsresult rv) override {
    if (NS_FAILED(rv)) {
      callback->Callback(rv);
      return NS_OK;
    }
    if (!matches.Length()) {
      callback->Callback(NS_OK);
      return NS_OK;
    }

    const nsCString match(matches[0]);
    matches.RemoveElement(match);
    PluginLibrary* library = static_cast<nsPluginTag*>(tag)->mPlugin->GetLibrary();
    rv = library->NPP_ClearSiteData(match.get(), flags, maxAge, this);
    if (NS_FAILED(rv)) {
      callback->Callback(rv);
      return NS_OK;
    }
    return NS_OK;
  }

  // Callback from NPP_GetSitesWithData, kick the iteration off to clear the data
  NS_IMETHOD SitesWithData(InfallibleTArray<nsCString>& sites) override
  {
    // Enumerate the sites and build a list of matches.
    nsresult rv = host->EnumerateSiteData(domain, sites, matches, false);
    Callback(rv);
    return NS_OK;
  }

  nsCString domain;
  nsCOMPtr<nsIClearSiteDataCallback> callback;
  InfallibleTArray<nsCString> matches;
  nsIPluginTag* tag;
  uint64_t flags;
  int64_t maxAge;
  nsPluginHost* host;
  NS_DECLARE_STATIC_IID_ACCESSOR(ClearDataFromSitesClosure_CID)
  private:
  virtual ~ClearDataFromSitesClosure() = default;
};

NS_DEFINE_STATIC_IID_ACCESSOR(ClearDataFromSitesClosure, ClearDataFromSitesClosure_CID)

NS_IMPL_ADDREF(ClearDataFromSitesClosure)
NS_IMPL_RELEASE(ClearDataFromSitesClosure)

NS_INTERFACE_MAP_BEGIN(ClearDataFromSitesClosure)
  NS_INTERFACE_MAP_ENTRY(nsIClearSiteDataCallback)
  NS_INTERFACE_MAP_ENTRY(nsIGetSitesWithDataCallback)
  NS_INTERFACE_MAP_ENTRY_AMBIGUOUS(nsISupports, nsIClearSiteDataCallback)
NS_INTERFACE_MAP_END

// FIXME-jsplugins what should this do for fake plugins?
NS_IMETHODIMP
nsPluginHost::ClearSiteData(nsIPluginTag* plugin, const nsACString& domain,
                            uint64_t flags, int64_t maxAge, nsIClearSiteDataCallback* callbackFunc)
{
  nsCOMPtr<nsIClearSiteDataCallback> callback(callbackFunc);
  // maxAge must be either a nonnegative integer or -1.
  NS_ENSURE_ARG(maxAge >= 0 || maxAge == -1);

  // Caller may give us a tag object that is no longer live.
  if (!IsLiveTag(plugin)) {
    return NS_ERROR_NOT_AVAILABLE;
  }

  nsPluginTag* tag = static_cast<nsPluginTag*>(plugin);

  if (!tag->IsEnabled()) {
    return NS_ERROR_NOT_AVAILABLE;
  }

  // We only ensure support for clearing Flash site data for now.
  // We will also attempt to clear data for any plugin that happens
  // to be loaded already.
  if (!tag->mIsFlashPlugin && !tag->mPlugin) {
    return NS_ERROR_FAILURE;
  }

  // Make sure the plugin is loaded.
  nsresult rv = EnsurePluginLoaded(tag);
  if (NS_FAILED(rv)) {
    return rv;
  }

  PluginLibrary* library = tag->mPlugin->GetLibrary();

  // If 'domain' is the null string, clear everything.
  if (domain.IsVoid()) {
    return library->NPP_ClearSiteData(nullptr, flags, maxAge, callback);
  }
  nsCOMPtr<nsIGetSitesWithDataCallback> closure(new ClearDataFromSitesClosure(plugin, domain, flags,
                                                                              maxAge, callback, this));
  rv = library->NPP_GetSitesWithData(closure);
  NS_ENSURE_SUCCESS(rv, rv);
  return NS_OK;
}

#define GetSitesClosure_CID {0x4c9268ac, 0x2fd1, 0x4f2a, {0x9a, 0x10, 0x7a, 0x09, 0xf1, 0xb7, 0x60, 0x3a}}

// Closure to contain the data needed to handle the callback from NPP_GetSitesWithData
class GetSitesClosure : public nsIGetSitesWithDataCallback {
public:
  NS_DECL_ISUPPORTS
  GetSitesClosure(const nsACString& domain, nsPluginHost* host)
  : domain(domain), host(host), keepWaiting(true)
  {
  }
  NS_IMETHOD SitesWithData(InfallibleTArray<nsCString>& sites) override {
    retVal = HandleGetSites(sites);
    keepWaiting = false;
    return NS_OK;
  }

  nsresult HandleGetSites(InfallibleTArray<nsCString>& sites) {
    // If there's no data, we're done.
    if (sites.IsEmpty()) {
      result = false;
      return NS_OK;
    }

    // If 'domain' is the null string, and there's data for at least one site,
    // we're done.
    if (domain.IsVoid()) {
      result = true;
      return NS_OK;
    }

    // Enumerate the sites and determine if there's a match.
    InfallibleTArray<nsCString> matches;
    nsresult rv = host->EnumerateSiteData(domain, sites, matches, true);
    NS_ENSURE_SUCCESS(rv, rv);

    result = !matches.IsEmpty();
    return NS_OK;
  }

  nsCString domain;
  RefPtr<nsPluginHost> host;
  bool result;
  bool keepWaiting;
  nsresult retVal;
  NS_DECLARE_STATIC_IID_ACCESSOR(GetSitesClosure_CID)
  private:
  virtual ~GetSitesClosure() = default;
};

NS_DEFINE_STATIC_IID_ACCESSOR(GetSitesClosure, GetSitesClosure_CID)

NS_IMPL_ISUPPORTS(GetSitesClosure, GetSitesClosure, nsIGetSitesWithDataCallback)

// This will spin the event loop while waiting on an async
// call to GetSitesWithData
NS_IMETHODIMP
nsPluginHost::SiteHasData(nsIPluginTag* plugin, const nsACString& domain,
                          bool* result)
{
  // Caller may give us a tag object that is no longer live.
  if (!IsLiveTag(plugin)) {
    return NS_ERROR_NOT_AVAILABLE;
  }

  // FIXME-jsplugins audit casts
  nsPluginTag* tag = static_cast<nsPluginTag*>(plugin);

  // We only ensure support for clearing Flash site data for now.
  // We will also attempt to clear data for any plugin that happens
  // to be loaded already.
  if (!tag->mIsFlashPlugin && !tag->mPlugin) {
    return NS_ERROR_FAILURE;
  }

  // Make sure the plugin is loaded.
  nsresult rv = EnsurePluginLoaded(tag);
  if (NS_FAILED(rv)) {
    return rv;
  }

  PluginLibrary* library = tag->mPlugin->GetLibrary();

  // Get the list of sites from the plugin
  nsCOMPtr<GetSitesClosure> closure(new GetSitesClosure(domain, this));
  rv = library->NPP_GetSitesWithData(nsCOMPtr<nsIGetSitesWithDataCallback>(do_QueryInterface(closure)));
  NS_ENSURE_SUCCESS(rv, rv);
  // Spin the event loop while we wait for the async call to GetSitesWithData
  while (closure->keepWaiting) {
    NS_ProcessNextEvent(nullptr, true);
  }
  *result = closure->result;
  return closure->retVal;
}

nsPluginHost::SpecialType
nsPluginHost::GetSpecialType(const nsACString & aMIMEType)
{
  if (aMIMEType.LowerCaseEqualsASCII("application/x-test")) {
    return eSpecialType_Test;
  }

  if (aMIMEType.LowerCaseEqualsASCII("application/x-shockwave-flash") ||
      aMIMEType.LowerCaseEqualsASCII("application/futuresplash") ||
      aMIMEType.LowerCaseEqualsASCII("application/x-shockwave-flash-test")) {
    return eSpecialType_Flash;
  }

  // Java registers variants of its MIME with parameters, e.g.
  // application/x-java-vm;version=1.3
  const nsACString &noParam = Substring(aMIMEType, 0, aMIMEType.FindChar(';'));

  // The java mime pref may well not be one of these,
  // e.g. application/x-java-test used in the test suite
  nsAdoptingCString javaMIME = Preferences::GetCString(kPrefJavaMIME);
  if ((!javaMIME.IsEmpty() && noParam.LowerCaseEqualsASCII(javaMIME)) ||
      noParam.LowerCaseEqualsASCII("application/x-java-vm") ||
      noParam.LowerCaseEqualsASCII("application/x-java-applet") ||
      noParam.LowerCaseEqualsASCII("application/x-java-bean")) {
    return eSpecialType_Java;
  }

  return eSpecialType_None;
}

// Check whether or not a tag is a live, valid tag, and that it's loaded.
bool
nsPluginHost::IsLiveTag(nsIPluginTag* aPluginTag)
{
  nsCOMPtr<nsIInternalPluginTag> internalTag(do_QueryInterface(aPluginTag));
  uint32_t fakeCount = mFakePlugins.Length();
  for (uint32_t i = 0; i < fakeCount; i++) {
    if (mFakePlugins[i] == internalTag) {
      return true;
    }
  }

  nsPluginTag* tag;
  for (tag = mPlugins; tag; tag = tag->mNext) {
    if (tag == internalTag) {
      return true;
    }
  }
  return false;
}

// FIXME-jsplugins what should happen with jsplugins here, if anything?
nsPluginTag*
nsPluginHost::HaveSamePlugin(const nsPluginTag* aPluginTag)
{
  for (nsPluginTag* tag = mPlugins; tag; tag = tag->mNext) {
    if (tag->HasSameNameAndMimes(aPluginTag)) {
        return tag;
    }
  }
  return nullptr;
}

// Don't have to worry about fake plugins here, since this is only used during
// the plugin directory scan, which doesn't pick up fake plugins.
nsPluginTag*
nsPluginHost::FirstPluginWithPath(const nsCString& path)
{
  for (nsPluginTag* tag = mPlugins; tag; tag = tag->mNext) {
    if (tag->mFullPath.Equals(path)) {
      return tag;
    }
  }
  return nullptr;
}

nsPluginTag*
nsPluginHost::PluginWithId(uint32_t aId)
{
  for (nsPluginTag* tag = mPlugins; tag; tag = tag->mNext) {
    if (tag->mId == aId) {
      return tag;
    }
  }
  return nullptr;
}

namespace {

int64_t GetPluginLastModifiedTime(const nsCOMPtr<nsIFile>& localfile)
{
  PRTime fileModTime = 0;

#if defined(XP_MACOSX)
  // On OS X the date of a bundle's "contents" (i.e. of its Info.plist file)
  // is a much better guide to when it was last modified than the date of
  // its package directory.  See bug 313700.
  nsCOMPtr<nsILocalFileMac> localFileMac = do_QueryInterface(localfile);
  if (localFileMac) {
    localFileMac->GetBundleContentsLastModifiedTime(&fileModTime);
  } else {
    localfile->GetLastModifiedTime(&fileModTime);
  }
#else
  localfile->GetLastModifiedTime(&fileModTime);
#endif

  return fileModTime;
}

bool
GetPluginIsFromExtension(const nsCOMPtr<nsIFile>& pluginFile,
                         const nsCOMArray<nsIFile>& extensionDirs)
{
  for (uint32_t i = 0; i < extensionDirs.Length(); ++i) {
    bool contains;
    if (NS_FAILED(extensionDirs[i]->Contains(pluginFile, &contains)) || !contains) {
      continue;
    }

    return true;
  }

  return false;
}

void
GetExtensionDirectories(nsCOMArray<nsIFile>& dirs)
{
  nsCOMPtr<nsIProperties> dirService = do_GetService(NS_DIRECTORY_SERVICE_CONTRACTID);
  if (!dirService) {
    return;
  }

  nsCOMPtr<nsISimpleEnumerator> list;
  nsresult rv = dirService->Get(XRE_EXTENSIONS_DIR_LIST,
                                NS_GET_IID(nsISimpleEnumerator),
                                getter_AddRefs(list));
  if (NS_FAILED(rv)) {
    return;
  }

  bool more;
  while (NS_SUCCEEDED(list->HasMoreElements(&more)) && more) {
    nsCOMPtr<nsISupports> next;
    if (NS_FAILED(list->GetNext(getter_AddRefs(next)))) {
      break;
    }
    nsCOMPtr<nsIFile> file = do_QueryInterface(next);
    if (file) {
      file->Normalize();
      dirs.AppendElement(file.forget());
    }
  }
}

struct CompareFilesByTime
{
  bool
  LessThan(const nsCOMPtr<nsIFile>& a, const nsCOMPtr<nsIFile>& b) const
  {
    return GetPluginLastModifiedTime(a) < GetPluginLastModifiedTime(b);
  }

  bool
  Equals(const nsCOMPtr<nsIFile>& a, const nsCOMPtr<nsIFile>& b) const
  {
    return GetPluginLastModifiedTime(a) == GetPluginLastModifiedTime(b);
  }
};

} // namespace

bool
nsPluginHost::ShouldAddPlugin(nsPluginTag* aPluginTag)
{
<<<<<<< HEAD
=======
#if defined(XP_WIN) && (defined(__x86_64__) || defined(_M_X64))
  // On 64-bit Windows, the only plugin we should load is Flash. Use library
  // filename and MIME type to check.
  if (StringBeginsWith(aPluginTag->FileName(), NS_LITERAL_CSTRING("NPSWF"), nsCaseInsensitiveCStringComparator()) &&
      (aPluginTag->HasMimeType(NS_LITERAL_CSTRING("application/x-shockwave-flash")) ||
       aPluginTag->HasMimeType(NS_LITERAL_CSTRING("application/x-shockwave-flash-test")))) {
    return true;
  }

  // Accept the test plugin MIME types, so mochitests still work.
  if (aPluginTag->HasMimeType(NS_LITERAL_CSTRING("application/x-test")) ||
      aPluginTag->HasMimeType(NS_LITERAL_CSTRING("application/x-Second-Test")) ||
      aPluginTag->HasMimeType(NS_LITERAL_CSTRING("application/x-java-test"))) {
    return true;
  }
>>>>>>> 245e82a7
#ifdef PLUGIN_LOGGING
  PLUGIN_LOG(PLUGIN_LOG_NORMAL,
             ("ShouldAddPlugin : Ignoring non-flash plugin library %s\n", aPluginTag->FileName().get()));
#endif // PLUGIN_LOGGING
  return true;
}

void
nsPluginHost::AddPluginTag(nsPluginTag* aPluginTag)
{
  if (!ShouldAddPlugin(aPluginTag)) {
    return;
  }
  aPluginTag->mNext = mPlugins;
  mPlugins = aPluginTag;

  if (aPluginTag->IsActive()) {
    nsAdoptingCString disableFullPage =
      Preferences::GetCString(kPrefDisableFullPage);
    for (uint32_t i = 0; i < aPluginTag->MimeTypes().Length(); i++) {
      if (!IsTypeInList(aPluginTag->MimeTypes()[i], disableFullPage)) {
        RegisterWithCategoryManager(aPluginTag->MimeTypes()[i],
                                    ePluginRegister);
      }
    }
  }
}

static bool
PluginInfoIsFlash(const nsPluginInfo& info)
{
  if (!info.fName || strcmp(info.fName, "Shockwave Flash") != 0) {
    return false;
  }
  for (uint32_t i = 0; i < info.fVariantCount; ++i) {
    if (info.fMimeTypeArray[i] &&
        (!strcmp(info.fMimeTypeArray[i], "application/x-shockwave-flash") ||
         !strcmp(info.fMimeTypeArray[i], "application/x-shockwave-flash-test"))) {
      return true;
    }
  }
  return false;
}

typedef NS_NPAPIPLUGIN_CALLBACK(char *, NP_GETMIMEDESCRIPTION)(void);

nsresult nsPluginHost::ScanPluginsDirectory(nsIFile *pluginsDir,
                                            bool aCreatePluginList,
                                            bool *aPluginsChanged)
{
  MOZ_ASSERT(XRE_IsParentProcess());

  NS_ENSURE_ARG_POINTER(aPluginsChanged);
  nsresult rv;

  *aPluginsChanged = false;

#ifdef PLUGIN_LOGGING
  nsAutoCString dirPath;
  pluginsDir->GetNativePath(dirPath);
  PLUGIN_LOG(PLUGIN_LOG_BASIC,
  ("nsPluginHost::ScanPluginsDirectory dir=%s\n", dirPath.get()));
#endif

  bool flashOnly = Preferences::GetBool("plugin.load_flash_only", true);

  nsCOMPtr<nsISimpleEnumerator> iter;
  rv = pluginsDir->GetDirectoryEntries(getter_AddRefs(iter));
  if (NS_FAILED(rv))
    return rv;

  AutoTArray<nsCOMPtr<nsIFile>, 6> pluginFiles;

  bool hasMore;
  while (NS_SUCCEEDED(iter->HasMoreElements(&hasMore)) && hasMore) {
    nsCOMPtr<nsISupports> supports;
    rv = iter->GetNext(getter_AddRefs(supports));
    if (NS_FAILED(rv))
      continue;
    nsCOMPtr<nsIFile> dirEntry(do_QueryInterface(supports, &rv));
    if (NS_FAILED(rv))
      continue;

    // Sun's JRE 1.3.1 plugin must have symbolic links resolved or else it'll crash.
    // See bug 197855.
    dirEntry->Normalize();

    if (nsPluginsDir::IsPluginFile(dirEntry)) {
      pluginFiles.AppendElement(dirEntry);
    }
  }

  pluginFiles.Sort(CompareFilesByTime());

  nsCOMArray<nsIFile> extensionDirs;
  GetExtensionDirectories(extensionDirs);

  for (int32_t i = (pluginFiles.Length() - 1); i >= 0; i--) {
    nsCOMPtr<nsIFile>& localfile = pluginFiles[i];

    nsString utf16FilePath;
    rv = localfile->GetPath(utf16FilePath);
    if (NS_FAILED(rv))
      continue;

    const int64_t fileModTime = GetPluginLastModifiedTime(localfile);
    const bool fromExtension = GetPluginIsFromExtension(localfile, extensionDirs);

    // Look for it in our cache
    NS_ConvertUTF16toUTF8 filePath(utf16FilePath);
    RefPtr<nsPluginTag> pluginTag;
    RemoveCachedPluginsInfo(filePath.get(), getter_AddRefs(pluginTag));

    bool seenBefore = false;

    if (pluginTag) {
      seenBefore = true;
      // If plugin changed, delete cachedPluginTag and don't use cache
      if (fileModTime != pluginTag->mLastModifiedTime) {
        // Plugins has changed. Don't use cached plugin info.
        pluginTag = nullptr;

        // plugin file changed, flag this fact
        *aPluginsChanged = true;
      }

      // If we're not creating a list and we already know something changed then
      // we're done.
      if (!aCreatePluginList) {
        if (*aPluginsChanged) {
          return NS_OK;
        }
        continue;
      }
    }

    bool isKnownInvalidPlugin = false;
    for (RefPtr<nsInvalidPluginTag> invalidPlugins = mInvalidPlugins;
         invalidPlugins; invalidPlugins = invalidPlugins->mNext) {
      // If already marked as invalid, ignore it
      if (invalidPlugins->mFullPath.Equals(filePath.get()) &&
          invalidPlugins->mLastModifiedTime == fileModTime) {
        if (aCreatePluginList) {
          invalidPlugins->mSeen = true;
        }
        isKnownInvalidPlugin = true;
        break;
      }
    }
    if (isKnownInvalidPlugin) {
      continue;
    }

    // if it is not found in cache info list or has been changed, create a new one
    if (!pluginTag) {
      nsPluginFile pluginFile(localfile);

      // create a tag describing this plugin.
      PRLibrary *library = nullptr;
      nsPluginInfo info;
      memset(&info, 0, sizeof(info));
      nsresult res;
      // Opening a block for the telemetry AutoTimer
      {
        Telemetry::AutoTimer<Telemetry::PLUGIN_LOAD_METADATA> telemetry;
        res = pluginFile.GetPluginInfo(info, &library);
      }
      // if we don't have mime type don't proceed, this is not a plugin
      if (NS_FAILED(res) || !info.fMimeTypeArray ||
          (flashOnly && !PluginInfoIsFlash(info))) {
        RefPtr<nsInvalidPluginTag> invalidTag = new nsInvalidPluginTag(filePath.get(),
                                                                         fileModTime);
        pluginFile.FreePluginInfo(info);

        if (aCreatePluginList) {
          invalidTag->mSeen = true;
        }
        invalidTag->mNext = mInvalidPlugins;
        if (mInvalidPlugins) {
          mInvalidPlugins->mPrev = invalidTag;
        }
        mInvalidPlugins = invalidTag;

        // Mark aPluginsChanged so pluginreg is rewritten
        *aPluginsChanged = true;
        continue;
      }

      pluginTag = new nsPluginTag(&info, fileModTime, fromExtension);
      pluginFile.FreePluginInfo(info);
      pluginTag->mLibrary = library;
      uint32_t state;
      rv = pluginTag->GetBlocklistState(&state);
      NS_ENSURE_SUCCESS(rv, rv);

      // If the blocklist says it is risky and we have never seen this
      // plugin before, then disable it.
      if (state == nsIBlocklistService::STATE_SOFTBLOCKED && !seenBefore) {
        pluginTag->SetEnabledState(nsIPluginTag::STATE_DISABLED);
      }

      // Plugin unloading is tag-based. If we created a new tag and loaded
      // the library in the process then we want to attempt to unload it here.
      // Only do this if the pref is set for aggressive unloading.
      if (UnloadPluginsASAP()) {
        pluginTag->TryUnloadPlugin(false);
      }
    }

    // do it if we still want it
    if (!seenBefore) {
      // We have a valid new plugin so report that plugins have changed.
      *aPluginsChanged = true;
    }

    // Avoid adding different versions of the same plugin if they are running
    // in-process, otherwise we risk undefined behaviour.
    if (!nsNPAPIPlugin::RunPluginOOP(pluginTag)) {
      if (HaveSamePlugin(pluginTag)) {
        continue;
      }
    }

    // Don't add the same plugin again if it hasn't changed
    if (nsPluginTag* duplicate = FirstPluginWithPath(pluginTag->mFullPath)) {
      if (pluginTag->mLastModifiedTime == duplicate->mLastModifiedTime) {
        continue;
      }
    }

    // If we're not creating a plugin list, simply looking for changes,
    // then we're done.
    if (!aCreatePluginList) {
      return NS_OK;
    }

    AddPluginTag(pluginTag);
  }

  return NS_OK;
}

nsresult nsPluginHost::ScanPluginsDirectoryList(nsISimpleEnumerator *dirEnum,
                                                bool aCreatePluginList,
                                                bool *aPluginsChanged)
{
  MOZ_ASSERT(XRE_IsParentProcess());

    bool hasMore;
    while (NS_SUCCEEDED(dirEnum->HasMoreElements(&hasMore)) && hasMore) {
      nsCOMPtr<nsISupports> supports;
      nsresult rv = dirEnum->GetNext(getter_AddRefs(supports));
      if (NS_FAILED(rv))
        continue;
      nsCOMPtr<nsIFile> nextDir(do_QueryInterface(supports, &rv));
      if (NS_FAILED(rv))
        continue;

      // don't pass aPluginsChanged directly to prevent it from been reset
      bool pluginschanged = false;
      ScanPluginsDirectory(nextDir, aCreatePluginList, &pluginschanged);

      if (pluginschanged)
        *aPluginsChanged = true;

      // if changes are detected and we are not creating the list, do not proceed
      if (!aCreatePluginList && *aPluginsChanged)
        break;
    }
    return NS_OK;
}

void
nsPluginHost::IncrementChromeEpoch()
{
  MOZ_ASSERT(XRE_IsParentProcess());
  mPluginEpoch++;
}

uint32_t
nsPluginHost::ChromeEpoch()
{
  MOZ_ASSERT(XRE_IsParentProcess());
  return mPluginEpoch;
}

uint32_t
nsPluginHost::ChromeEpochForContent()
{
  MOZ_ASSERT(XRE_IsContentProcess());
  return mPluginEpoch;
}

void
nsPluginHost::SetChromeEpochForContent(uint32_t aEpoch)
{
  MOZ_ASSERT(XRE_IsContentProcess());
  mPluginEpoch = aEpoch;
}

#ifdef XP_WIN
static void
WatchRegKey(uint32_t aRoot, nsCOMPtr<nsIWindowsRegKey>& aKey)
{
  if (aKey) {
    return;
  }

  aKey = do_CreateInstance("@mozilla.org/windows-registry-key;1");
  if (!aKey) {
    return;
  }
  nsresult rv = aKey->Open(aRoot,
                           NS_LITERAL_STRING("Software\\MozillaPlugins"),
                           nsIWindowsRegKey::ACCESS_READ | nsIWindowsRegKey::ACCESS_NOTIFY);
  if (NS_FAILED(rv)) {
    aKey = nullptr;
    return;
  }
  aKey->StartWatching(true);
}
#endif

nsresult nsPluginHost::LoadPlugins()
{
#ifdef ANDROID
  if (XRE_IsContentProcess()) {
    return NS_OK;
  }
#endif
  // do not do anything if it is already done
  // use ReloadPlugins() to enforce loading
  if (mPluginsLoaded)
    return NS_OK;

  if (mPluginsDisabled)
    return NS_OK;

#ifdef XP_WIN
  WatchRegKey(nsIWindowsRegKey::ROOT_KEY_LOCAL_MACHINE, mRegKeyHKLM);
  WatchRegKey(nsIWindowsRegKey::ROOT_KEY_CURRENT_USER, mRegKeyHKCU);
#endif

  bool pluginschanged;
  nsresult rv = FindPlugins(true, &pluginschanged);
  if (NS_FAILED(rv))
    return rv;

  // only if plugins have changed will we notify plugin-change observers
  if (pluginschanged) {
    if (XRE_IsParentProcess()) {
      IncrementChromeEpoch();
    }

    nsCOMPtr<nsIObserverService> obsService =
      mozilla::services::GetObserverService();
    if (obsService)
      obsService->NotifyObservers(nullptr, "plugins-list-updated", nullptr);
  }

  return NS_OK;
}

nsresult
nsPluginHost::FindPluginsInContent(bool aCreatePluginList, bool* aPluginsChanged)
{
  MOZ_ASSERT(XRE_IsContentProcess());

  dom::ContentChild* cp = dom::ContentChild::GetSingleton();
  nsresult rv;
  nsTArray<PluginTag> plugins;
  uint32_t parentEpoch;
  if (!cp->SendFindPlugins(ChromeEpochForContent(), &rv, &plugins, &parentEpoch) ||
      NS_FAILED(rv)) {
    return NS_ERROR_NOT_AVAILABLE;
  }

  if (parentEpoch != ChromeEpochForContent()) {
    *aPluginsChanged = true;
    if (!aCreatePluginList) {
      return NS_OK;
    }

    // Don't do this if aCreatePluginList is false. Otherwise, when we actually
    // want to create the list, we'll come back here and do nothing.
    SetChromeEpochForContent(parentEpoch);

    for (size_t i = 0; i < plugins.Length(); i++) {
      PluginTag& tag = plugins[i];

      // Don't add the same plugin again.
      if (nsPluginTag* existing = PluginWithId(tag.id())) {
        UpdateInMemoryPluginInfo(existing);
        continue;
      }

      nsPluginTag *pluginTag = new nsPluginTag(tag.id(),
                                               tag.name().get(),
                                               tag.description().get(),
                                               tag.filename().get(),
                                               "", // aFullPath
                                               tag.version().get(),
                                               nsTArray<nsCString>(tag.mimeTypes()),
                                               nsTArray<nsCString>(tag.mimeDescriptions()),
                                               nsTArray<nsCString>(tag.extensions()),
                                               tag.isJavaPlugin(),
                                               tag.isFlashPlugin(),
                                               tag.supportsAsyncInit(),
                                               tag.supportsAsyncRender(),
                                               tag.lastModifiedTime(),
                                               tag.isFromExtension(),
                                               tag.sandboxLevel());
      AddPluginTag(pluginTag);
    }
  }

  mPluginsLoaded = true;
  return NS_OK;
}

// if aCreatePluginList is false we will just scan for plugins
// and see if any changes have been made to the plugins.
// This is needed in ReloadPlugins to prevent possible recursive reloads
nsresult nsPluginHost::FindPlugins(bool aCreatePluginList, bool * aPluginsChanged)
{
  Telemetry::AutoTimer<Telemetry::FIND_PLUGINS> telemetry;

  NS_ENSURE_ARG_POINTER(aPluginsChanged);

  *aPluginsChanged = false;

  if (XRE_IsContentProcess()) {
    return FindPluginsInContent(aCreatePluginList, aPluginsChanged);
  }

  nsresult rv;

  // Read cached plugins info. If the profile isn't yet available then don't
  // scan for plugins
  if (ReadPluginInfo() == NS_ERROR_NOT_AVAILABLE)
    return NS_OK;

#ifdef XP_WIN
  // Failure here is not a show-stopper so just warn.
  rv = EnsurePrivateDirServiceProvider();
  NS_ASSERTION(NS_SUCCEEDED(rv), "Failed to register dir service provider.");
#endif /* XP_WIN */

  nsCOMPtr<nsIProperties> dirService(do_GetService(kDirectoryServiceContractID, &rv));
  if (NS_FAILED(rv))
    return rv;

  nsCOMPtr<nsISimpleEnumerator> dirList;

  // Scan plugins directories;
  // don't pass aPluginsChanged directly, to prevent its
  // possible reset in subsequent ScanPluginsDirectory calls
  bool pluginschanged = false;

  // Scan the app-defined list of plugin dirs.
  rv = dirService->Get(NS_APP_PLUGINS_DIR_LIST, NS_GET_IID(nsISimpleEnumerator), getter_AddRefs(dirList));
  if (NS_SUCCEEDED(rv)) {
    ScanPluginsDirectoryList(dirList, aCreatePluginList, &pluginschanged);

    if (pluginschanged)
      *aPluginsChanged = true;

    // if we are just looking for possible changes,
    // no need to proceed if changes are detected
    if (!aCreatePluginList && *aPluginsChanged) {
      NS_ITERATIVE_UNREF_LIST(RefPtr<nsPluginTag>, mCachedPlugins, mNext);
      NS_ITERATIVE_UNREF_LIST(RefPtr<nsInvalidPluginTag>, mInvalidPlugins, mNext);
      return NS_OK;
    }
  } else {
#ifdef ANDROID
    LOG("getting plugins dir failed");
#endif
  }

  mPluginsLoaded = true; // at this point 'some' plugins have been loaded,
                            // the rest is optional

#ifdef XP_WIN
  bool bScanPLIDs = Preferences::GetBool("plugin.scan.plid.all", false);

    // Now lets scan any PLID directories
  if (bScanPLIDs && mPrivateDirServiceProvider) {
    rv = mPrivateDirServiceProvider->GetPLIDDirectories(getter_AddRefs(dirList));
    if (NS_SUCCEEDED(rv)) {
      ScanPluginsDirectoryList(dirList, aCreatePluginList, &pluginschanged);

      if (pluginschanged)
        *aPluginsChanged = true;

      // if we are just looking for possible changes,
      // no need to proceed if changes are detected
      if (!aCreatePluginList && *aPluginsChanged) {
        NS_ITERATIVE_UNREF_LIST(RefPtr<nsPluginTag>, mCachedPlugins, mNext);
        NS_ITERATIVE_UNREF_LIST(RefPtr<nsInvalidPluginTag>, mInvalidPlugins, mNext);
        return NS_OK;
      }
    }
  }
#endif

  // We should also consider plugins to have changed if any plugins have been removed.
  // We'll know if any were removed if they weren't taken out of the cached plugins list
  // during our scan, thus we can assume something was removed if the cached plugins list
  // contains anything.
  if (!*aPluginsChanged && mCachedPlugins) {
    *aPluginsChanged = true;
  }

  // Remove unseen invalid plugins
  RefPtr<nsInvalidPluginTag> invalidPlugins = mInvalidPlugins;
  while (invalidPlugins) {
    if (!invalidPlugins->mSeen) {
      RefPtr<nsInvalidPluginTag> invalidPlugin = invalidPlugins;

      if (invalidPlugin->mPrev) {
        invalidPlugin->mPrev->mNext = invalidPlugin->mNext;
      }
      else {
        mInvalidPlugins = invalidPlugin->mNext;
      }
      if (invalidPlugin->mNext) {
        invalidPlugin->mNext->mPrev = invalidPlugin->mPrev;
      }

      invalidPlugins = invalidPlugin->mNext;

      invalidPlugin->mPrev = nullptr;
      invalidPlugin->mNext = nullptr;
    }
    else {
      invalidPlugins->mSeen = false;
      invalidPlugins = invalidPlugins->mNext;
    }
  }

  // if we are not creating the list, there is no need to proceed
  if (!aCreatePluginList) {
    NS_ITERATIVE_UNREF_LIST(RefPtr<nsPluginTag>, mCachedPlugins, mNext);
    NS_ITERATIVE_UNREF_LIST(RefPtr<nsInvalidPluginTag>, mInvalidPlugins, mNext);
    return NS_OK;
  }

  // if we are creating the list, it is already done;
  // update the plugins info cache if changes are detected
  if (*aPluginsChanged)
    WritePluginInfo();

  // No more need for cached plugins. Clear it up.
  NS_ITERATIVE_UNREF_LIST(RefPtr<nsPluginTag>, mCachedPlugins, mNext);
  NS_ITERATIVE_UNREF_LIST(RefPtr<nsInvalidPluginTag>, mInvalidPlugins, mNext);

  return NS_OK;
}

nsresult
mozilla::plugins::FindPluginsForContent(uint32_t aPluginEpoch,
                                        nsTArray<PluginTag>* aPlugins,
                                        uint32_t* aNewPluginEpoch)
{
  MOZ_ASSERT(XRE_IsParentProcess());

  RefPtr<nsPluginHost> host = nsPluginHost::GetInst();
  return host->FindPluginsForContent(aPluginEpoch, aPlugins, aNewPluginEpoch);
}

nsresult
nsPluginHost::FindPluginsForContent(uint32_t aPluginEpoch,
                                    nsTArray<PluginTag>* aPlugins,
                                    uint32_t* aNewPluginEpoch)
{
  MOZ_ASSERT(XRE_IsParentProcess());

  // Load plugins so that the epoch is correct.
  nsresult rv = LoadPlugins();
  if (NS_FAILED(rv)) {
    return rv;
  }

  *aNewPluginEpoch = ChromeEpoch();
  if (aPluginEpoch == ChromeEpoch()) {
    return NS_OK;
  }

  nsTArray<nsCOMPtr<nsIInternalPluginTag>> plugins;
  GetPlugins(plugins, true);

  for (size_t i = 0; i < plugins.Length(); i++) {
    nsCOMPtr<nsIInternalPluginTag> basetag = plugins[i];

    nsCOMPtr<nsIFakePluginTag> faketag = do_QueryInterface(basetag);
    if (faketag) {
      /// FIXME-jsplugins - We need to make content processes properly
      /// aware of jsplugins (and add a nsIInternalPluginTag->AsNative() to
      /// avoid this hacky static cast)
      continue;
    }

    /// FIXME-jsplugins - We need to cleanup the various plugintag classes
    /// to be more sane and avoid this dance
    nsPluginTag *tag = static_cast<nsPluginTag *>(basetag.get());

    aPlugins->AppendElement(PluginTag(tag->mId,
                                      tag->Name(),
                                      tag->Description(),
                                      tag->MimeTypes(),
                                      tag->MimeDescriptions(),
                                      tag->Extensions(),
                                      tag->mIsJavaPlugin,
                                      tag->mIsFlashPlugin,
                                      tag->mSupportsAsyncInit,
                                      tag->mSupportsAsyncRender,
                                      tag->FileName(),
                                      tag->Version(),
                                      tag->mLastModifiedTime,
                                      tag->IsFromExtension(),
                                      tag->mSandboxLevel));
  }
  return NS_OK;
}

void
nsPluginHost::UpdateInMemoryPluginInfo(nsPluginTag* aPluginTag)
{
  NS_ITERATIVE_UNREF_LIST(RefPtr<nsPluginTag>, mCachedPlugins, mNext);
  NS_ITERATIVE_UNREF_LIST(RefPtr<nsInvalidPluginTag>, mInvalidPlugins, mNext);

  if (!aPluginTag) {
    return;
  }

  // Update types with category manager
  nsAdoptingCString disableFullPage =
    Preferences::GetCString(kPrefDisableFullPage);
  for (uint32_t i = 0; i < aPluginTag->MimeTypes().Length(); i++) {
    nsRegisterType shouldRegister;

    if (IsTypeInList(aPluginTag->MimeTypes()[i], disableFullPage)) {
      shouldRegister = ePluginUnregister;
    } else {
      nsPluginTag *plugin = FindNativePluginForType(aPluginTag->MimeTypes()[i],
                                                    true);
      shouldRegister = plugin ? ePluginRegister : ePluginUnregister;
    }

    RegisterWithCategoryManager(aPluginTag->MimeTypes()[i], shouldRegister);
  }

  nsCOMPtr<nsIObserverService> obsService =
    mozilla::services::GetObserverService();
  if (obsService)
    obsService->NotifyObservers(nullptr, "plugin-info-updated", nullptr);
}

// This function is not relevant for fake plugins.
void
nsPluginHost::UpdatePluginInfo(nsPluginTag* aPluginTag)
{
  MOZ_ASSERT(XRE_IsParentProcess());

  ReadPluginInfo();
  WritePluginInfo();

  IncrementChromeEpoch();

  UpdateInMemoryPluginInfo(aPluginTag);
}

/* static */ bool
nsPluginHost::IsTypeWhitelisted(const char *aMimeType)
{
  nsAdoptingCString whitelist = Preferences::GetCString(kPrefWhitelist);
  if (!whitelist.Length()) {
    return true;
  }
  nsDependentCString wrap(aMimeType);
  return IsTypeInList(wrap, whitelist);
}

/* static */ bool
nsPluginHost::ShouldLoadTypeInParent(const nsACString& aMimeType)
{
  nsCString prefName(kPrefLoadInParentPrefix);
  prefName += aMimeType;
  return Preferences::GetBool(prefName.get(), false);
}

void
nsPluginHost::RegisterWithCategoryManager(const nsCString& aMimeType,
                                          nsRegisterType aType)
{
  PLUGIN_LOG(PLUGIN_LOG_NORMAL,
             ("nsPluginTag::RegisterWithCategoryManager type = %s, removing = %s\n",
              aMimeType.get(), aType == ePluginUnregister ? "yes" : "no"));

  nsCOMPtr<nsICategoryManager> catMan =
    do_GetService(NS_CATEGORYMANAGER_CONTRACTID);
  if (!catMan) {
    return;
  }

  const char *contractId =
    "@mozilla.org/content/plugin/document-loader-factory;1";

  if (aType == ePluginRegister) {
    catMan->AddCategoryEntry("Gecko-Content-Viewers",
                             aMimeType.get(),
                             contractId,
                             false, /* persist: broken by bug 193031 */
                             mOverrideInternalTypes,
                             nullptr);
  } else {
    if (aType == ePluginMaybeUnregister) {
      // Bail out if this type is still used by an enabled plugin
      if (HavePluginForType(aMimeType)) {
        return;
      }
    } else {
      MOZ_ASSERT(aType == ePluginUnregister, "Unknown nsRegisterType");
    }

    // Only delete the entry if a plugin registered for it
    nsXPIDLCString value;
    nsresult rv = catMan->GetCategoryEntry("Gecko-Content-Viewers",
                                           aMimeType.get(),
                                           getter_Copies(value));
    if (NS_SUCCEEDED(rv) && strcmp(value, contractId) == 0) {
      catMan->DeleteCategoryEntry("Gecko-Content-Viewers",
                                  aMimeType.get(),
                                  true);
    }
  }
}

nsresult
nsPluginHost::WritePluginInfo()
{
  MOZ_ASSERT(XRE_IsParentProcess());

  nsresult rv = NS_OK;
  nsCOMPtr<nsIProperties> directoryService(do_GetService(NS_DIRECTORY_SERVICE_CONTRACTID,&rv));
  if (NS_FAILED(rv))
    return rv;

  directoryService->Get(NS_APP_USER_PROFILE_50_DIR, NS_GET_IID(nsIFile),
                        getter_AddRefs(mPluginRegFile));

  if (!mPluginRegFile)
    return NS_ERROR_FAILURE;

  PRFileDesc* fd = nullptr;

  nsCOMPtr<nsIFile> pluginReg;

  rv = mPluginRegFile->Clone(getter_AddRefs(pluginReg));
  if (NS_FAILED(rv))
    return rv;

  nsAutoCString filename(kPluginRegistryFilename);
  filename.AppendLiteral(".tmp");
  rv = pluginReg->AppendNative(filename);
  if (NS_FAILED(rv))
    return rv;

  rv = pluginReg->OpenNSPRFileDesc(PR_WRONLY | PR_CREATE_FILE | PR_TRUNCATE, 0600, &fd);
  if (NS_FAILED(rv))
    return rv;

  nsCOMPtr<nsIXULRuntime> runtime = do_GetService("@mozilla.org/xre/runtime;1");
  if (!runtime) {
    return NS_ERROR_FAILURE;
  }

  nsAutoCString arch;
  rv = runtime->GetXPCOMABI(arch);
  if (NS_FAILED(rv)) {
    return rv;
  }

  bool flashOnly = Preferences::GetBool("plugin.load_flash_only", true);

  PR_fprintf(fd, "Generated File. Do not edit.\n");

  PR_fprintf(fd, "\n[HEADER]\nVersion%c%s%c%c%c\nArch%c%s%c%c\n",
             PLUGIN_REGISTRY_FIELD_DELIMITER,
             kPluginRegistryVersion,
             flashOnly ? 't' : 'f',
             PLUGIN_REGISTRY_FIELD_DELIMITER,
             PLUGIN_REGISTRY_END_OF_LINE_MARKER,
             PLUGIN_REGISTRY_FIELD_DELIMITER,
             arch.get(),
             PLUGIN_REGISTRY_FIELD_DELIMITER,
             PLUGIN_REGISTRY_END_OF_LINE_MARKER);

  // Store all plugins in the mPlugins list - all plugins currently in use.
  PR_fprintf(fd, "\n[PLUGINS]\n");

  for (nsPluginTag *tag = mPlugins; tag; tag = tag->mNext) {
    // store each plugin info into the registry
    // filename & fullpath are on separate line
    // because they can contain field delimiter char
    PR_fprintf(fd, "%s%c%c\n%s%c%c\n%s%c%c\n",
      (tag->FileName().get()),
      PLUGIN_REGISTRY_FIELD_DELIMITER,
      PLUGIN_REGISTRY_END_OF_LINE_MARKER,
      (tag->mFullPath.get()),
      PLUGIN_REGISTRY_FIELD_DELIMITER,
      PLUGIN_REGISTRY_END_OF_LINE_MARKER,
      (tag->Version().get()),
      PLUGIN_REGISTRY_FIELD_DELIMITER,
      PLUGIN_REGISTRY_END_OF_LINE_MARKER);

    // lastModifiedTimeStamp|canUnload|tag->mFlags|fromExtension
    PR_fprintf(fd, "%lld%c%d%c%lu%c%d%c%c\n",
      tag->mLastModifiedTime,
      PLUGIN_REGISTRY_FIELD_DELIMITER,
      false, // did store whether or not to unload in-process plugins
      PLUGIN_REGISTRY_FIELD_DELIMITER,
      0, // legacy field for flags
      PLUGIN_REGISTRY_FIELD_DELIMITER,
      tag->IsFromExtension(),
      PLUGIN_REGISTRY_FIELD_DELIMITER,
      PLUGIN_REGISTRY_END_OF_LINE_MARKER);

    //description, name & mtypecount are on separate line
    PR_fprintf(fd, "%s%c%c\n%s%c%c\n%d\n",
      (tag->Description().get()),
      PLUGIN_REGISTRY_FIELD_DELIMITER,
      PLUGIN_REGISTRY_END_OF_LINE_MARKER,
      (tag->Name().get()),
      PLUGIN_REGISTRY_FIELD_DELIMITER,
      PLUGIN_REGISTRY_END_OF_LINE_MARKER,
      tag->MimeTypes().Length());

    // Add in each mimetype this plugin supports
    for (uint32_t i = 0; i < tag->MimeTypes().Length(); i++) {
      PR_fprintf(fd, "%d%c%s%c%s%c%s%c%c\n",
        i,PLUGIN_REGISTRY_FIELD_DELIMITER,
        (tag->MimeTypes()[i].get()),
        PLUGIN_REGISTRY_FIELD_DELIMITER,
        (tag->MimeDescriptions()[i].get()),
        PLUGIN_REGISTRY_FIELD_DELIMITER,
        (tag->Extensions()[i].get()),
        PLUGIN_REGISTRY_FIELD_DELIMITER,
        PLUGIN_REGISTRY_END_OF_LINE_MARKER);
    }
  }

  PR_fprintf(fd, "\n[INVALID]\n");

  RefPtr<nsInvalidPluginTag> invalidPlugins = mInvalidPlugins;
  while (invalidPlugins) {
    // fullPath
    PR_fprintf(fd, "%s%c%c\n",
      (!invalidPlugins->mFullPath.IsEmpty() ? invalidPlugins->mFullPath.get() : ""),
      PLUGIN_REGISTRY_FIELD_DELIMITER,
      PLUGIN_REGISTRY_END_OF_LINE_MARKER);

    // lastModifiedTimeStamp
    PR_fprintf(fd, "%lld%c%c\n",
      invalidPlugins->mLastModifiedTime,
      PLUGIN_REGISTRY_FIELD_DELIMITER,
      PLUGIN_REGISTRY_END_OF_LINE_MARKER);

    invalidPlugins = invalidPlugins->mNext;
  }

  PRStatus prrc;
  prrc = PR_Close(fd);
  if (prrc != PR_SUCCESS) {
    // we should obtain a refined value based on prrc;
    rv = NS_ERROR_FAILURE;
    MOZ_ASSERT(false, "PR_Close() failed.");
    return rv;
  }
  nsCOMPtr<nsIFile> parent;
  rv = pluginReg->GetParent(getter_AddRefs(parent));
  NS_ENSURE_SUCCESS(rv, rv);
  rv = pluginReg->MoveToNative(parent, kPluginRegistryFilename);
  return rv;
}

nsresult
nsPluginHost::ReadPluginInfo()
{
  MOZ_ASSERT(XRE_IsParentProcess());

  const long PLUGIN_REG_MIMETYPES_ARRAY_SIZE = 12;
  const long PLUGIN_REG_MAX_MIMETYPES = 1000;

  nsresult rv;

  nsCOMPtr<nsIProperties> directoryService(do_GetService(NS_DIRECTORY_SERVICE_CONTRACTID,&rv));
  if (NS_FAILED(rv))
    return rv;

  directoryService->Get(NS_APP_USER_PROFILE_50_DIR, NS_GET_IID(nsIFile),
                        getter_AddRefs(mPluginRegFile));

  if (!mPluginRegFile) {
    // There is no profile yet, this will tell us if there is going to be one
    // in the future.
    directoryService->Get(NS_APP_PROFILE_DIR_STARTUP, NS_GET_IID(nsIFile),
                          getter_AddRefs(mPluginRegFile));
    if (!mPluginRegFile)
      return NS_ERROR_FAILURE;
    else
      return NS_ERROR_NOT_AVAILABLE;
  }

  PRFileDesc* fd = nullptr;

  nsCOMPtr<nsIFile> pluginReg;

  rv = mPluginRegFile->Clone(getter_AddRefs(pluginReg));
  if (NS_FAILED(rv))
    return rv;

  rv = pluginReg->AppendNative(kPluginRegistryFilename);
  if (NS_FAILED(rv))
    return rv;

  int64_t fileSize;
  rv = pluginReg->GetFileSize(&fileSize);
  if (NS_FAILED(rv))
    return rv;

  if (fileSize > INT32_MAX) {
    return NS_ERROR_FAILURE;
  }
  int32_t flen = int32_t(fileSize);
  if (flen == 0) {
    NS_WARNING("Plugins Registry Empty!");
    return NS_OK; // ERROR CONDITION
  }

  nsPluginManifestLineReader reader;
  char* registry = reader.Init(flen);
  if (!registry)
    return NS_ERROR_OUT_OF_MEMORY;

  rv = pluginReg->OpenNSPRFileDesc(PR_RDONLY, 0444, &fd);
  if (NS_FAILED(rv))
    return rv;

  // set rv to return an error on goto out
  rv = NS_ERROR_FAILURE;

  // We know how many octes we are supposed to read.
  // So let use the busy_beaver_PR_Read version.
  int32_t bread = busy_beaver_PR_Read(fd, registry, flen);

  PRStatus prrc;
  prrc = PR_Close(fd);
  if (prrc != PR_SUCCESS) {
    // Strange error: this is one of those "Should not happen" error.
    // we may want to report something more refined than  NS_ERROR_FAILURE.
    MOZ_ASSERT(false, "PR_Close() failed.");
    return rv;
  }

  // short read error, so to speak.
  if (flen > bread)
    return rv;

  if (!ReadSectionHeader(reader, "HEADER"))
    return rv;;

  if (!reader.NextLine())
    return rv;

  char* values[6];

  // VersionLiteral, kPluginRegistryVersion
  if (2 != reader.ParseLine(values, 2))
    return rv;

  // VersionLiteral
  if (PL_strcmp(values[0], "Version"))
    return rv;

  // If we're reading an old registry, ignore it
  // If we flipped the flash-only pref, ignore it
  bool flashOnly = Preferences::GetBool("plugin.load_flash_only", true);
  nsAutoCString expectedVersion(kPluginRegistryVersion);
  expectedVersion.Append(flashOnly ? 't' : 'f');

  if (!expectedVersion.Equals(values[1])) {
    return rv;
  }

  char* archValues[6];
  if (!reader.NextLine()) {
    return rv;
  }

  // ArchLiteral, Architecture
  if (2 != reader.ParseLine(archValues, 2)) {
    return rv;
  }

  // ArchLiteral
  if (PL_strcmp(archValues[0], "Arch")) {
    return rv;
  }

  nsCOMPtr<nsIXULRuntime> runtime = do_GetService("@mozilla.org/xre/runtime;1");
  if (!runtime) {
    return rv;
  }

  nsAutoCString arch;
  if (NS_FAILED(runtime->GetXPCOMABI(arch))) {
    return rv;
  }

  // If this is a registry from a different architecture then don't attempt to read it
  if (PL_strcmp(archValues[1], arch.get())) {
    return rv;
  }

  if (!ReadSectionHeader(reader, "PLUGINS"))
    return rv;

  while (reader.NextLine()) {
    if (*reader.LinePtr() == '[') {
      break;
    }

    const char* filename = reader.LinePtr();
    if (!reader.NextLine())
      return rv;

    const char* fullpath = reader.LinePtr();
    if (!reader.NextLine())
      return rv;

    const char *version;
    version = reader.LinePtr();
    if (!reader.NextLine())
      return rv;

    // lastModifiedTimeStamp|canUnload|tag.mFlag|fromExtension
    if (4 != reader.ParseLine(values, 4))
      return rv;

    int64_t lastmod = nsCRT::atoll(values[0]);
    bool fromExtension = atoi(values[3]);
    if (!reader.NextLine())
      return rv;

    char *description = reader.LinePtr();
    if (!reader.NextLine())
      return rv;

#if MOZ_WIDGET_ANDROID
    // Flash on Android does not populate the version field, but it is tacked on to the description.
    // For example, "Shockwave Flash 11.1 r115"
    if (PL_strncmp("Shockwave Flash ", description, 16) == 0 && description[16]) {
      version = &description[16];
    }
#endif

    const char *name = reader.LinePtr();
    if (!reader.NextLine())
      return rv;

    long mimetypecount = std::strtol(reader.LinePtr(), nullptr, 10);
    if (mimetypecount == LONG_MAX || mimetypecount == LONG_MIN ||
        mimetypecount >= PLUGIN_REG_MAX_MIMETYPES || mimetypecount < 0) {
      return NS_ERROR_FAILURE;
    }

    char *stackalloced[PLUGIN_REG_MIMETYPES_ARRAY_SIZE * 3];
    char **mimetypes;
    char **mimedescriptions;
    char **extensions;
    char **heapalloced = 0;
    if (mimetypecount > PLUGIN_REG_MIMETYPES_ARRAY_SIZE - 1) {
      heapalloced = new char *[mimetypecount * 3];
      mimetypes = heapalloced;
    } else {
      mimetypes = stackalloced;
    }
    mimedescriptions = mimetypes + mimetypecount;
    extensions = mimedescriptions + mimetypecount;

    int mtr = 0; //mimetype read
    for (; mtr < mimetypecount; mtr++) {
      if (!reader.NextLine())
        break;

      //line number|mimetype|description|extension
      if (4 != reader.ParseLine(values, 4))
        break;
      int line = atoi(values[0]);
      if (line != mtr)
        break;
      mimetypes[mtr] = values[1];
      mimedescriptions[mtr] = values[2];
      extensions[mtr] = values[3];
    }

    if (mtr != mimetypecount) {
      if (heapalloced) {
        delete [] heapalloced;
      }
      return rv;
    }

    RefPtr<nsPluginTag> tag = new nsPluginTag(name,
      description,
      filename,
      fullpath,
      version,
      (const char* const*)mimetypes,
      (const char* const*)mimedescriptions,
      (const char* const*)extensions,
      mimetypecount, lastmod, fromExtension, true);
    if (heapalloced)
      delete [] heapalloced;

    // Import flags from registry into prefs for old registry versions
    MOZ_LOG(nsPluginLogging::gPluginLog, PLUGIN_LOG_BASIC,
      ("LoadCachedPluginsInfo : Loading Cached plugininfo for %s\n", tag->FileName().get()));

    if (!ShouldAddPlugin(tag)) {
      continue;
    }

    tag->mNext = mCachedPlugins;
    mCachedPlugins = tag;
  }

// On Android we always want to try to load a plugin again (Flash). Bug 935676.
#ifndef MOZ_WIDGET_ANDROID
  if (!ReadSectionHeader(reader, "INVALID")) {
    return rv;
  }

  while (reader.NextLine()) {
    const char *fullpath = reader.LinePtr();
    if (!reader.NextLine()) {
      return rv;
    }

    const char *lastModifiedTimeStamp = reader.LinePtr();
    int64_t lastmod = nsCRT::atoll(lastModifiedTimeStamp);

    RefPtr<nsInvalidPluginTag> invalidTag = new nsInvalidPluginTag(fullpath, lastmod);

    invalidTag->mNext = mInvalidPlugins;
    if (mInvalidPlugins) {
      mInvalidPlugins->mPrev = invalidTag;
    }
    mInvalidPlugins = invalidTag;
  }
#endif

  return NS_OK;
}

void
nsPluginHost::RemoveCachedPluginsInfo(const char *filePath, nsPluginTag **result)
{
  RefPtr<nsPluginTag> prev;
  RefPtr<nsPluginTag> tag = mCachedPlugins;
  while (tag)
  {
    if (tag->mFullPath.Equals(filePath)) {
      // Found it. Remove it from our list
      if (prev)
        prev->mNext = tag->mNext;
      else
        mCachedPlugins = tag->mNext;
      tag->mNext = nullptr;
      *result = tag;
      NS_ADDREF(*result);
      break;
    }
    prev = tag;
    tag = tag->mNext;
  }
}

#ifdef XP_WIN
nsresult
nsPluginHost::EnsurePrivateDirServiceProvider()
{
  if (!mPrivateDirServiceProvider) {
    nsresult rv;
    mPrivateDirServiceProvider = new nsPluginDirServiceProvider();
    nsCOMPtr<nsIDirectoryService> dirService(do_GetService(kDirectoryServiceContractID, &rv));
    if (NS_FAILED(rv))
      return rv;
    rv = dirService->RegisterProvider(mPrivateDirServiceProvider);
    if (NS_FAILED(rv))
      return rv;
  }
  return NS_OK;
}
#endif /* XP_WIN */

nsresult nsPluginHost::NewPluginURLStream(const nsString& aURL,
                                          nsNPAPIPluginInstance *aInstance,
                                          nsNPAPIPluginStreamListener* aListener,
                                          nsIInputStream *aPostStream,
                                          const char *aHeadersData,
                                          uint32_t aHeadersDataLen)
{
  nsCOMPtr<nsIURI> url;
  nsAutoString absUrl;
  nsresult rv;

  if (aURL.Length() <= 0)
    return NS_OK;

  // get the base URI for the plugin to create an absolute url
  // in case aURL is relative
  RefPtr<nsPluginInstanceOwner> owner = aInstance->GetOwner();
  if (owner) {
    nsCOMPtr<nsIURI> baseURI = owner->GetBaseURI();
    rv = NS_MakeAbsoluteURI(absUrl, aURL, baseURI);
  }

  if (absUrl.IsEmpty())
    absUrl.Assign(aURL);

  rv = NS_NewURI(getter_AddRefs(url), absUrl);
  NS_ENSURE_SUCCESS(rv, rv);

  RefPtr<nsPluginStreamListenerPeer> listenerPeer = new nsPluginStreamListenerPeer();
  NS_ENSURE_TRUE(listenerPeer, NS_ERROR_OUT_OF_MEMORY);

  rv = listenerPeer->Initialize(url, aInstance, aListener);
  NS_ENSURE_SUCCESS(rv, rv);

  nsCOMPtr<nsIDOMElement> element;
  nsCOMPtr<nsIDocument> doc;
  if (owner) {
    owner->GetDOMElement(getter_AddRefs(element));
    owner->GetDocument(getter_AddRefs(doc));
  }

  nsCOMPtr<nsINode> requestingNode(do_QueryInterface(element));
  NS_ENSURE_TRUE(requestingNode, NS_ERROR_FAILURE);

  nsCOMPtr<nsIChannel> channel;
  // @arg loadgroup:
  // do not add this internal plugin's channel on the
  // load group otherwise this channel could be canceled
  // form |nsDocShell::OnLinkClickSync| bug 166613
  rv = NS_NewChannel(getter_AddRefs(channel),
                     url,
                     requestingNode,
                     nsILoadInfo::SEC_ALLOW_CROSS_ORIGIN_DATA_INHERITS |
                     nsILoadInfo::SEC_FORCE_INHERIT_PRINCIPAL,
                     nsIContentPolicy::TYPE_OBJECT_SUBREQUEST,
                     nullptr,  // aLoadGroup
                     listenerPeer,
                     nsIRequest::LOAD_NORMAL | nsIChannel::LOAD_CLASSIFY_URI |
                     nsIChannel::LOAD_BYPASS_SERVICE_WORKER);
  NS_ENSURE_SUCCESS(rv, rv);

  if (doc) {
    // And if it's a script allow it to execute against the
    // document's script context.
    nsCOMPtr<nsIScriptChannel> scriptChannel(do_QueryInterface(channel));
    if (scriptChannel) {
      scriptChannel->SetExecutionPolicy(nsIScriptChannel::EXECUTE_NORMAL);
      // Plug-ins seem to depend on javascript: URIs running synchronously
      scriptChannel->SetExecuteAsync(false);
    }
  }

  // deal with headers and post data
  nsCOMPtr<nsIHttpChannel> httpChannel(do_QueryInterface(channel));
  if (httpChannel) {
    if (!aPostStream) {
      // Only set the Referer header for GET requests because IIS throws
      // errors about malformed requests if we include it in POSTs. See
      // bug 724465.
      nsCOMPtr<nsIURI> referer;
      net::ReferrerPolicy referrerPolicy = net::RP_Unset;

      nsCOMPtr<nsIObjectLoadingContent> olc = do_QueryInterface(element);
      if (olc)
        olc->GetSrcURI(getter_AddRefs(referer));


      if (!referer) {
        if (!doc) {
          return NS_ERROR_FAILURE;
        }
        referer = doc->GetDocumentURI();
        referrerPolicy = doc->GetReferrerPolicy();
      }

      rv = httpChannel->SetReferrerWithPolicy(referer, referrerPolicy);
      NS_ENSURE_SUCCESS(rv,rv);
    }

    if (aPostStream) {
      // XXX it's a bit of a hack to rewind the postdata stream
      // here but it has to be done in case the post data is
      // being reused multiple times.
      nsCOMPtr<nsISeekableStream>
      postDataSeekable(do_QueryInterface(aPostStream));
      if (postDataSeekable)
        postDataSeekable->Seek(nsISeekableStream::NS_SEEK_SET, 0);

      nsCOMPtr<nsIUploadChannel> uploadChannel(do_QueryInterface(httpChannel));
      NS_ASSERTION(uploadChannel, "http must support nsIUploadChannel");

      uploadChannel->SetUploadStream(aPostStream, EmptyCString(), -1);
    }

    if (aHeadersData) {
      rv = AddHeadersToChannel(aHeadersData, aHeadersDataLen, httpChannel);
      NS_ENSURE_SUCCESS(rv,rv);
    }
  }
  rv = channel->AsyncOpen2(listenerPeer);
  if (NS_SUCCEEDED(rv))
    listenerPeer->TrackRequest(channel);
  return rv;
}

nsresult
nsPluginHost::AddHeadersToChannel(const char *aHeadersData,
                                  uint32_t aHeadersDataLen,
                                  nsIChannel *aGenericChannel)
{
  nsresult rv = NS_OK;

  nsCOMPtr<nsIHttpChannel> aChannel = do_QueryInterface(aGenericChannel);
  if (!aChannel) {
    return NS_ERROR_NULL_POINTER;
  }

  // used during the manipulation of the String from the aHeadersData
  nsAutoCString headersString;
  nsAutoCString oneHeader;
  nsAutoCString headerName;
  nsAutoCString headerValue;
  int32_t crlf = 0;
  int32_t colon = 0;

  // Turn the char * buffer into an nsString.
  headersString = aHeadersData;

  // Iterate over the nsString: for each "\r\n" delimited chunk,
  // add the value as a header to the nsIHTTPChannel
  while (true) {
    crlf = headersString.Find("\r\n", true);
    if (-1 == crlf) {
      rv = NS_OK;
      return rv;
    }
    headersString.Mid(oneHeader, 0, crlf);
    headersString.Cut(0, crlf + 2);
    oneHeader.StripWhitespace();
    colon = oneHeader.Find(":");
    if (-1 == colon) {
      rv = NS_ERROR_NULL_POINTER;
      return rv;
    }
    oneHeader.Left(headerName, colon);
    colon++;
    oneHeader.Mid(headerValue, colon, oneHeader.Length() - colon);

    // FINALLY: we can set the header!

    rv = aChannel->SetRequestHeader(headerName, headerValue, true);
    if (NS_FAILED(rv)) {
      rv = NS_ERROR_NULL_POINTER;
      return rv;
    }
  }
}

nsresult
nsPluginHost::StopPluginInstance(nsNPAPIPluginInstance* aInstance)
{
  PROFILER_LABEL_FUNC(js::ProfileEntry::Category::OTHER);
  if (PluginDestructionGuard::DelayDestroy(aInstance)) {
    return NS_OK;
  }

  PLUGIN_LOG(PLUGIN_LOG_NORMAL,
  ("nsPluginHost::StopPluginInstance called instance=%p\n",aInstance));

  if (aInstance->HasStartedDestroying()) {
    return NS_OK;
  }

  Telemetry::AutoTimer<Telemetry::PLUGIN_SHUTDOWN_MS> timer;
  aInstance->Stop();

  // if the instance does not want to be 'cached' just remove it
  bool doCache = aInstance->ShouldCache();
  if (doCache) {
    // try to get the max cached instances from a pref or use default
    uint32_t cachedInstanceLimit =
      Preferences::GetUint(NS_PREF_MAX_NUM_CACHED_INSTANCES,
                           DEFAULT_NUMBER_OF_STOPPED_INSTANCES);
    if (StoppedInstanceCount() >= cachedInstanceLimit) {
      nsNPAPIPluginInstance *oldestInstance = FindOldestStoppedInstance();
      if (oldestInstance) {
        nsPluginTag* pluginTag = TagForPlugin(oldestInstance->GetPlugin());
        oldestInstance->Destroy();
        mInstances.RemoveElement(oldestInstance);
        // TODO: Remove this check once bug 752422 was investigated
        if (pluginTag) {
          OnPluginInstanceDestroyed(pluginTag);
        }
      }
    }
  } else {
    nsPluginTag* pluginTag = TagForPlugin(aInstance->GetPlugin());
    aInstance->Destroy();
    mInstances.RemoveElement(aInstance);
    // TODO: Remove this check once bug 752422 was investigated
    if (pluginTag) {
      OnPluginInstanceDestroyed(pluginTag);
    }
  }

  return NS_OK;
}

nsresult nsPluginHost::NewPluginStreamListener(nsIURI* aURI,
                                               nsNPAPIPluginInstance* aInstance,
                                               nsIStreamListener **aStreamListener)
{
  NS_ENSURE_ARG_POINTER(aURI);
  NS_ENSURE_ARG_POINTER(aStreamListener);

  RefPtr<nsPluginStreamListenerPeer> listener = new nsPluginStreamListenerPeer();
  nsresult rv = listener->Initialize(aURI, aInstance, nullptr);
  if (NS_FAILED(rv)) {
    return rv;
  }

  listener.forget(aStreamListener);

  return NS_OK;
}

void nsPluginHost::CreateWidget(nsPluginInstanceOwner* aOwner)
{
  aOwner->CreateWidget();

  // If we've got a native window, the let the plugin know about it.
  aOwner->CallSetWindow();
}

NS_IMETHODIMP nsPluginHost::Observe(nsISupports *aSubject,
                                    const char *aTopic,
                                    const char16_t *someData)
{
  if (!strcmp(NS_XPCOM_SHUTDOWN_OBSERVER_ID, aTopic)) {
    OnShutdown();
    UnloadPlugins();
    sInst->Release();
  }
  if (!strcmp(NS_PREFBRANCH_PREFCHANGE_TOPIC_ID, aTopic)) {
    mPluginsDisabled = Preferences::GetBool("plugin.disable", false);
    // Unload or load plugins as needed
    if (mPluginsDisabled) {
      UnloadPlugins();
    } else {
      LoadPlugins();
    }
  }
  if (!strcmp("blocklist-updated", aTopic)) {
    nsPluginTag* plugin = mPlugins;
    while (plugin) {
      plugin->InvalidateBlocklistState();
      plugin = plugin->mNext;
    }
  }
#ifdef MOZ_WIDGET_ANDROID
  if (!strcmp("application-background", aTopic)) {
    for(uint32_t i = 0; i < mInstances.Length(); i++) {
      mInstances[i]->NotifyForeground(false);
    }
  }
  if (!strcmp("application-foreground", aTopic)) {
    for(uint32_t i = 0; i < mInstances.Length(); i++) {
      if (mInstances[i]->IsOnScreen())
        mInstances[i]->NotifyForeground(true);
    }
  }
  if (!strcmp("memory-pressure", aTopic)) {
    for(uint32_t i = 0; i < mInstances.Length(); i++) {
      mInstances[i]->MemoryPressure();
    }
  }
#endif
  return NS_OK;
}

nsresult
nsPluginHost::ParsePostBufferToFixHeaders(const char *inPostData, uint32_t inPostDataLen,
                                          char **outPostData, uint32_t *outPostDataLen)
{
  if (!inPostData || !outPostData || !outPostDataLen)
    return NS_ERROR_NULL_POINTER;

  *outPostData = 0;
  *outPostDataLen = 0;

  const char CR = '\r';
  const char LF = '\n';
  const char CRLFCRLF[] = {CR,LF,CR,LF,'\0'}; // C string"\r\n\r\n"
  const char ContentLenHeader[] = "Content-length";

  AutoTArray<const char*, 8> singleLF;
  const char *pSCntlh = 0;// pointer to start of ContentLenHeader in inPostData
  const char *pSod = 0;   // pointer to start of data in inPostData
  const char *pEoh = 0;   // pointer to end of headers in inPostData
  const char *pEod = inPostData + inPostDataLen; // pointer to end of inPostData
  if (*inPostData == LF) {
    // If no custom headers are required, simply add a blank
    // line ('\n') to the beginning of the file or buffer.
    // so *inPostData == '\n' is valid
    pSod = inPostData + 1;
  } else {
    const char *s = inPostData; //tmp pointer to sourse inPostData
    while (s < pEod) {
      if (!pSCntlh &&
          (*s == 'C' || *s == 'c') &&
          (s + sizeof(ContentLenHeader) - 1 < pEod) &&
          (!PL_strncasecmp(s, ContentLenHeader, sizeof(ContentLenHeader) - 1)))
      {
        // lets assume this is ContentLenHeader for now
        const char *p = pSCntlh = s;
        p += sizeof(ContentLenHeader) - 1;
        // search for first CR or LF == end of ContentLenHeader
        for (; p < pEod; p++) {
          if (*p == CR || *p == LF) {
            // got delimiter,
            // one more check; if previous char is a digit
            // most likely pSCntlh points to the start of ContentLenHeader
            if (*(p-1) >= '0' && *(p-1) <= '9') {
              s = p;
            }
            break; //for loop
          }
        }
        if (pSCntlh == s) { // curret ptr is the same
          pSCntlh = 0; // that was not ContentLenHeader
          break; // there is nothing to parse, break *WHILE LOOP* here
        }
      }

      if (*s == CR) {
        if (pSCntlh && // only if ContentLenHeader is found we are looking for end of headers
            ((s + sizeof(CRLFCRLF)-1) <= pEod) &&
            !memcmp(s, CRLFCRLF, sizeof(CRLFCRLF)-1))
        {
          s += sizeof(CRLFCRLF)-1;
          pEoh = pSod = s; // data stars here
          break;
        }
      } else if (*s == LF) {
        if (*(s-1) != CR) {
          singleLF.AppendElement(s);
        }
        if (pSCntlh && (s+1 < pEod) && (*(s+1) == LF)) {
          s++;
          singleLF.AppendElement(s);
          s++;
          pEoh = pSod = s; // data stars here
          break;
        }
      }
      s++;
    }
  }

  // deal with output buffer
  if (!pSod) { // lets assume whole buffer is a data
    pSod = inPostData;
  }

  uint32_t newBufferLen = 0;
  uint32_t dataLen = pEod - pSod;
  uint32_t headersLen = pEoh ? pSod - inPostData : 0;

  char *p; // tmp ptr into new output buf
  if (headersLen) { // we got a headers
    // this function does not make any assumption on correctness
    // of ContentLenHeader value in this case.

    newBufferLen = dataLen + headersLen;
    // in case there were single LFs in headers
    // reserve an extra space for CR will be added before each single LF
    int cntSingleLF = singleLF.Length();
    newBufferLen += cntSingleLF;

    if (!(*outPostData = p = (char*)moz_xmalloc(newBufferLen)))
      return NS_ERROR_OUT_OF_MEMORY;

    // deal with single LF
    const char *s = inPostData;
    if (cntSingleLF) {
      for (int i=0; i<cntSingleLF; i++) {
        const char *plf = singleLF.ElementAt(i); // ptr to single LF in headers
        int n = plf - s; // bytes to copy
        if (n) { // for '\n\n' there is nothing to memcpy
          memcpy(p, s, n);
          p += n;
        }
        *p++ = CR;
        s = plf;
        *p++ = *s++;
      }
    }
    // are we done with headers?
    headersLen = pEoh - s;
    if (headersLen) { // not yet
      memcpy(p, s, headersLen); // copy the rest
      p += headersLen;
    }
  } else  if (dataLen) { // no ContentLenHeader is found but there is a data
    // make new output buffer big enough
    // to keep ContentLenHeader+value followed by data
    uint32_t l = sizeof(ContentLenHeader) + sizeof(CRLFCRLF) + 32;
    newBufferLen = dataLen + l;
    if (!(*outPostData = p = (char*)moz_xmalloc(newBufferLen)))
      return NS_ERROR_OUT_OF_MEMORY;
    headersLen = snprintf(p, l,"%s: %u%s", ContentLenHeader, dataLen, CRLFCRLF);
    if (headersLen == l) { // if snprintf has ate all extra space consider this as an error
      free(p);
      *outPostData = 0;
      return NS_ERROR_FAILURE;
    }
    p += headersLen;
    newBufferLen = headersLen + dataLen;
  }
  // at this point we've done with headers.
  // there is a possibility that input buffer has only headers info in it
  // which already parsed and copied into output buffer.
  // copy the data
  if (dataLen) {
    memcpy(p, pSod, dataLen);
  }

  *outPostDataLen = newBufferLen;

  return NS_OK;
}

nsresult
nsPluginHost::CreateTempFileToPost(const char *aPostDataURL, nsIFile **aTmpFile)
{
  nsresult rv;
  int64_t fileSize;
  nsAutoCString filename;

  // stat file == get size & convert file:///c:/ to c: if needed
  nsCOMPtr<nsIFile> inFile;
  rv = NS_GetFileFromURLSpec(nsDependentCString(aPostDataURL),
                             getter_AddRefs(inFile));
  if (NS_FAILED(rv)) {
    nsCOMPtr<nsIFile> localFile;
    rv = NS_NewNativeLocalFile(nsDependentCString(aPostDataURL), false,
                               getter_AddRefs(localFile));
    if (NS_FAILED(rv)) return rv;
    inFile = localFile;
  }
  rv = inFile->GetFileSize(&fileSize);
  if (NS_FAILED(rv)) return rv;
  rv = inFile->GetNativePath(filename);
  if (NS_FAILED(rv)) return rv;

  if (fileSize != 0) {
    nsCOMPtr<nsIInputStream> inStream;
    rv = NS_NewLocalFileInputStream(getter_AddRefs(inStream), inFile);
    if (NS_FAILED(rv)) return rv;

    // Create a temporary file to write the http Content-length:
    // %ld\r\n\" header and "\r\n" == end of headers for post data to

    nsCOMPtr<nsIFile> tempFile;
    rv = GetPluginTempDir(getter_AddRefs(tempFile));
    if (NS_FAILED(rv))
      return rv;

    nsAutoCString inFileName;
    inFile->GetNativeLeafName(inFileName);
    // XXX hack around bug 70083
    inFileName.Insert(NS_LITERAL_CSTRING("post-"), 0);
    rv = tempFile->AppendNative(inFileName);

    if (NS_FAILED(rv))
      return rv;

    // make it unique, and mode == 0600, not world-readable
    rv = tempFile->CreateUnique(nsIFile::NORMAL_FILE_TYPE, 0600);
    if (NS_FAILED(rv))
      return rv;

    nsCOMPtr<nsIOutputStream> outStream;
    if (NS_SUCCEEDED(rv)) {
      rv = NS_NewLocalFileOutputStream(getter_AddRefs(outStream),
        tempFile,
        (PR_WRONLY | PR_CREATE_FILE | PR_TRUNCATE),
        0600); // 600 so others can't read our form data
    }
    NS_ASSERTION(NS_SUCCEEDED(rv), "Post data file couldn't be created!");
    if (NS_FAILED(rv))
      return rv;

    char buf[1024];
    uint32_t br, bw;
    bool firstRead = true;
    while (true) {
      // Read() mallocs if buffer is null
      rv = inStream->Read(buf, 1024, &br);
      if (NS_FAILED(rv) || (int32_t)br <= 0)
        break;
      if (firstRead) {
        //"For protocols in which the headers must be distinguished from the body,
        // such as HTTP, the buffer or file should contain the headers, followed by
        // a blank line, then the body. If no custom headers are required, simply
        // add a blank line ('\n') to the beginning of the file or buffer.

        char *parsedBuf;
        // assuming first 1K (or what we got) has all headers in,
        // lets parse it through nsPluginHost::ParsePostBufferToFixHeaders()
        ParsePostBufferToFixHeaders((const char *)buf, br, &parsedBuf, &bw);
        rv = outStream->Write(parsedBuf, bw, &br);
        free(parsedBuf);
        if (NS_FAILED(rv) || (bw != br))
          break;

        firstRead = false;
        continue;
      }
      bw = br;
      rv = outStream->Write(buf, bw, &br);
      if (NS_FAILED(rv) || (bw != br))
        break;
    }

    inStream->Close();
    outStream->Close();
    if (NS_SUCCEEDED(rv))
      tempFile.forget(aTmpFile);
  }
  return rv;
}

nsresult
nsPluginHost::NewPluginNativeWindow(nsPluginNativeWindow ** aPluginNativeWindow)
{
  return PLUG_NewPluginNativeWindow(aPluginNativeWindow);
}

nsresult
nsPluginHost::GetPluginName(nsNPAPIPluginInstance *aPluginInstance,
                            const char** aPluginName)
{
  nsNPAPIPluginInstance *instance = static_cast<nsNPAPIPluginInstance*>(aPluginInstance);
  if (!instance)
    return NS_ERROR_FAILURE;

  nsNPAPIPlugin* plugin = instance->GetPlugin();
  if (!plugin)
    return NS_ERROR_FAILURE;

  *aPluginName = TagForPlugin(plugin)->Name().get();

  return NS_OK;
}

nsresult
nsPluginHost::GetPluginTagForInstance(nsNPAPIPluginInstance *aPluginInstance,
                                      nsIPluginTag **aPluginTag)
{
  NS_ENSURE_ARG_POINTER(aPluginInstance);
  NS_ENSURE_ARG_POINTER(aPluginTag);

  nsNPAPIPlugin *plugin = aPluginInstance->GetPlugin();
  if (!plugin)
    return NS_ERROR_FAILURE;

  *aPluginTag = TagForPlugin(plugin);

  NS_ADDREF(*aPluginTag);
  return NS_OK;
}

NS_IMETHODIMP nsPluginHost::Notify(nsITimer* timer)
{
  RefPtr<nsPluginTag> pluginTag = mPlugins;
  while (pluginTag) {
    if (pluginTag->mUnloadTimer == timer) {
      if (!IsRunningPlugin(pluginTag)) {
        pluginTag->TryUnloadPlugin(false);
      }
      return NS_OK;
    }
    pluginTag = pluginTag->mNext;
  }

  return NS_ERROR_FAILURE;
}

#ifdef XP_WIN
// Re-enable any top level browser windows that were disabled by modal dialogs
// displayed by the crashed plugin.
static void
CheckForDisabledWindows()
{
  nsCOMPtr<nsIWindowMediator> wm(do_GetService(NS_WINDOWMEDIATOR_CONTRACTID));
  if (!wm)
    return;

  nsCOMPtr<nsISimpleEnumerator> windowList;
  wm->GetXULWindowEnumerator(nullptr, getter_AddRefs(windowList));
  if (!windowList)
    return;

  bool haveWindows;
  do {
    windowList->HasMoreElements(&haveWindows);
    if (!haveWindows)
      return;

    nsCOMPtr<nsISupports> supportsWindow;
    windowList->GetNext(getter_AddRefs(supportsWindow));
    nsCOMPtr<nsIBaseWindow> baseWin(do_QueryInterface(supportsWindow));
    if (baseWin) {
      nsCOMPtr<nsIWidget> widget;
      baseWin->GetMainWidget(getter_AddRefs(widget));
      if (widget && !widget->GetParent() &&
          widget->IsVisible() &&
          !widget->IsEnabled()) {
        nsIWidget* child = widget->GetFirstChild();
        bool enable = true;
        while (child)  {
          if (child->WindowType() == eWindowType_dialog) {
            enable = false;
            break;
          }
          child = child->GetNextSibling();
        }
        if (enable) {
          widget->Enable(true);
        }
      }
    }
  } while (haveWindows);
}
#endif

void
nsPluginHost::PluginCrashed(nsNPAPIPlugin* aPlugin,
                            const nsAString& pluginDumpID,
                            const nsAString& browserDumpID)
{
  nsPluginTag* crashedPluginTag = TagForPlugin(aPlugin);
  MOZ_ASSERT(crashedPluginTag);

  // Notify the app's observer that a plugin crashed so it can submit
  // a crashreport.
  bool submittedCrashReport = false;
  nsCOMPtr<nsIObserverService> obsService =
    mozilla::services::GetObserverService();
  nsCOMPtr<nsIWritablePropertyBag2> propbag =
    do_CreateInstance("@mozilla.org/hash-property-bag;1");
  if (obsService && propbag) {
    uint32_t runID = 0;
    PluginLibrary* library = aPlugin->GetLibrary();

    if (!NS_WARN_IF(!library)) {
      library->GetRunID(&runID);
    }
    propbag->SetPropertyAsUint32(NS_LITERAL_STRING("runID"), runID);

    nsCString pluginName;
    crashedPluginTag->GetName(pluginName);
    propbag->SetPropertyAsAString(NS_LITERAL_STRING("pluginName"),
                                   NS_ConvertUTF8toUTF16(pluginName));
    propbag->SetPropertyAsAString(NS_LITERAL_STRING("pluginDumpID"),
                                  pluginDumpID);
    propbag->SetPropertyAsAString(NS_LITERAL_STRING("browserDumpID"),
                                  browserDumpID);
    propbag->SetPropertyAsBool(NS_LITERAL_STRING("submittedCrashReport"),
                               submittedCrashReport);
    obsService->NotifyObservers(propbag, "plugin-crashed", nullptr);
    // see if an observer submitted a crash report.
    propbag->GetPropertyAsBool(NS_LITERAL_STRING("submittedCrashReport"),
                               &submittedCrashReport);
  }

  // Invalidate each nsPluginInstanceTag for the crashed plugin

  for (uint32_t i = mInstances.Length(); i > 0; i--) {
    nsNPAPIPluginInstance* instance = mInstances[i - 1];
    if (instance->GetPlugin() == aPlugin) {
      // notify the content node (nsIObjectLoadingContent) that the
      // plugin has crashed
      nsCOMPtr<nsIDOMElement> domElement;
      instance->GetDOMElement(getter_AddRefs(domElement));
      nsCOMPtr<nsIObjectLoadingContent> objectContent(do_QueryInterface(domElement));
      if (objectContent) {
        objectContent->PluginCrashed(crashedPluginTag, pluginDumpID, browserDumpID,
                                     submittedCrashReport);
      }

      instance->Destroy();
      mInstances.RemoveElement(instance);
      OnPluginInstanceDestroyed(crashedPluginTag);
    }
  }

  // Only after all instances have been invalidated is it safe to null
  // out nsPluginTag.mPlugin. The next time we try to create an
  // instance of this plugin we reload it (launch a new plugin process).

  crashedPluginTag->mPlugin = nullptr;
  crashedPluginTag->mContentProcessRunningCount = 0;

#ifdef XP_WIN
  CheckForDisabledWindows();
#endif
}

nsNPAPIPluginInstance*
nsPluginHost::FindInstance(const char *mimetype)
{
  for (uint32_t i = 0; i < mInstances.Length(); i++) {
    nsNPAPIPluginInstance* instance = mInstances[i];

    const char* mt;
    nsresult rv = instance->GetMIMEType(&mt);
    if (NS_FAILED(rv))
      continue;

    if (PL_strcasecmp(mt, mimetype) == 0)
      return instance;
  }

  return nullptr;
}

nsNPAPIPluginInstance*
nsPluginHost::FindOldestStoppedInstance()
{
  nsNPAPIPluginInstance *oldestInstance = nullptr;
  TimeStamp oldestTime = TimeStamp::Now();
  for (uint32_t i = 0; i < mInstances.Length(); i++) {
    nsNPAPIPluginInstance *instance = mInstances[i];
    if (instance->IsRunning())
      continue;

    TimeStamp time = instance->StopTime();
    if (time < oldestTime) {
      oldestTime = time;
      oldestInstance = instance;
    }
  }

  return oldestInstance;
}

uint32_t
nsPluginHost::StoppedInstanceCount()
{
  uint32_t stoppedCount = 0;
  for (uint32_t i = 0; i < mInstances.Length(); i++) {
    nsNPAPIPluginInstance *instance = mInstances[i];
    if (!instance->IsRunning())
      stoppedCount++;
  }
  return stoppedCount;
}

nsTArray< RefPtr<nsNPAPIPluginInstance> >*
nsPluginHost::InstanceArray()
{
  return &mInstances;
}

void
nsPluginHost::DestroyRunningInstances(nsPluginTag* aPluginTag)
{
  for (int32_t i = mInstances.Length(); i > 0; i--) {
    nsNPAPIPluginInstance *instance = mInstances[i - 1];
    if (instance->IsRunning() && (!aPluginTag || aPluginTag == TagForPlugin(instance->GetPlugin()))) {
      instance->SetWindow(nullptr);
      instance->Stop();

      // Get rid of all the instances without the possibility of caching.
      nsPluginTag* pluginTag = TagForPlugin(instance->GetPlugin());
      instance->SetWindow(nullptr);

      nsCOMPtr<nsIDOMElement> domElement;
      instance->GetDOMElement(getter_AddRefs(domElement));
      nsCOMPtr<nsIObjectLoadingContent> objectContent =
        do_QueryInterface(domElement);

      instance->Destroy();

      mInstances.RemoveElement(instance);
      OnPluginInstanceDestroyed(pluginTag);

      // Notify owning content that we destroyed its plugin out from under it
      if (objectContent) {
        objectContent->PluginDestroyed();
      }
    }
  }
}

// Runnable that does an async destroy of a plugin.

class nsPluginDestroyRunnable : public Runnable,
                                public PRCList
{
public:
  explicit nsPluginDestroyRunnable(nsNPAPIPluginInstance *aInstance)
    : mInstance(aInstance)
  {
    PR_INIT_CLIST(this);
    PR_APPEND_LINK(this, &sRunnableListHead);
  }

  ~nsPluginDestroyRunnable() override
  {
    PR_REMOVE_LINK(this);
  }

  NS_IMETHOD Run() override
  {
    RefPtr<nsNPAPIPluginInstance> instance;

    // Null out mInstance to make sure this code in another runnable
    // will do the right thing even if someone was holding on to this
    // runnable longer than we expect.
    instance.swap(mInstance);

    if (PluginDestructionGuard::DelayDestroy(instance)) {
      // It's still not safe to destroy the plugin, it's now up to the
      // outermost guard on the stack to take care of the destruction.
      return NS_OK;
    }

    nsPluginDestroyRunnable *r =
      static_cast<nsPluginDestroyRunnable*>(PR_NEXT_LINK(&sRunnableListHead));

    while (r != &sRunnableListHead) {
      if (r != this && r->mInstance == instance) {
        // There's another runnable scheduled to tear down
        // instance. Let it do the job.
        return NS_OK;
      }
      r = static_cast<nsPluginDestroyRunnable*>(PR_NEXT_LINK(r));
    }

    PLUGIN_LOG(PLUGIN_LOG_NORMAL,
               ("Doing delayed destroy of instance %p\n", instance.get()));

    RefPtr<nsPluginHost> host = nsPluginHost::GetInst();
    if (host)
      host->StopPluginInstance(instance);

    PLUGIN_LOG(PLUGIN_LOG_NORMAL,
               ("Done with delayed destroy of instance %p\n", instance.get()));

    return NS_OK;
  }

protected:
  RefPtr<nsNPAPIPluginInstance> mInstance;

  static PRCList sRunnableListHead;
};

PRCList nsPluginDestroyRunnable::sRunnableListHead =
  PR_INIT_STATIC_CLIST(&nsPluginDestroyRunnable::sRunnableListHead);

PRCList PluginDestructionGuard::sListHead =
  PR_INIT_STATIC_CLIST(&PluginDestructionGuard::sListHead);

PluginDestructionGuard::PluginDestructionGuard(nsNPAPIPluginInstance *aInstance)
  : mInstance(aInstance)
{
  Init();
}

PluginDestructionGuard::PluginDestructionGuard(PluginAsyncSurrogate *aSurrogate)
  : mInstance(static_cast<nsNPAPIPluginInstance*>(aSurrogate->GetNPP()->ndata))
{
  InitAsync();
}

PluginDestructionGuard::PluginDestructionGuard(NPP npp)
  : mInstance(npp ? static_cast<nsNPAPIPluginInstance*>(npp->ndata) : nullptr)
{
  Init();
}

PluginDestructionGuard::~PluginDestructionGuard()
{
  NS_ASSERTION(NS_IsMainThread(), "Should be on the main thread");

  PR_REMOVE_LINK(this);

  if (mDelayedDestroy) {
    // We've attempted to destroy the plugin instance we're holding on
    // to while we were guarding it. Do the actual destroy now, off of
    // a runnable.
    RefPtr<nsPluginDestroyRunnable> evt =
      new nsPluginDestroyRunnable(mInstance);

    NS_DispatchToMainThread(evt);
  }
}

// static
bool
PluginDestructionGuard::DelayDestroy(nsNPAPIPluginInstance *aInstance)
{
  NS_ASSERTION(NS_IsMainThread(), "Should be on the main thread");
  NS_ASSERTION(aInstance, "Uh, I need an instance!");

  // Find the first guard on the stack and make it do a delayed
  // destroy upon destruction.

  PluginDestructionGuard *g =
    static_cast<PluginDestructionGuard*>(PR_LIST_HEAD(&sListHead));

  while (g != &sListHead) {
    if (g->mInstance == aInstance) {
      g->mDelayedDestroy = true;

      return true;
    }
    g = static_cast<PluginDestructionGuard*>(PR_NEXT_LINK(g));
  }

  return false;
}<|MERGE_RESOLUTION|>--- conflicted
+++ resolved
@@ -2006,24 +2006,6 @@
 bool
 nsPluginHost::ShouldAddPlugin(nsPluginTag* aPluginTag)
 {
-<<<<<<< HEAD
-=======
-#if defined(XP_WIN) && (defined(__x86_64__) || defined(_M_X64))
-  // On 64-bit Windows, the only plugin we should load is Flash. Use library
-  // filename and MIME type to check.
-  if (StringBeginsWith(aPluginTag->FileName(), NS_LITERAL_CSTRING("NPSWF"), nsCaseInsensitiveCStringComparator()) &&
-      (aPluginTag->HasMimeType(NS_LITERAL_CSTRING("application/x-shockwave-flash")) ||
-       aPluginTag->HasMimeType(NS_LITERAL_CSTRING("application/x-shockwave-flash-test")))) {
-    return true;
-  }
-
-  // Accept the test plugin MIME types, so mochitests still work.
-  if (aPluginTag->HasMimeType(NS_LITERAL_CSTRING("application/x-test")) ||
-      aPluginTag->HasMimeType(NS_LITERAL_CSTRING("application/x-Second-Test")) ||
-      aPluginTag->HasMimeType(NS_LITERAL_CSTRING("application/x-java-test"))) {
-    return true;
-  }
->>>>>>> 245e82a7
 #ifdef PLUGIN_LOGGING
   PLUGIN_LOG(PLUGIN_LOG_NORMAL,
              ("ShouldAddPlugin : Ignoring non-flash plugin library %s\n", aPluginTag->FileName().get()));
