/* -*- indent-tabs-mode: nil; js-indent-level: 2 -*-
 * This Source Code Form is subject to the terms of the Mozilla Public
 * License, v. 2.0. If a copy of the MPL was not distributed with this
 * file, You can obtain one at http://mozilla.org/MPL/2.0/. */

// Services = object with smart getters for common XPCOM services
Components.utils.import("resource://gre/modules/AppConstants.jsm");
Components.utils.import("resource://gre/modules/ContextualIdentityService.jsm");
Components.utils.import("resource://gre/modules/Services.jsm");
Components.utils.import("resource://gre/modules/XPCOMUtils.jsm");
Components.utils.import("resource://gre/modules/PrivateBrowsingUtils.jsm");
Components.utils.import("resource:///modules/RecentWindow.jsm");

XPCOMUtils.defineLazyModuleGetter(this, "ShellService",
                                  "resource:///modules/ShellService.jsm");

XPCOMUtils.defineLazyServiceGetter(this, "aboutNewTabService",
                                   "@mozilla.org/browser/aboutnewtab-service;1",
                                   "nsIAboutNewTabService");

this.__defineGetter__("BROWSER_NEW_TAB_URL", () => {
  if (PrivateBrowsingUtils.isWindowPrivate(window) &&
      !PrivateBrowsingUtils.permanentPrivateBrowsing &&
      !aboutNewTabService.overridden) {
    return "about:privatebrowsing";
  }
  return aboutNewTabService.newTabURL;
});

var TAB_DROP_TYPE = "application/x-moz-tabbrowser-tab";

var gBidiUI = false;

/**
 * Determines whether the given url is considered a special URL for new tabs.
 */
function isBlankPageURL(aURL) {
  return aURL == "about:blank" || aURL == BROWSER_NEW_TAB_URL;
}

function getBrowserURL() {
  return "chrome://browser/content/browser.xul";
}

function getTopWin(skipPopups) {
  // If this is called in a browser window, use that window regardless of
  // whether it's the frontmost window, since commands can be executed in
  // background windows (bug 626148).
  if (top.document.documentElement.getAttribute("windowtype") == "navigator:browser" &&
      (!skipPopups || top.toolbar.visible))
    return top;

  let isPrivate = PrivateBrowsingUtils.isWindowPrivate(window);
  return RecentWindow.getMostRecentBrowserWindow({private: isPrivate,
                                                  allowPopups: !skipPopups});
}

function openTopWin(url) {
  /* deprecated */
  openUILinkIn(url, "current");
}

function getBoolPref(prefname, def) {
  try {
    return Services.prefs.getBoolPref(prefname);
  } catch (er) {
    return def;
  }
}

/* openUILink handles clicks on UI elements that cause URLs to load.
 *
 * As the third argument, you may pass an object with the same properties as
 * accepted by openUILinkIn, plus "ignoreButton" and "ignoreAlt".
 */
function openUILink(url, event, aIgnoreButton, aIgnoreAlt, aAllowThirdPartyFixup,
                    aPostData, aReferrerURI) {
  let params;

  if (aIgnoreButton && typeof aIgnoreButton == "object") {
    params = aIgnoreButton;

    // don't forward "ignoreButton" and "ignoreAlt" to openUILinkIn
    aIgnoreButton = params.ignoreButton;
    aIgnoreAlt = params.ignoreAlt;
    delete params.ignoreButton;
    delete params.ignoreAlt;
  } else {
    params = {
      allowThirdPartyFixup: aAllowThirdPartyFixup,
      postData: aPostData,
      referrerURI: aReferrerURI,
      referrerPolicy: Components.interfaces.nsIHttpChannel.REFERRER_POLICY_UNSET,
      initiatingDoc: event ? event.target.ownerDocument : null,
    };
  }

  let where = whereToOpenLink(event, aIgnoreButton, aIgnoreAlt);
  openUILinkIn(url, where, params);
}


/* whereToOpenLink() looks at an event to decide where to open a link.
 *
 * The event may be a mouse event (click, double-click, middle-click) or keypress event (enter).
 *
 * On Windows, the modifiers are:
 * Ctrl        new tab, selected
 * Shift       new window
 * Ctrl+Shift  new tab, in background
 * Alt         save
 *
 * Middle-clicking is the same as Ctrl+clicking (it opens a new tab).
 *
 * Exceptions:
 * - Alt is ignored for menu items selected using the keyboard so you don't accidentally save stuff.
 *    (Currently, the Alt isn't sent here at all for menu items, but that will change in bug 126189.)
 * - Alt is hard to use in context menus, because pressing Alt closes the menu.
 * - Alt can't be used on the bookmarks toolbar because Alt is used for "treat this as something draggable".
 * - The button is ignored for the middle-click-paste-URL feature, since it's always a middle-click.
 */
function whereToOpenLink(e, ignoreButton, ignoreAlt) {
  // This method must treat a null event like a left click without modifier keys (i.e.
  // e = { shiftKey:false, ctrlKey:false, metaKey:false, altKey:false, button:0 })
  // for compatibility purposes.
  if (!e)
    return "current";

  var shift = e.shiftKey;
  var ctrl =  e.ctrlKey;
  var meta =  e.metaKey;
  var alt  =  e.altKey && !ignoreAlt;

  // ignoreButton allows "middle-click paste" to use function without always opening in a new window.
  var middle = !ignoreButton && e.button == 1;
  var middleUsesTabs = getBoolPref("browser.tabs.opentabfor.middleclick", true);

  // Don't do anything special with right-mouse clicks.  They're probably clicks on context menu items.

  var metaKey = AppConstants.platform == "macosx" ? meta : ctrl;
  if (metaKey || (middle && middleUsesTabs))
    return shift ? "tabshifted" : "tab";

  if (alt && getBoolPref("browser.altClickSave", false))
    return "save";

  if (shift || (middle && !middleUsesTabs))
    return "window";

  return "current";
}

/* openUILinkIn opens a URL in a place specified by the parameter |where|.
 *
 * |where| can be:
 *  "current"     current tab            (if there aren't any browser windows, then in a new window instead)
 *  "tab"         new tab                (if there aren't any browser windows, then in a new window instead)
 *  "tabshifted"  same as "tab" but in background if default is to select new tabs, and vice versa
 *  "window"      new window
 *  "save"        save to disk (with no filename hint!)
 *
 * aAllowThirdPartyFixup controls whether third party services such as Google's
 * I Feel Lucky are allowed to interpret this URL. This parameter may be
 * undefined, which is treated as false.
 *
 * Instead of aAllowThirdPartyFixup, you may also pass an object with any of
 * these properties:
 *   allowThirdPartyFixup (boolean)
 *   postData             (nsIInputStream)
 *   referrerURI          (nsIURI)
 *   relatedToCurrent     (boolean)
 *   skipTabAnimation     (boolean)
 *   allowPinnedTabHostChange (boolean)
 *   allowPopups          (boolean)
 *   userContextId        (unsigned int)
 *   targetBrowser        (XUL browser)
 */
function openUILinkIn(url, where, aAllowThirdPartyFixup, aPostData, aReferrerURI) {
  var params;

  if (arguments.length == 3 && typeof arguments[2] == "object") {
    params = aAllowThirdPartyFixup;
  } else {
    params = {
      allowThirdPartyFixup: aAllowThirdPartyFixup,
      postData: aPostData,
      referrerURI: aReferrerURI,
      referrerPolicy: Components.interfaces.nsIHttpChannel.REFERRER_POLICY_UNSET,
    };
  }

  params.fromChrome = true;

  openLinkIn(url, where, params);
}

function openLinkIn(url, where, params) {
  if (!where || !url)
    return;
  const Cc = Components.classes;
  const Ci = Components.interfaces;

  var aFromChrome           = params.fromChrome;
  var aAllowThirdPartyFixup = params.allowThirdPartyFixup;
  var aPostData             = params.postData;
  var aCharset              = params.charset;
  var aReferrerURI          = params.referrerURI;
  var aReferrerPolicy       = ("referrerPolicy" in params ?
      params.referrerPolicy : Ci.nsIHttpChannel.REFERRER_POLICY_UNSET);
  var aRelatedToCurrent     = params.relatedToCurrent;
  var aAllowMixedContent    = params.allowMixedContent;
  var aInBackground         = params.inBackground;
  var aDisallowInheritPrincipal = params.disallowInheritPrincipal;
  var aInitiatingDoc        = params.initiatingDoc;
  var aIsPrivate            = params.private;
  var aSkipTabAnimation     = params.skipTabAnimation;
  var aAllowPinnedTabHostChange = !!params.allowPinnedTabHostChange;
  var aNoReferrer           = params.noReferrer;
  var aAllowPopups          = !!params.allowPopups;
  var aUserContextId        = params.userContextId;
  var aIndicateErrorPageLoad = params.indicateErrorPageLoad;
  var aPrincipal            = params.originPrincipal;
  var aForceAboutBlankViewerInCurrent =
      params.forceAboutBlankViewerInCurrent;

  if (where == "save") {
    // TODO(1073187): propagate referrerPolicy.

    // ContentClick.jsm passes isContentWindowPrivate for saveURL instead of passing a CPOW initiatingDoc
    if ("isContentWindowPrivate" in params) {
      saveURL(url, null, null, true, true, aNoReferrer ? null : aReferrerURI, null, params.isContentWindowPrivate);
    } else {
      if (!aInitiatingDoc) {
        Components.utils.reportError("openUILink/openLinkIn was called with " +
          "where == 'save' but without initiatingDoc.  See bug 814264.");
        return;
      }
      saveURL(url, null, null, true, true, aNoReferrer ? null : aReferrerURI, aInitiatingDoc);
    }
    return;
  }

  // Establish which window we'll load the link in.
  let w;
  if (where == "current" && params.targetBrowser) {
    w = params.targetBrowser.ownerGlobal;
  } else {
    w = getTopWin();
  }
  // We don't want to open tabs in popups, so try to find a non-popup window in
  // that case.
  if ((where == "tab" || where == "tabshifted") &&
      w && !w.toolbar.visible) {
    w = getTopWin(true);
    aRelatedToCurrent = false;
  }

  // Teach the principal about the right OA to use, e.g. in case when
  // opening a link in a new private window, or in a new container tab.
  // Please note we do not have to do that for SystemPrincipals and we
  // can not do it for NullPrincipals since NullPrincipals are only
  // identical if they actually are the same object (See Bug: 1346759)
  if (aPrincipal && aPrincipal.isCodebasePrincipal) {
    let attrs = {
      userContextId: aUserContextId,
      privateBrowsingId: aIsPrivate || (w && PrivateBrowsingUtils.isWindowPrivate(w)),
    };
    aPrincipal = Services.scriptSecurityManager.createCodebasePrincipal(aPrincipal.URI, attrs);
  }

  if (!w || where == "window") {
    // This propagates to window.arguments.
    var sa = Cc["@mozilla.org/array;1"].
             createInstance(Ci.nsIMutableArray);

    var wuri = Cc["@mozilla.org/supports-string;1"].
               createInstance(Ci.nsISupportsString);
    wuri.data = url;

    let charset = null;
    if (aCharset) {
      charset = Cc["@mozilla.org/supports-string;1"]
                  .createInstance(Ci.nsISupportsString);
      charset.data = "charset=" + aCharset;
    }

    var allowThirdPartyFixupSupports = Cc["@mozilla.org/supports-PRBool;1"].
                                       createInstance(Ci.nsISupportsPRBool);
    allowThirdPartyFixupSupports.data = aAllowThirdPartyFixup;

    var referrerURISupports = null;
    if (aReferrerURI && !aNoReferrer) {
      referrerURISupports = Cc["@mozilla.org/supports-string;1"].
                            createInstance(Ci.nsISupportsString);
      referrerURISupports.data = aReferrerURI.spec;
    }

    var referrerPolicySupports = Cc["@mozilla.org/supports-PRUint32;1"].
                                 createInstance(Ci.nsISupportsPRUint32);
    referrerPolicySupports.data = aReferrerPolicy;

    var userContextIdSupports = Cc["@mozilla.org/supports-PRUint32;1"].
                                 createInstance(Ci.nsISupportsPRUint32);
    userContextIdSupports.data = aUserContextId;

    sa.appendElement(wuri, /* weak =*/ false);
    sa.appendElement(charset, /* weak =*/ false);
    sa.appendElement(referrerURISupports, /* weak =*/ false);
    sa.appendElement(aPostData, /* weak =*/ false);
    sa.appendElement(allowThirdPartyFixupSupports, /* weak =*/ false);
    sa.appendElement(referrerPolicySupports, /* weak =*/ false);
    sa.appendElement(userContextIdSupports, /* weak =*/ false);
    sa.appendElement(aPrincipal, /* weak =*/ false);

    let features = "chrome,dialog=no,all";
    if (aIsPrivate) {
      features += ",private";
    }

    Services.ww.openWindow(w || window, getBrowserURL(), null, features, sa);
    return;
  }

  // We're now committed to loading the link in an existing browser window.

  // Raise the target window before loading the URI, since loading it may
  // result in a new frontmost window (e.g. "javascript:window.open('');").
  w.focus();

  let targetBrowser;
  let loadInBackground;
  let uriObj;

  if (where == "current") {
    targetBrowser = params.targetBrowser || w.gBrowser.selectedBrowser;
    loadInBackground = false;

    try {
      uriObj = Services.io.newURI(url);
    } catch (e) {}

    if (w.gBrowser.getTabForBrowser(targetBrowser).pinned &&
        !aAllowPinnedTabHostChange) {
      try {
        // nsIURI.host can throw for non-nsStandardURL nsIURIs.
        if (!uriObj || (!uriObj.schemeIs("javascript") &&
                        targetBrowser.currentURI.host != uriObj.host)) {
          where = "tab";
          loadInBackground = false;
        }
      } catch (err) {
        where = "tab";
        loadInBackground = false;
      }
    }
  } else {
    // 'where' is "tab" or "tabshifted", so we'll load the link in a new tab.
    loadInBackground = aInBackground;
    if (loadInBackground == null) {
      loadInBackground =
        aFromChrome ? false : getBoolPref("browser.tabs.loadInBackground");
    }
  }

  switch (where) {
  case "current":
    let flags = Ci.nsIWebNavigation.LOAD_FLAGS_NONE;

    if (aAllowThirdPartyFixup) {
      flags |= Ci.nsIWebNavigation.LOAD_FLAGS_ALLOW_THIRD_PARTY_FIXUP;
      flags |= Ci.nsIWebNavigation.LOAD_FLAGS_FIXUP_SCHEME_TYPOS;
    }

    // LOAD_FLAGS_DISALLOW_INHERIT_PRINCIPAL isn't supported for javascript URIs,
    // i.e. it causes them not to load at all. Callers should strip
    // "javascript:" from pasted strings to protect users from malicious URIs
    // (see stripUnsafeProtocolOnPaste).
    if (aDisallowInheritPrincipal && !(uriObj && uriObj.schemeIs("javascript"))) {
      flags |= Ci.nsIWebNavigation.LOAD_FLAGS_DISALLOW_INHERIT_PRINCIPAL;
    }

    if (aAllowPopups) {
      flags |= Ci.nsIWebNavigation.LOAD_FLAGS_ALLOW_POPUPS;
    }
    if (aIndicateErrorPageLoad) {
      flags |= Ci.nsIWebNavigation.LOAD_FLAGS_ERROR_LOAD_CHANGES_RV;
    }

    if (aForceAboutBlankViewerInCurrent) {
      targetBrowser.createAboutBlankContentViewer(aPrincipal);
    }

    targetBrowser.loadURIWithFlags(url, {
      triggeringPrincipal: aPrincipal,
      flags,
      referrerURI: aNoReferrer ? null : aReferrerURI,
      referrerPolicy: aReferrerPolicy,
      postData: aPostData,
      userContextId: aUserContextId
    });
    break;
  case "tabshifted":
    loadInBackground = !loadInBackground;
    // fall through
  case "tab":
    let tabUsedForLoad = w.gBrowser.loadOneTab(url, {
      referrerURI: aReferrerURI,
      referrerPolicy: aReferrerPolicy,
      charset: aCharset,
      postData: aPostData,
      inBackground: loadInBackground,
      allowThirdPartyFixup: aAllowThirdPartyFixup,
      relatedToCurrent: aRelatedToCurrent,
      skipAnimation: aSkipTabAnimation,
      allowMixedContent: aAllowMixedContent,
      noReferrer: aNoReferrer,
      userContextId: aUserContextId,
      originPrincipal: aPrincipal,
      triggeringPrincipal: aPrincipal,
    });
    targetBrowser = tabUsedForLoad.linkedBrowser;
    break;
  }

  // Focus the content, but only if the browser used for the load is selected.
  if (targetBrowser == w.gBrowser.selectedBrowser) {
    targetBrowser.focus();
  }

  if (!loadInBackground && w.isBlankPageURL(url)) {
    w.focusAndSelectUrlBar();
  }
}

// Used as an onclick handler for UI elements with link-like behavior.
// e.g. onclick="checkForMiddleClick(this, event);"
function checkForMiddleClick(node, event) {
  // We should be using the disabled property here instead of the attribute,
  // but some elements that this function is used with don't support it (e.g.
  // menuitem).
  if (node.getAttribute("disabled") == "true")
    return; // Do nothing

  if (event.button == 1) {
    /* Execute the node's oncommand or command.
     *
     * XXX: we should use node.oncommand(event) once bug 246720 is fixed.
     */
    var target = node.hasAttribute("oncommand") ? node :
                 node.ownerDocument.getElementById(node.getAttribute("command"));
    var fn = new Function("event", target.getAttribute("oncommand"));
    fn.call(target, event);

    // If the middle-click was on part of a menu, close the menu.
    // (Menus close automatically with left-click but not with middle-click.)
    closeMenus(event.target);
  }
}

// Populate a menu with user-context menu items. This method should be called
// by onpopupshowing passing the event as first argument.
function createUserContextMenu(event, {
                                        isContextMenu = false,
                                        excludeUserContextId = 0,
                                        useAccessKeys = true
                                      } = {}) {
  while (event.target.hasChildNodes()) {
    event.target.removeChild(event.target.firstChild);
  }

  let bundle = document.getElementById("bundle_browser");
  let docfrag = document.createDocumentFragment();

  // If we are excluding a userContextId, we want to add a 'no-container' item.
  if (excludeUserContextId) {
    let menuitem = document.createElement("menuitem");
    menuitem.setAttribute("data-usercontextid", "0");
    menuitem.setAttribute("label", bundle.getString("userContextNone.label"));
    menuitem.setAttribute("accesskey", bundle.getString("userContextNone.accesskey"));

    // We don't set an oncommand/command attribute because if we have
    // to exclude a userContextId we are generating the contextMenu and
    // isContextMenu will be true.

    docfrag.appendChild(menuitem);

    let menuseparator = document.createElement("menuseparator");
    docfrag.appendChild(menuseparator);
  }

  ContextualIdentityService.getIdentities().forEach(identity => {
    if (identity.userContextId == excludeUserContextId) {
      return;
    }

    let menuitem = document.createElement("menuitem");
    menuitem.setAttribute("data-usercontextid", identity.userContextId);
    menuitem.setAttribute("label", ContextualIdentityService.getUserContextLabel(identity.userContextId));

    if (identity.accessKey && useAccessKeys) {
      menuitem.setAttribute("accesskey", bundle.getString(identity.accessKey));
    }

    menuitem.classList.add("menuitem-iconic");
    menuitem.setAttribute("data-identity-color", identity.color);

    if (!isContextMenu) {
      menuitem.setAttribute("command", "Browser:NewUserContextTab");
    }

    menuitem.setAttribute("data-identity-icon", identity.icon);

    docfrag.appendChild(menuitem);
  });

  if (!isContextMenu) {
    docfrag.appendChild(document.createElement("menuseparator"));

    let menuitem = document.createElement("menuitem");
    menuitem.setAttribute("label",
                          bundle.getString("userContext.aboutPage.label"));
    if (useAccessKeys) {
      menuitem.setAttribute("accesskey",
                            bundle.getString("userContext.aboutPage.accesskey"));
    }
    menuitem.setAttribute("command", "Browser:OpenAboutContainers");
    docfrag.appendChild(menuitem);
  }

  event.target.appendChild(docfrag);
  return true;
}

// Closes all popups that are ancestors of the node.
function closeMenus(node) {
  if ("tagName" in node) {
    if (node.namespaceURI == "http://www.mozilla.org/keymaster/gatekeeper/there.is.only.xul"
    && (node.tagName == "menupopup" || node.tagName == "popup"))
      node.hidePopup();

    closeMenus(node.parentNode);
  }
}

/** This function takes in a key element and compares it to the keys pressed during an event.
 *
 * @param aEvent
 *        The KeyboardEvent event you want to compare against your key.
 *
 * @param aKey
 *        The <key> element checked to see if it was called in aEvent.
 *        For example, aKey can be a variable set to document.getElementById("key_close")
 *        to check if the close command key was pressed in aEvent.
*/
function eventMatchesKey(aEvent, aKey) {
  let keyPressed = aKey.getAttribute("key").toLowerCase();
  let keyModifiers = aKey.getAttribute("modifiers");
  let modifiers = ["Alt", "Control", "Meta", "Shift"];

  if (aEvent.key != keyPressed) {
    return false;
  }
  let eventModifiers = modifiers.filter(modifier => aEvent.getModifierState(modifier));
  // Check if aEvent has a modifier and aKey doesn't
  if (eventModifiers.length > 0 && keyModifiers.length == 0) {
     return false;
  }
  // Check whether aKey's modifiers match aEvent's modifiers
  if (keyModifiers) {
    keyModifiers = keyModifiers.split(/[\s,]+/);
    // Capitalize first letter of aKey's modifers to compare to aEvent's modifier
    keyModifiers.forEach(function(modifier, index) {
      if (modifier == "accel") {
        keyModifiers[index] = AppConstants.platform == "macosx" ? "Meta" : "Control";
      } else {
        keyModifiers[index] = modifier[0].toUpperCase() + modifier.slice(1);
      }
    });
    return modifiers.every(modifier => keyModifiers.includes(modifier) == aEvent.getModifierState(modifier));
  }
  return true;
}

// Gather all descendent text under given document node.
function gatherTextUnder(root) {
  var text = "";
  var node = root.firstChild;
  var depth = 1;
  while ( node && depth > 0 ) {
    // See if this node is text.
    if ( node.nodeType == Node.TEXT_NODE ) {
      // Add this text to our collection.
      text += " " + node.data;
    } else if ( node instanceof HTMLImageElement) {
      // If it has an "alt" attribute, add that.
      var altText = node.getAttribute( "alt" );
      if ( altText && altText != "" ) {
        text += " " + altText;
      }
    }
    // Find next node to test.
    // First, see if this node has children.
    if ( node.hasChildNodes() ) {
      // Go to first child.
      node = node.firstChild;
      depth++;
    } else {
      // No children, try next sibling (or parent next sibling).
      while ( depth > 0 && !node.nextSibling ) {
        node = node.parentNode;
        depth--;
      }
      if ( node.nextSibling ) {
        node = node.nextSibling;
      }
    }
  }
  // Strip leading and tailing whitespace.
  text = text.trim();
  // Compress remaining whitespace.
  text = text.replace( /\s+/g, " " );
  return text;
}

// This function exists for legacy reasons.
function getShellService() {
  return ShellService;
}

function isBidiEnabled() {
  // first check the pref.
  if (getBoolPref("bidi.browser.ui", false))
    return true;

  // then check intl.uidirection.<locale>
  var chromeReg = Components.classes["@mozilla.org/chrome/chrome-registry;1"].
                  getService(Components.interfaces.nsIXULChromeRegistry);
  if (chromeReg.isLocaleRTL("global"))
    return true;

  // now see if the system locale is an RTL one.
  var rv = false;

  try {
    var localeService = Components.classes["@mozilla.org/intl/nslocaleservice;1"]
                                  .getService(Components.interfaces.nsILocaleService);
    var systemLocale = localeService.getSystemLocale().getCategory("NSILOCALE_CTYPE").substr(0, 3);

    switch (systemLocale) {
      case "ar-":
      case "he-":
      case "fa-":
      case "ug-":
      case "ur-":
      case "syr":
        rv = true;
        Services.prefs.setBoolPref("bidi.browser.ui", true);
    }
  } catch (e) {}

  return rv;
}

function openAboutDialog() {
  var enumerator = Services.wm.getEnumerator("Browser:About");
  while (enumerator.hasMoreElements()) {
    // Only open one about window (Bug 599573)
    let win = enumerator.getNext();
    if (win.closed) {
      continue;
    }
    win.focus();
    return;
  }

  var features = "chrome,";
  if (AppConstants.platform == "win") {
    features += "centerscreen,dependent";
  } else if (AppConstants.platform == "macosx") {
    features += "resizable=no,minimizable=no";
  } else {
    features += "centerscreen,dependent,dialog=no";
  }

  window.openDialog("chrome://browser/content/aboutDialog.xul", "", features);
}

function openPreferences(paneID, extraArgs) {
  function switchToAdvancedSubPane(doc) {
    if (extraArgs && extraArgs["advancedTab"]) {
      let advancedPaneTabs = doc.getElementById("advancedPrefs");
      advancedPaneTabs.selectedTab = doc.getElementById(extraArgs["advancedTab"]);
    }
  }

  // This function is duplicated from preferences.js.
  function internalPrefCategoryNameToFriendlyName(aName) {
    return (aName || "").replace(/^pane./, function(toReplace) { return toReplace[4].toLowerCase(); });
  }

  let win = Services.wm.getMostRecentWindow("navigator:browser");
  let friendlyCategoryName = internalPrefCategoryNameToFriendlyName(paneID);
  let params;
  if (extraArgs && extraArgs["urlParams"]) {
    params = new URLSearchParams();
    let urlParams = extraArgs["urlParams"];
    for (let name in urlParams) {
      if (urlParams[name] !== undefined) {
        params.set(name, urlParams[name]);
      }
    }
  }
  let preferencesURL = "about:preferences" + (params ? "?" + params : "") +
                       (friendlyCategoryName ? "#" + friendlyCategoryName : "");
  let newLoad = true;
  let browser = null;
  if (!win) {
    const Cc = Components.classes;
    const Ci = Components.interfaces;
    let windowArguments = Cc["@mozilla.org/array;1"]
                            .createInstance(Ci.nsIMutableArray);
    let supportsStringPrefURL = Cc["@mozilla.org/supports-string;1"]
                                  .createInstance(Ci.nsISupportsString);
    supportsStringPrefURL.data = preferencesURL;
    windowArguments.appendElement(supportsStringPrefURL, /* weak =*/ false);

    win = Services.ww.openWindow(null, Services.prefs.getCharPref("browser.chromeURL"),
                                 "_blank", "chrome,dialog=no,all", windowArguments);
  } else {
    let shouldReplaceFragment = friendlyCategoryName ? "whenComparingAndReplace" : "whenComparing";
    newLoad = !win.switchToTabHavingURI(preferencesURL, true, { ignoreFragment: shouldReplaceFragment, replaceQueryString: true });
    browser = win.gBrowser.selectedBrowser;
  }

  if (newLoad) {
    Services.obs.addObserver(function advancedPaneLoadedObs(prefWin, topic, data) {
      if (!browser) {
        browser = win.gBrowser.selectedBrowser;
      }
      if (prefWin != browser.contentWindow) {
        return;
      }
      Services.obs.removeObserver(advancedPaneLoadedObs, "advanced-pane-loaded");
      switchToAdvancedSubPane(browser.contentDocument);
    }, "advanced-pane-loaded", false);
  } else {
    if (paneID) {
      browser.contentWindow.gotoPref(paneID);
    }
    switchToAdvancedSubPane(browser.contentDocument);
  }
}

function openAdvancedPreferences(tabID) {
  openPreferences("paneAdvanced", { "advancedTab" : tabID });
}

/**
 * Opens the troubleshooting information (about:support) page for this version
 * of the application.
 */
function openTroubleshootingPage() {
  openUILinkIn("about:support", "tab");
}

/**
 * Opens the troubleshooting information (about:support) page for this version
 * of the application.
 */
function openHealthReport() {
  openUILinkIn("about:healthreport", "tab");
}

/**
 * Opens the feedback page for this version of the application.
 */
function openFeedbackPage() {
  var url = Components.classes["@mozilla.org/toolkit/URLFormatterService;1"]
                      .getService(Components.interfaces.nsIURLFormatter)
                      .formatURLPref("app.feedback.baseURL");
  openUILinkIn(url, "tab");
}

<<<<<<< HEAD
function buildHelpMenu()
{
=======
function openTourPage() {
  let scope = {}
  Components.utils.import("resource:///modules/UITour.jsm", scope);
  openUILinkIn(scope.UITour.url, "tab");
}

function buildHelpMenu() {
>>>>>>> 245e82a7
  // Enable/disable the "Report Web Forgery" menu item.
  if (typeof gSafeBrowsing != "undefined") {
    gSafeBrowsing.setReportPhishingMenu();
  }
}

function isElementVisible(aElement) {
  if (!aElement)
    return false;

  // If aElement or a direct or indirect parent is hidden or collapsed,
  // height, width or both will be 0.
  var bo = aElement.boxObject;
  return (bo.height > 0 && bo.width > 0);
}

function makeURLAbsolute(aBase, aUrl) {
  // Note:  makeURI() will throw if aUri is not a valid URI
  return makeURI(aUrl, null, makeURI(aBase)).spec;
}

/**
 * openNewTabWith: opens a new tab with the given URL.
 *
 * @param aURL
 *        The URL to open (as a string).
 * @param aDocument
 *        Note this parameter is now ignored. There is no security check & no
 *        referrer header derived from aDocument (null case).
 * @param aPostData
 *        Form POST data, or null.
 * @param aEvent
 *        The triggering event (for the purpose of determining whether to open
 *        in the background), or null.
 * @param aAllowThirdPartyFixup
 *        If true, then we allow the URL text to be sent to third party services
 *        (e.g., Google's I Feel Lucky) for interpretation. This parameter may
 *        be undefined in which case it is treated as false.
 * @param [optional] aReferrer
 *        This will be used as the referrer. There will be no security check.
 * @param [optional] aReferrerPolicy
 *        Referrer policy - Ci.nsIHttpChannel.REFERRER_POLICY_*.
 */
function openNewTabWith(aURL, aDocument, aPostData, aEvent,
                        aAllowThirdPartyFixup, aReferrer, aReferrerPolicy) {

  // As in openNewWindowWith(), we want to pass the charset of the
  // current document over to a new tab.
  let originCharset = null;
  if (document.documentElement.getAttribute("windowtype") == "navigator:browser")
    originCharset = gBrowser.selectedBrowser.characterSet;

  openLinkIn(aURL, aEvent && aEvent.shiftKey ? "tabshifted" : "tab",
             { charset: originCharset,
               postData: aPostData,
               allowThirdPartyFixup: aAllowThirdPartyFixup,
               referrerURI: aReferrer,
               referrerPolicy: aReferrerPolicy,
             });
}

/**
 * @param aDocument
 *        Note this parameter is ignored. See openNewTabWith()
 */
function openNewWindowWith(aURL, aDocument, aPostData, aAllowThirdPartyFixup,
                           aReferrer, aReferrerPolicy) {
  // Extract the current charset menu setting from the current document and
  // use it to initialize the new browser window...
  let originCharset = null;
  if (document.documentElement.getAttribute("windowtype") == "navigator:browser")
    originCharset = gBrowser.selectedBrowser.characterSet;

  openLinkIn(aURL, "window",
             { charset: originCharset,
               postData: aPostData,
               allowThirdPartyFixup: aAllowThirdPartyFixup,
               referrerURI: aReferrer,
               referrerPolicy: aReferrerPolicy,
             });
}

function getHelpLinkURL(aHelpTopic) {
  var url = Components.classes["@mozilla.org/toolkit/URLFormatterService;1"]
                      .getService(Components.interfaces.nsIURLFormatter)
                      .formatURLPref("app.support.baseURL");
  return url + aHelpTopic;
}

// aCalledFromModal is optional
function openHelpLink(aHelpTopic, aCalledFromModal, aWhere) {
  var url = getHelpLinkURL(aHelpTopic);
  var where = aWhere;
  if (!aWhere)
    where = aCalledFromModal ? "window" : "tab";

  openUILinkIn(url, where);
}

function openPrefsHelp() {
  // non-instant apply prefwindows are usually modal, so we can't open in the topmost window,
  // since its probably behind the window.
  var instantApply = getBoolPref("browser.preferences.instantApply");

  var helpTopic = document.getElementsByTagName("prefwindow")[0].currentPane.helpTopic;
  openHelpLink(helpTopic, !instantApply);
}

function trimURL(aURL) {
  // This function must not modify the given URL such that calling
  // nsIURIFixup::createFixupURI with the result will produce a different URI.

  // remove single trailing slash for http/https/ftp URLs
  let url = aURL.replace(/^((?:http|https|ftp):\/\/[^/]+)\/$/, "$1");

  // remove http://
  if (!url.startsWith("http://")) {
    return url;
  }
  let urlWithoutProtocol = url.substring(7);

  let flags = Services.uriFixup.FIXUP_FLAG_ALLOW_KEYWORD_LOOKUP |
              Services.uriFixup.FIXUP_FLAG_FIX_SCHEME_TYPOS;
  let fixedUpURL, expectedURLSpec;
  try {
    fixedUpURL = Services.uriFixup.createFixupURI(urlWithoutProtocol, flags);
    expectedURLSpec = makeURI(aURL).spec;
  } catch (ex) {
    return url;
  }
  if (fixedUpURL.spec == expectedURLSpec) {
    return urlWithoutProtocol;
  }
  return url;
}<|MERGE_RESOLUTION|>--- conflicted
+++ resolved
@@ -781,18 +781,8 @@
   openUILinkIn(url, "tab");
 }
 
-<<<<<<< HEAD
 function buildHelpMenu()
 {
-=======
-function openTourPage() {
-  let scope = {}
-  Components.utils.import("resource:///modules/UITour.jsm", scope);
-  openUILinkIn(scope.UITour.url, "tab");
-}
-
-function buildHelpMenu() {
->>>>>>> 245e82a7
   // Enable/disable the "Report Web Forgery" menu item.
   if (typeof gSafeBrowsing != "undefined") {
     gSafeBrowsing.setReportPhishingMenu();
