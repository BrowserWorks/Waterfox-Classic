/* This Source Code Form is subject to the terms of the Mozilla Public
 * License, v. 2.0. If a copy of the MPL was not distributed with this
 * file, You can obtain one at http://mozilla.org/MPL/2.0/. */

var TrackingProtection = {
  // If the user ignores the doorhanger, we stop showing it after some time.
  MAX_INTROS: 20,
  PREF_ENABLED_GLOBALLY: "privacy.trackingprotection.enabled",
  PREF_ENABLED_IN_PRIVATE_WINDOWS: "privacy.trackingprotection.pbmode.enabled",
  enabledGlobally: false,
  enabledInPrivateWindows: false,
  container: null,
  content: null,
  icon: null,
  activeTooltipText: null,
  disabledTooltipText: null,

  init() {
    let $ = selector => document.querySelector(selector);
    this.container = $("#tracking-protection-container");
    this.content = $("#tracking-protection-content");
    this.icon = $("#tracking-protection-icon");

    this.updateEnabled();
    Services.prefs.addObserver(this.PREF_ENABLED_GLOBALLY, this);
    Services.prefs.addObserver(this.PREF_ENABLED_IN_PRIVATE_WINDOWS, this);

    this.activeTooltipText =
      gNavigatorBundle.getString("trackingProtection.icon.activeTooltip");
    this.disabledTooltipText =
      gNavigatorBundle.getString("trackingProtection.icon.disabledTooltip");

    this.enabledHistogramAdd(this.enabledGlobally);
    this.disabledPBMHistogramAdd(!this.enabledInPrivateWindows);
  },

  uninit() {
    Services.prefs.removeObserver(this.PREF_ENABLED_GLOBALLY, this);
    Services.prefs.removeObserver(this.PREF_ENABLED_IN_PRIVATE_WINDOWS, this);
  },

  observe() {
    this.updateEnabled();
  },

  get enabled() {
    return this.enabledGlobally ||
           (this.enabledInPrivateWindows &&
            PrivateBrowsingUtils.isWindowPrivate(window));
  },

  updateEnabled() {
    this.enabledGlobally =
      Services.prefs.getBoolPref(this.PREF_ENABLED_GLOBALLY);
    this.enabledInPrivateWindows =
      Services.prefs.getBoolPref(this.PREF_ENABLED_IN_PRIVATE_WINDOWS);
    this.container.hidden = !this.enabled;
  },

  enabledHistogramAdd(value) {
    if (PrivateBrowsingUtils.isWindowPrivate(window)) {
      return;
    }
    Services.telemetry.getHistogramById("TRACKING_PROTECTION_ENABLED").add(value);
  },

  disabledPBMHistogramAdd(value) {
    if (PrivateBrowsingUtils.isWindowPrivate(window)) {
      return;
    }
    Services.telemetry.getHistogramById("TRACKING_PROTECTION_PBM_DISABLED").add(value);
  },

  eventsHistogramAdd(value) {
    if (PrivateBrowsingUtils.isWindowPrivate(window)) {
      return;
    }
    Services.telemetry.getHistogramById("TRACKING_PROTECTION_EVENTS").add(value);
  },

  shieldHistogramAdd(value) {
    if (PrivateBrowsingUtils.isWindowPrivate(window)) {
      return;
    }
    Services.telemetry.getHistogramById("TRACKING_PROTECTION_SHIELD").add(value);
  },

  onSecurityChange(state, isSimulated) {
    if (!this.enabled) {
      return;
    }

    // Only animate the shield if the event was not fired directly from
    // the tabbrowser (due to a browser change).
    if (isSimulated) {
      this.icon.removeAttribute("animate");
    } else {
      this.icon.setAttribute("animate", "true");
    }

    let isBlocking = state & Ci.nsIWebProgressListener.STATE_BLOCKED_TRACKING_CONTENT;
    let isAllowing = state & Ci.nsIWebProgressListener.STATE_LOADED_TRACKING_CONTENT;

    if (isBlocking) {
      this.icon.setAttribute("tooltiptext", this.activeTooltipText);
      this.icon.setAttribute("state", "blocked-tracking-content");
      this.content.setAttribute("state", "blocked-tracking-content");

      // Open the tracking protection introduction panel, if applicable.
      if (this.enabledGlobally) {
        let introCount = gPrefService.getIntPref("privacy.trackingprotection.introCount");
        if (introCount < TrackingProtection.MAX_INTROS) {
          gPrefService.setIntPref("privacy.trackingprotection.introCount", ++introCount);
          gPrefService.savePrefFile(null);
          this.showIntroPanel();
        }
      }

      this.shieldHistogramAdd(2);
    } else if (isAllowing) {
      this.icon.setAttribute("tooltiptext", this.disabledTooltipText);
      this.icon.setAttribute("state", "loaded-tracking-content");
      this.content.setAttribute("state", "loaded-tracking-content");

      this.shieldHistogramAdd(1);
    } else {
      this.icon.removeAttribute("tooltiptext");
      this.icon.removeAttribute("state");
      this.content.removeAttribute("state");

      // We didn't show the shield
      this.shieldHistogramAdd(0);
    }

    // Telemetry for state change.
    this.eventsHistogramAdd(0);
  },

  disableForCurrentPage() {
    // Convert document URI into the format used by
    // nsChannelClassifier::ShouldEnableTrackingProtection.
    // Any scheme turned into https is correct.
    let normalizedUrl = Services.io.newURI(
      "https://" + gBrowser.selectedBrowser.currentURI.hostPort);

    // Add the current host in the 'trackingprotection' consumer of
    // the permission manager using a normalized URI. This effectively
    // places this host on the tracking protection allowlist.
    if (PrivateBrowsingUtils.isBrowserPrivate(gBrowser.selectedBrowser)) {
      PrivateBrowsingUtils.addToTrackingAllowlist(normalizedUrl);
    } else {
      Services.perms.add(normalizedUrl,
        "trackingprotection", Services.perms.ALLOW_ACTION);
    }

    // Telemetry for disable protection.
    this.eventsHistogramAdd(1);

    // Hide the control center.
    document.getElementById("identity-popup").hidePopup();

    BrowserReload();
  },

  enableForCurrentPage() {
    // Remove the current host from the 'trackingprotection' consumer
    // of the permission manager. This effectively removes this host
    // from the tracking protection allowlist.
    let normalizedUrl = Services.io.newURI(
      "https://" + gBrowser.selectedBrowser.currentURI.hostPort);

    if (PrivateBrowsingUtils.isBrowserPrivate(gBrowser.selectedBrowser)) {
      PrivateBrowsingUtils.removeFromTrackingAllowlist(normalizedUrl);
    } else {
      Services.perms.remove(normalizedUrl, "trackingprotection");
    }

    // Telemetry for enable protection.
    this.eventsHistogramAdd(2);

    // Hide the control center.
    document.getElementById("identity-popup").hidePopup();

    BrowserReload();
  },

  dontShowIntroPanelAgain() {
    // This function may be called in private windows, but it does not change
    // any preference unless Tracking Protection is enabled globally.
    if (this.enabledGlobally) {
      gPrefService.setIntPref("privacy.trackingprotection.introCount",
                              this.MAX_INTROS);
      gPrefService.savePrefFile(null);
    }
  },

  async showIntroPanel() {
    let brandBundle = document.getElementById("bundle_brand");
    let brandShortName = brandBundle.getString("brandShortName");

    let openStep2 = () => {
      // When the user proceeds in the tour, adjust the counter to indicate that
      // the user doesn't need to see the intro anymore.
      this.dontShowIntroPanelAgain();

      let nextURL = Services.urlFormatter.formatURLPref("privacy.trackingprotection.introURL") +
                    "?step=2&newtab=true";
      switchToTabHavingURI(nextURL, true, {
        // Ignore the fragment in case the intro is shown on the tour page
        // (e.g. if the user manually visited the tour or clicked the link from
        // about:privatebrowsing) so we can avoid a reload.
        ignoreFragment: "whenComparingAndReplace",
      });
    };

    let buttons = [
      {
        label: gNavigatorBundle.getString("trackingProtection.intro.step1of3"),
        style: "text",
      },
      {
        callback: openStep2,
        label: gNavigatorBundle.getString("trackingProtection.intro.nextButton.label"),
        style: "primary",
      },
    ];
<<<<<<< HEAD
  }),
=======

    let panelTarget = await UITour.getTarget(window, "trackingProtection");
    UITour.initForBrowser(gBrowser.selectedBrowser, window);
    UITour.showInfo(window, panelTarget,
                    gNavigatorBundle.getString("trackingProtection.intro.title"),
                    gNavigatorBundle.getFormattedString("trackingProtection.intro.description2",
                                                        [brandShortName]),
                    undefined, buttons,
                    { closeButtonCallback: () => this.dontShowIntroPanelAgain() });
  },
>>>>>>> 728b71ce
};<|MERGE_RESOLUTION|>--- conflicted
+++ resolved
@@ -224,18 +224,5 @@
         style: "primary",
       },
     ];
-<<<<<<< HEAD
   }),
-=======
-
-    let panelTarget = await UITour.getTarget(window, "trackingProtection");
-    UITour.initForBrowser(gBrowser.selectedBrowser, window);
-    UITour.showInfo(window, panelTarget,
-                    gNavigatorBundle.getString("trackingProtection.intro.title"),
-                    gNavigatorBundle.getFormattedString("trackingProtection.intro.description2",
-                                                        [brandShortName]),
-                    undefined, buttons,
-                    { closeButtonCallback: () => this.dontShowIntroPanelAgain() });
-  },
->>>>>>> 728b71ce
 };