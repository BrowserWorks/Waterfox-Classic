--- conflicted
+++ resolved
@@ -790,314 +790,6 @@
     ${EndIf}
   ${EndIf}
 
-<<<<<<< HEAD
-  ; Skip the options page unless the Options button was clicked as long as the
-  ; installation directory can be written to and there is the minimum required
-  ; space available.
-  ${If} "$WasOptionsButtonClicked" != "1"
-    ${If} "$CanWriteToInstallDir" == "true"
-    ${AndIf} "$HasRequiredSpaceAvailable" == "true"
-      Abort ; Skip the options page
-    ${EndIf}
-  ${EndIf}
-
-  StrCpy $ExistingTopDir ""
-  StrCpy $ControlTopAdjustment 0
-
-  ; Convert the options item width to pixels, so we can tell when a text string
-  ; exceeds this width and needs multiple lines.
-  StrCpy $2 "${OPTIONS_ITEM_WIDTH_DU}" -1
-  IntOp $2 $2 - 14 ; subtract approximate width of a checkbox
-  System::Call "*(i r2,i,i,i) p .r3"
-  System::Call "user32::MapDialogRect(p $HWNDPARENT, p r3)"
-  System::Call "*$3(i .s,i,i,i)"
-  Pop $OptionsItemWidthPX
-  System::Free $3
-
-  nsDialogs::Create /NOUNLOAD 1018
-  Pop $Dialog
-  ; Since the text color for controls is set in this Dialog the foreground and
-  ; background colors of the Dialog must also be hardcoded.
-  SetCtlColors $Dialog ${COMMON_TEXT_COLOR_NORMAL} ${COMMON_BKGRD_COLOR}
-
-  ${NSD_CreateLabel} ${OPTIONS_ITEM_EDGE_DU} 25u ${OPTIONS_ITEM_WIDTH_DU} \
-                     12u "$(DEST_FOLDER)"
-  Pop $0
-  SetCtlColors $0 ${COMMON_TEXT_COLOR_NORMAL} ${COMMON_BKGRD_COLOR}
-  SendMessage $0 ${WM_SETFONT} $FontNormal 0
-
-  ${NSD_CreateDirRequest} ${OPTIONS_SUBITEM_EDGE_DU} 41u 159u 14u "$INSTDIR"
-  Pop $DirRequest
-  SetCtlColors $DirRequest ${COMMON_TEXT_COLOR_NORMAL} ${COMMON_BKGRD_COLOR}
-  SendMessage $DirRequest ${WM_SETFONT} $FontNormal 0
-  System::Call shlwapi::SHAutoComplete(i $DirRequest, i ${SHACF_FILESYSTEM})
-  ${NSD_OnChange} $DirRequest OnChange_DirRequest
-
-!ifdef ${AB_CD}_rtl
-  ; Remove the RTL styling from the directory request text box
-  ${RemoveStyle} $DirRequest ${SS_RIGHT}
-  ${RemoveExStyle} $DirRequest ${WS_EX_RIGHT}
-  ${RemoveExStyle} $DirRequest ${WS_EX_RTLREADING}
-  ${NSD_AddStyle} $DirRequest ${SS_LEFT}
-  ${NSD_AddExStyle} $DirRequest ${WS_EX_LTRREADING}|${WS_EX_LEFT}
-!endif
-
-  ${NSD_CreateBrowseButton} 280u 41u 50u 14u "$(BROWSE_BUTTON)"
-  Pop $ButtonBrowse
-  SetCtlColors $ButtonBrowse "" ${COMMON_BKGRD_COLOR}
-  ${NSD_OnClick} $ButtonBrowse OnClick_ButtonBrowse
-
-  ; Get the number of pixels from the left of the Dialog to the right side of
-  ; the "Space Required:" and "Space Available:" labels prior to setting RTL so
-  ; the correct position of the controls can be set by NSIS for RTL locales.
-
-  ; Get the width and height of both labels and use the tallest for the height
-  ; and the widest to calculate where to place the labels after these labels.
-  ${GetTextExtent} "$(SPACE_REQUIRED)" $FontItalic $0 $1
-  ${GetTextExtent} "$(SPACE_AVAILABLE)" $FontItalic $2 $3
-  ${If} $1 > $3
-    StrCpy $ControlHeightPX "$1"
-  ${Else}
-    StrCpy $ControlHeightPX "$3"
-  ${EndIf}
-
-  IntOp $0 $0 + 8 ; Add padding to the control's width
-  ; Make both controls the same width as the widest control
-  ${NSD_CreateLabelCenter} ${OPTIONS_SUBITEM_EDGE_DU} 59u $0 $ControlHeightPX "$(SPACE_REQUIRED)"
-  Pop $5
-  SetCtlColors $5 ${COMMON_TEXT_COLOR_FADED} ${COMMON_BKGRD_COLOR}
-  SendMessage $5 ${WM_SETFONT} $FontItalic 0
-
-  IntOp $2 $2 + 8 ; Add padding to the control's width
-  ${NSD_CreateLabelCenter} ${OPTIONS_SUBITEM_EDGE_DU} 70u $2 $ControlHeightPX "$(SPACE_AVAILABLE)"
-  Pop $6
-  SetCtlColors $6 ${COMMON_TEXT_COLOR_FADED} ${COMMON_BKGRD_COLOR}
-  SendMessage $6 ${WM_SETFONT} $FontItalic 0
-
-  ; Use the widest label for aligning the labels next to them
-  ${If} $0 > $2
-    StrCpy $6 "$5"
-  ${EndIf}
-  FindWindow $1 "#32770" "" $HWNDPARENT
-  ${GetDlgItemEndPX} $6 $ControlRightPX
-
-  IntOp $ControlRightPX $ControlRightPX + 6
-
-  ${NSD_CreateLabel} $ControlRightPX 59u 100% $ControlHeightPX \
-                     "${APPROXIMATE_REQUIRED_SPACE_MB} $(MEGA)$(BYTE)"
-  Pop $7
-  SetCtlColors $7 ${COMMON_TEXT_COLOR_NORMAL} ${COMMON_BKGRD_COLOR}
-  SendMessage $7 ${WM_SETFONT} $FontNormal 0
-
-  ; Create the free space label with an empty string and update it by calling
-  ; UpdateFreeSpaceLabel
-  ${NSD_CreateLabel} $ControlRightPX 70u 100% $ControlHeightPX " "
-  Pop $LabelFreeSpace
-  SetCtlColors $LabelFreeSpace ${COMMON_TEXT_COLOR_NORMAL} ${COMMON_BKGRD_COLOR}
-  SendMessage $LabelFreeSpace ${WM_SETFONT} $FontNormal 0
-
-  Call UpdateFreeSpaceLabel
-
-  ${If} ${AtLeastWinXP}
-    StrCpy $0 "$(ADD_SC_DESKTOP_TASKBAR)"
-  ${Else}
-    StrCpy $0 "$(ADD_SC_DESKTOP_QUICKLAUNCHBAR)"
-  ${EndIf}
-
-  ; In some locales, this string may be too long to fit on one line.
-  ; In that case, we'll need to give the control two lines worth of height.
-  StrCpy $1 12 ; single line height
-  ${GetTextExtent} $0 $FontNormal $R1 $R2
-  ${If} $R1 > $OptionsItemWidthPX
-    ; Add a second line to the control height.
-    IntOp $1 $1 + 12
-    ; The rest of the controls will have to be lower to account for this label
-    ; needing two lines worth of height.
-    IntOp $ControlTopAdjustment $ControlTopAdjustment + 12
-  ${EndIf}
-  ${NSD_CreateCheckbox} ${OPTIONS_ITEM_EDGE_DU} 100u \
-                        ${OPTIONS_ITEM_WIDTH_DU} "$1u" "$0"
-  Pop $CheckboxShortcuts
-  ; The uxtheme must be disabled on checkboxes in order to override the system
-  ; font color.
-  System::Call 'uxtheme::SetWindowTheme(i $CheckboxShortcuts, w " ", w " ")'
-  SetCtlColors $CheckboxShortcuts ${COMMON_TEXT_COLOR_NORMAL} ${COMMON_BKGRD_COLOR}
-  SendMessage $CheckboxShortcuts ${WM_SETFONT} $FontNormal 0
-  ${NSD_Check} $CheckboxShortcuts
-
-  IntOp $0 116 + $ControlTopAdjustment
-  ; In some locales, this string may be too long to fit on one line.
-  ; In that case, we'll need to give the control two lines worth of height.
-  StrCpy $1 12 ; single line height
-  ${GetTextExtent} "$(SEND_PING)" $FontNormal $R1 $R2
-  ${If} $R1 > $OptionsItemWidthPX
-    ; Add a second line to the control height.
-    IntOp $1 $1 + 12
-    ; The rest of the controls will have to be lower to account for this label
-    ; needing two lines worth of height.
-    IntOp $ControlTopAdjustment $ControlTopAdjustment + 12
-  ${EndIf}
-  ${NSD_CreateCheckbox} ${OPTIONS_ITEM_EDGE_DU} "$0u" ${OPTIONS_ITEM_WIDTH_DU} \
-                        "$1u" "$(SEND_PING)"
-  Pop $CheckboxSendPing
-  ; The uxtheme must be disabled on checkboxes in order to override the system
-  ; font color.
-  System::Call 'uxtheme::SetWindowTheme(i $CheckboxSendPing, w " ", w " ")'
-  SetCtlColors $CheckboxSendPing ${COMMON_TEXT_COLOR_NORMAL} ${COMMON_BKGRD_COLOR}
-  SendMessage $CheckboxSendPing ${WM_SETFONT} $FontNormal 0
-  ${NSD_Check} $CheckboxSendPing
-
-!ifdef MOZ_MAINTENANCE_SERVICE
-  StrCpy $CheckboxInstallMaintSvc "0"
-  ; We can only install the maintenance service if the user is an admin.
-  Call IsUserAdmin
-  Pop $0
-
-  ${If} $0 == "true"
-    ; Only show the maintenance service checkbox if we have write access to HKLM
-    DeleteRegValue HKLM "Software\Mozilla" "${BrandShortName}InstallerTest"
-    ClearErrors
-    WriteRegStr HKLM "Software\Mozilla" "${BrandShortName}InstallerTest" \
-                     "Write Test"
-    ${IfNot} ${Errors}
-      DeleteRegValue HKLM "Software\Mozilla" "${BrandShortName}InstallerTest"
-      ; Read the registry instead of using ServicesHelper::IsInstalled so the
-      ; plugin isn't included in the stub installer to lessen its size.
-      ClearErrors
-      ReadRegStr $0 HKLM "SYSTEM\CurrentControlSet\services\MozillaMaintenance" "ImagePath"
-      ${If} ${Errors}
-        IntOp $0 132 + $ControlTopAdjustment
-        ; In some locales, this string may be too long to fit on one line.
-        ; In that case, we'll need to give the control two lines worth of height.
-        StrCpy $1 12 ; single line height
-        ${GetTextExtent} "$(INSTALL_MAINT_SERVICE)" $FontNormal $R1 $R2
-        ${If} $R1 > $OptionsItemWidthPX
-          ; Add a second line to the control height.
-          IntOp $1 $1 + 12
-          ; The rest of the controls will have to be lower to account for this label
-          ; needing two lines worth of height.
-          IntOp $ControlTopAdjustment $ControlTopAdjustment + 12
-        ${EndIf}
-        ${NSD_CreateCheckbox} ${OPTIONS_ITEM_EDGE_DU} "$0u" ${OPTIONS_ITEM_WIDTH_DU} \
-                              "$1u" "$(INSTALL_MAINT_SERVICE)"
-        Pop $CheckboxInstallMaintSvc
-        System::Call 'uxtheme::SetWindowTheme(i $CheckboxInstallMaintSvc, w " ", w " ")'
-        SetCtlColors $CheckboxInstallMaintSvc ${COMMON_TEXT_COLOR_NORMAL} ${COMMON_BKGRD_COLOR}
-        SendMessage $CheckboxInstallMaintSvc ${WM_SETFONT} $FontNormal 0
-        ${NSD_Check} $CheckboxInstallMaintSvc
-        ; Since we're adding in an optional control, remember the lower the ones
-        ; that come after it.
-        IntOp $ControlTopAdjustment 20 + $ControlTopAdjustment
-      ${EndIf}
-    ${EndIf}
-  ${EndIf}
-!endif
-
-  ${If} ${RunningX64}
-    ; Get the exact pixel width we're going to need for this label.
-    ; The label string has a keyboard accelerator, which is an '&' that's in
-    ; the string but is not rendered, and GetTextExtent doesn't account for
-    ; those, so remove them first. Also handle any escaped &'s ("&&").
-    StrCpy $R0 "$(ARCH_DROPLIST_LABEL)"
-    StrCpy $R1 ""
-    ${Do}
-      ${StrTok} $R2 $R0 "&" 0 0
-      StrCpy $R1 "$R1$R2"
-      StrLen $R3 $R2
-      IntOp $R3 $R3 + 1
-      StrCpy $R0 $R0 "" $R3
-      StrCpy $R4 $R0 1
-      ${If} $R4 == "&"
-        StrCpy $R1 "$R1&"
-        StrCpy $R0 $R0 "" 1
-      ${EndIf}
-    ${LoopUntil} $R0 == ""
-
-    ${GetTextExtent} $R1 $FontNormal $R0 $R1
-    IntOp $0 134 + $ControlTopAdjustment
-    ${NSD_CreateLabel} ${OPTIONS_ITEM_EDGE_DU} "$0u" $R0 $R1 "$(ARCH_DROPLIST_LABEL)"
-    Pop $0
-    SetCtlColors $0 ${COMMON_TEXT_COLOR_NORMAL} ${COMMON_BKGRD_COLOR}
-    SendMessage $0 ${WM_SETFONT} $FontNormal 0
-
-    ; Set the dropdown list size to the same as the larger of the two options.
-    ${GetTextExtent} "$(VERSION_32BIT)" $FontNormal $R0 $R1
-    ${GetTextExtent} "$(VERSION_64BIT)" $FontNormal $R2 $R3
-    ${If} $R0 < $R2
-      StrCpy $R0 $R2
-    ${EndIf}
-    ${If} $R1 < $R3
-      StrCpy $R3 $R1
-    ${EndIf}
-    ; Add enough width for the dropdown button. How wide the button is depends
-    ; on he system display scaling setting, which we cannot easily determine,
-    ; so just use a value that works fine for a setting of 200% and adds a
-    ; little too much padding for settings below that.
-    IntOp $R0 $R0 + 56
-
-    ; Put the droplist right after the label, with some padding.
-    ${GetDlgItemEndPX} $0 $ControlRightPX
-    IntOp $ControlRightPX $ControlRightPX + 4
-    IntOp $0 132 + $ControlTopAdjustment
-    ${NSD_CreateDropList} $ControlRightPX "$0u" $R0 $R3 ""
-    Pop $DroplistArch
-    ${NSD_CB_AddString} $DroplistArch "$(VERSION_32BIT)"
-    ${NSD_CB_AddString} $DroplistArch "$(VERSION_64BIT)"
-    ${NSD_OnChange} $DroplistArch OnChange_DroplistArch
-    ; The uxtheme must be disabled in order to override the system colors.
-    System::Call 'uxtheme::SetWindowTheme(i $DroplistArch, w " ", w " ")'
-    SetCtlColors $DroplistArch ${COMMON_TEXT_COLOR_NORMAL} ${COMMON_BKGRD_COLOR}
-    SendMessage $DroplistArch ${WM_SETFONT} $FontNormal 0
-    ; Bug 1342347: disable 64-bit as default until Flash issues are resolved
-    ${NSD_CB_SelectString} $DroplistArch "$(VERSION_32BIT)"
-  ${EndIf}
-
-  GetDlgItem $0 $HWNDPARENT 1 ; Install button
-  ${If} ${FileExists} "$INSTDIR\${FileMainEXE}"
-    SendMessage $0 ${WM_SETTEXT} 0 "STR:$(UPGRADE_BUTTON)"
-  ${Else}
-    SendMessage $0 ${WM_SETTEXT} 0 "STR:$(INSTALL_BUTTON)"
-  ${EndIf}
-  ${NSD_SetFocus} $0
-
-  GetDlgItem $0 $HWNDPARENT 2 ; Cancel button
-  SendMessage $0 ${WM_SETTEXT} 0 "STR:$(CANCEL_BUTTON)"
-
-  GetDlgItem $0 $HWNDPARENT 3 ; Back button used for Options
-  EnableWindow $0 0
-  ShowWindow $0 ${SW_HIDE}
-
-  ; If the option button was not clicked display the reason for what needs to be
-  ; resolved to continue the installation.
-  ${If} "$WasOptionsButtonClicked" != "1"
-    ${If} "$CanWriteToInstallDir" == "false"
-      MessageBox MB_OK|MB_ICONEXCLAMATION "$(WARN_WRITE_ACCESS)"
-    ${ElseIf} "$HasRequiredSpaceAvailable" == "false"
-      MessageBox MB_OK|MB_ICONEXCLAMATION "$(WARN_DISK_SPACE)"
-    ${EndIf}
-  ${EndIf}
-
-  System::Call "kernel32::GetTickCount()l .s"
-  Pop $StartOptionsPhaseTickCount
-
-  LockWindow off
-  nsDialogs::Show
-FunctionEnd
-
-Function leaveOptions
-  LockWindow on
-
-  ${GetRoot} "$INSTDIR" $0
-  ${GetLongPath} "$INSTDIR" $INSTDIR
-  ${GetLongPath} "$0" $0
-  ${If} "$INSTDIR" == "$0"
-    LockWindow off
-    MessageBox MB_OK|MB_ICONEXCLAMATION "$(WARN_ROOT_INSTALL)"
-    Abort ; Stay on the page
-  ${EndIf}
-
-=======
->>>>>>> 728b71ce
   Call CanWrite
   ${If} "$CanWriteToInstallDir" == "false"
     MessageBox MB_OK|MB_ICONEXCLAMATION "$(WARN_WRITE_ACCESS_QUIT)\n\n$INSTDIR"
