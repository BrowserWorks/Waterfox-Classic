--- conflicted
+++ resolved
@@ -393,11 +393,6 @@
           let selection = this.telemetrySearchDetails;
           let oneOffRecorded = false;
 
-          BrowserUsageTelemetry.recordSearchbarSelectedResultMethod(
-            aEvent,
-            selection ? selection.index : -1
-          );
-
           if (!selection || (selection.index == -1)) {
             oneOffRecorded = this.textbox.popup.oneOffButtons
                                  .maybeRecordTelemetry(aEvent, aWhere, aParams);
@@ -987,11 +982,6 @@
 
           // Check for middle-click or modified clicks on the search bar
           if (popupForSearchBar) {
-            BrowserUsageTelemetry.recordSearchbarSelectedResultMethod(
-              aEvent,
-              this.selectedIndex
-            );
-
             // Handle search bar popup clicks
             var search = controller.getValueAt(this.selectedIndex);
 
@@ -1471,10 +1461,6 @@
 
       <method name="showSettings">
         <body><![CDATA[
-<<<<<<< HEAD
-          openPreferences("paneSearch");
-=======
-          BrowserUITelemetry.countSearchSettingsEvent(this.telemetryOrigin);
 
           if (Preferences.get("browser.preferences.useOldOrganization")) {
             openPreferences("paneSearch", {origin: "contentSearch"});
@@ -1482,7 +1468,6 @@
             openPreferences("general-search", {origin: "contentSearch"});
           }
 
->>>>>>> 728b71ce
           // If the preference tab was already selected, the panel doesn't
           // close itself automatically.
           this.popup.hidePopup();
