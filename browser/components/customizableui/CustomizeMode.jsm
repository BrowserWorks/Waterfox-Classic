--- conflicted
+++ resolved
@@ -1,6 +1,6 @@
 /* This Source Code Form is subject to the terms of the Mozilla Public
- * License, v. 2.0. If a copy of the MPL was not distributed with this
- * file, You can obtain one at http://mozilla.org/MPL/2.0/. */
+* License, v. 2.0. If a copy of the MPL was not distributed with this
+* file, You can obtain one at http://mozilla.org/MPL/2.0/. */
 
 "use strict";
 
@@ -28,36 +28,31 @@
 Cu.import("resource://gre/modules/AppConstants.jsm");
 
 XPCOMUtils.defineLazyModuleGetter(this, "DragPositionManager",
-                                  "resource:///modules/DragPositionManager.jsm");
-<<<<<<< HEAD
-=======
-XPCOMUtils.defineLazyModuleGetter(this, "BrowserUITelemetry",
-                                  "resource:///modules/BrowserUITelemetry.jsm");
+"resource:///modules/DragPositionManager.jsm");
 XPCOMUtils.defineLazyModuleGetter(this, "BrowserUtils",
-                                  "resource://gre/modules/BrowserUtils.jsm");
->>>>>>> 5f1100aa
+"resource://gre/modules/BrowserUtils.jsm");
 XPCOMUtils.defineLazyModuleGetter(this, "LightweightThemeManager",
-                                  "resource://gre/modules/LightweightThemeManager.jsm");
+"resource://gre/modules/LightweightThemeManager.jsm");
 XPCOMUtils.defineLazyModuleGetter(this, "SessionStore",
-                                  "resource:///modules/sessionstore/SessionStore.jsm");
+"resource:///modules/sessionstore/SessionStore.jsm");
 XPCOMUtils.defineLazyGetter(this, "gWidgetsBundle", function() {
-  const kUrl = "chrome://browser/locale/customizableui/customizableWidgets.properties";
-  return Services.strings.createBundle(kUrl);
+const kUrl = "chrome://browser/locale/customizableui/customizableWidgets.properties";
+return Services.strings.createBundle(kUrl);
 });
 
 XPCOMUtils.defineLazyPreferenceGetter(this, "gPhotonStructure",
-  "browser.photon.structure.enabled", false);
+"browser.photon.structure.enabled", false);
 
 let gDebug;
 XPCOMUtils.defineLazyGetter(this, "log", () => {
-  let scope = {};
-  Cu.import("resource://gre/modules/Console.jsm", scope);
-  gDebug = Services.prefs.getBoolPref(kPrefCustomizationDebug, false);
-  let consoleOptions = {
-    maxLogLevel: gDebug ? "all" : "log",
-    prefix: "CustomizeMode",
-  };
-  return new scope.ConsoleAPI(consoleOptions);
+let scope = {};
+Cu.import("resource://gre/modules/Console.jsm", scope);
+gDebug = Services.prefs.getBoolPref(kPrefCustomizationDebug, false);
+let consoleOptions = {
+maxLogLevel: gDebug ? "all" : "log",
+prefix: "CustomizeMode",
+};
+return new scope.ConsoleAPI(consoleOptions);
 });
 
 var gDisableAnimation = null;
@@ -67,2496 +62,2505 @@
 var gTab;
 
 function closeGlobalTab() {
-  let win = gTab.ownerGlobal;
-  if (win.gBrowser.browsers.length == 1) {
-    win.BrowserOpenTab();
-  }
-  win.gBrowser.removeTab(gTab);
-  gTab = null;
+let win = gTab.ownerGlobal;
+if (win.gBrowser.browsers.length == 1) {
+win.BrowserOpenTab();
+}
+win.gBrowser.removeTab(gTab);
+gTab = null;
 }
 
 var gTabsProgressListener = {
-  onLocationChange(aBrowser, aWebProgress, aRequest, aLocation, aFlags) {
-    if (!gTab || gTab.linkedBrowser != aBrowser) {
-      return;
-    }
-
-    unregisterGlobalTab();
-  },
+onLocationChange(aBrowser, aWebProgress, aRequest, aLocation, aFlags) {
+if (!gTab || gTab.linkedBrowser != aBrowser) {
+return;
+}
+
+unregisterGlobalTab();
+},
 }
 
 function unregisterGlobalTab() {
-  gTab.removeEventListener("TabClose", unregisterGlobalTab);
-  let win = gTab.ownerGlobal;
-  win.removeEventListener("unload", unregisterGlobalTab);
-  win.gBrowser.removeTabsProgressListener(gTabsProgressListener);
-
-  gTab.removeAttribute("customizemode");
-
-  gTab = null;
+gTab.removeEventListener("TabClose", unregisterGlobalTab);
+let win = gTab.ownerGlobal;
+win.removeEventListener("unload", unregisterGlobalTab);
+win.gBrowser.removeTabsProgressListener(gTabsProgressListener);
+
+gTab.removeAttribute("customizemode");
+
+gTab = null;
 }
 
 function CustomizeMode(aWindow) {
-  if (gDisableAnimation === null) {
-    gDisableAnimation = Services.prefs.getPrefType(kPrefCustomizationAnimation) == Ci.nsIPrefBranch.PREF_BOOL &&
-                        Services.prefs.getBoolPref(kPrefCustomizationAnimation);
-  }
-  this.window = aWindow;
-  this.document = aWindow.document;
-  this.browser = aWindow.gBrowser;
-  this.areas = new Set();
-
-  // There are two palettes - there's the palette that can be overlayed with
-  // toolbar items in browser.xul. This is invisible, and never seen by the
-  // user. Then there's the visible palette, which gets populated and displayed
-  // to the user when in customizing mode.
-  this.visiblePalette = this.document.getElementById(kPaletteId);
-  this.paletteEmptyNotice = this.document.getElementById("customization-empty");
-  this.tipPanel = this.document.getElementById("customization-tipPanel");
-  if (Services.prefs.getCharPref("general.skins.selectedSkin") != "classic/1.0") {
-    let lwthemeButton = this.document.getElementById("customization-lwtheme-button");
-    lwthemeButton.setAttribute("hidden", "true");
-  }
-  if (AppConstants.CAN_DRAW_IN_TITLEBAR) {
-    this._updateTitlebarCheckbox();
-    Services.prefs.addObserver(kDrawInTitlebarPref, this);
-  }
-  this.window.addEventListener("unload", this);
+if (gDisableAnimation === null) {
+gDisableAnimation = Services.prefs.getPrefType(kPrefCustomizationAnimation) == Ci.nsIPrefBranch.PREF_BOOL &&
+Services.prefs.getBoolPref(kPrefCustomizationAnimation);
+}
+this.window = aWindow;
+this.document = aWindow.document;
+this.browser = aWindow.gBrowser;
+this.areas = new Set();
+
+// There are two palettes - there's the palette that can be overlayed with
+// toolbar items in browser.xul. This is invisible, and never seen by the
+// user. Then there's the visible palette, which gets populated and displayed
+// to the user when in customizing mode.
+this.visiblePalette = this.document.getElementById(kPaletteId);
+this.paletteEmptyNotice = this.document.getElementById("customization-empty");
+this.tipPanel = this.document.getElementById("customization-tipPanel");
+if (Services.prefs.getCharPref("general.skins.selectedSkin") != "classic/1.0") {
+let lwthemeButton = this.document.getElementById("customization-lwtheme-button");
+lwthemeButton.setAttribute("hidden", "true");
+}
+if (AppConstants.CAN_DRAW_IN_TITLEBAR) {
+this._updateTitlebarCheckbox();
+Services.prefs.addObserver(kDrawInTitlebarPref, this);
+}
+this.window.addEventListener("unload", this);
 }
 
 CustomizeMode.prototype = {
-  _changed: false,
-  _transitioning: false,
-  window: null,
-  document: null,
-  // areas is used to cache the customizable areas when in customization mode.
-  areas: null,
-  // When in customizing mode, we swap out the reference to the invisible
-  // palette in gNavToolbox.palette for our visiblePalette. This way, for the
-  // customizing browser window, when widgets are removed from customizable
-  // areas and added to the palette, they're added to the visible palette.
-  // _stowedPalette is a reference to the old invisible palette so we can
-  // restore gNavToolbox.palette to its original state after exiting
-  // customization mode.
-  _stowedPalette: null,
-  _dragOverItem: null,
-  _customizing: false,
-  _skipSourceNodeCheck: null,
-  _mainViewContext: null,
-
-  get panelUIContents() {
-    return this.document.getElementById("PanelUI-contents");
-  },
-
-  get _handler() {
-    return this.window.CustomizationHandler;
-  },
-
-  uninit() {
-    if (AppConstants.CAN_DRAW_IN_TITLEBAR) {
-      Services.prefs.removeObserver(kDrawInTitlebarPref, this);
-    }
-  },
-
-  toggle() {
-    if (this._handler.isEnteringCustomizeMode || this._handler.isExitingCustomizeMode) {
-      this._wantToBeInCustomizeMode = !this._wantToBeInCustomizeMode;
-      return;
-    }
-    if (this._customizing) {
-      this.exit();
-    } else {
-      this.enter();
-    }
-  },
-
-  _updateLWThemeButtonIcon() {
-    let lwthemeButton = this.document.getElementById("customization-lwtheme-button");
-    let lwthemeIcon = this.document.getAnonymousElementByAttribute(lwthemeButton,
-                        "class", "button-icon");
-    lwthemeIcon.style.backgroundImage = LightweightThemeManager.currentTheme ?
-      "url(" + LightweightThemeManager.currentTheme.iconURL + ")" : "";
-  },
-
-  setTab(aTab) {
-    if (gTab == aTab) {
-      return;
-    }
-
-    if (gTab) {
-      closeGlobalTab();
-    }
-
-    gTab = aTab;
-
-    gTab.setAttribute("customizemode", "true");
-    SessionStore.persistTabAttribute("customizemode");
-
-    gTab.linkedBrowser.stop();
-
-    let win = gTab.ownerGlobal;
-
-    win.gBrowser.setTabTitle(gTab);
-    win.gBrowser.setIcon(gTab,
-                         "chrome://browser/skin/customizableui/customizeFavicon.ico");
-
-    gTab.addEventListener("TabClose", unregisterGlobalTab);
-
-    win.gBrowser.addTabsProgressListener(gTabsProgressListener);
-
-    win.addEventListener("unload", unregisterGlobalTab);
-
-    if (gTab.selected) {
-      win.gCustomizeMode.enter();
-    }
-  },
-
-  enter() {
-    this._wantToBeInCustomizeMode = true;
-
-    if (this._customizing || this._handler.isEnteringCustomizeMode) {
-      return;
-    }
-
-    // Exiting; want to re-enter once we've done that.
-    if (this._handler.isExitingCustomizeMode) {
-      log.debug("Attempted to enter while we're in the middle of exiting. " +
-                "We'll exit after we've entered");
-      return;
-    }
-
-    if (!gTab) {
-      this.setTab(this.browser.loadOneTab("about:blank", {
-        inBackground: false,
-        forceNotRemote: true,
-        skipAnimation: true,
-        triggeringPrincipal: Services.scriptSecurityManager.getSystemPrincipal(),
-      }));
-      return;
-    }
-    if (!gTab.selected) {
-      // This will force another .enter() to be called via the
-      // onlocationchange handler of the tabbrowser, so we return early.
-      gTab.ownerGlobal.gBrowser.selectedTab = gTab;
-      return;
-    }
-    gTab.ownerGlobal.focus();
-    if (gTab.ownerDocument != this.document) {
-      return;
-    }
-
-    let window = this.window;
-    let document = this.document;
-
-    this._handler.isEnteringCustomizeMode = true;
-
-    // Always disable the reset button at the start of customize mode, it'll be re-enabled
-    // if necessary when we finish entering:
-    let resetButton = this.document.getElementById("customization-reset-button");
-    resetButton.setAttribute("disabled", "true");
-
-    (async () => {
-      // We shouldn't start customize mode until after browser-delayed-startup has finished:
-      if (!this.window.gBrowserInit.delayedStartupFinished) {
-        await new Promise(resolve => {
-          let delayedStartupObserver = aSubject => {
-            if (aSubject == this.window) {
-              Services.obs.removeObserver(delayedStartupObserver, "browser-delayed-startup-finished");
-              resolve();
-            }
-          };
-
-          Services.obs.addObserver(delayedStartupObserver, "browser-delayed-startup-finished");
-        });
-      }
-
-      let toolbarVisibilityBtn = document.getElementById(kToolbarVisibilityBtn);
-      let togglableToolbars = window.getTogglableToolbars();
-      if (togglableToolbars.length == 0) {
-        toolbarVisibilityBtn.setAttribute("hidden", "true");
-      } else {
-        toolbarVisibilityBtn.removeAttribute("hidden");
-      }
-
-      this.updateLWTStyling();
-
-      CustomizableUI.dispatchToolboxEvent("beforecustomization", {}, window);
-      CustomizableUI.notifyStartCustomizing(this.window);
-
-      // Add a keypress listener to the document so that we can quickly exit
-      // customization mode when pressing ESC.
-      document.addEventListener("keypress", this);
-
-      // Same goes for the menu button - if we're customizing, a click on the
-      // menu button means a quick exit from customization mode.
-      window.PanelUI.hide();
-
-      let panelHolder = document.getElementById("customization-panelHolder");
-      let panelContainer = document.getElementById("customization-panel-container");
-      let customizationContainer = document.getElementById("customization-container");
-      let paletteContainer = document.getElementById("customization-palette-container");
-      let contentContainer = document.getElementById("customization-content-container");
-      let footer = document.getElementById("customization-footer");
-      let doneButton = document.getElementById("customization-done-button");
-      let panelContextMenu = document.getElementById(kPanelItemContextMenu);
-      this._previousPanelContextMenuParent = panelContextMenu.parentNode;
-      document.getElementById("mainPopupSet").appendChild(panelContextMenu);
-      if (gPhotonStructure) {
-        if (!customizationContainer.hasAttribute("photon")) {
-          contentContainer.appendChild(paletteContainer);
-          contentContainer.appendChild(panelContainer);
-          customizationContainer.appendChild(footer);
-          customizationContainer.setAttribute("photon", "true");
-          doneButton.hidden = false;
-        }
-        panelHolder.appendChild(window.PanelUI.overflowFixedList);
-        window.PanelUI.overflowFixedList.setAttribute("customizing", true);
-        window.PanelUI.menuButton.disabled = true;
-        document.getElementById("nav-bar-overflow-button").disabled = true;
-      } else {
-        if (customizationContainer.hasAttribute("photon")) {
-          customizationContainer.insertBefore(paletteContainer, contentContainer);
-          customizationContainer.appendChild(panelContainer);
-          paletteContainer.appendChild(footer);
-          customizationContainer.removeAttribute("photon");
-          doneButton.hidden = true;
-        }
-        window.PanelUI.menuButton.addEventListener("command", this);
-        window.PanelUI.menuButton.open = true;
-        window.PanelUI.beginBatchUpdate();
-
-        // The menu panel is lazy, and registers itself when the popup shows.
-        // If it hasn't been opened yet, we need to force the menu panel to
-        // register itself, or else customization is not going to work.
-        // We pass "true" to ensureReady to indicate that we're handling
-        // calling startBatchUpdate and endBatchUpdate.
-        if (!window.PanelUI.isReady) {
-          await window.PanelUI.ensureReady(true);
-          // Up to now, it will have been hidden, and its XBL bindings won't have
-          // been constructed. Unhiding it won't trigger the construction of
-          // those bindings immediately, but the next layout flush will.
-          // Because we don't want to sync flush layout, we wait for the next
-          // natural style/layout flush.
-          await new Promise(resolve => window.requestIdleCallback(resolve));
-        }
-
-        // Hide the palette before starting the transition for increased perf.
-        this.visiblePalette.hidden = true;
-        this.visiblePalette.removeAttribute("showing");
-
-        if (!AppConstants.MOZ_PHOTON_THEME) {
-          // Disable the button-text fade-out mask
-          // during the transition for increased perf.
-          window.PanelUI.contents.setAttribute("customize-transitioning", "true");
-        }
-
-        // Move the mainView in the panel to the holder so that we can see it
-        // while customizing.
-        let mainView = window.PanelUI.mainView;
-        panelHolder.appendChild(mainView);
-
-        let customizeButton = document.getElementById("PanelUI-customize");
-        customizeButton.setAttribute("enterLabel", customizeButton.getAttribute("label"));
-        customizeButton.setAttribute("label", customizeButton.getAttribute("exitLabel"));
-        customizeButton.setAttribute("enterTooltiptext", customizeButton.getAttribute("tooltiptext"));
-        customizeButton.setAttribute("tooltiptext", customizeButton.getAttribute("exitTooltiptext"));
-
-        this._mainViewContext = mainView.getAttribute("context");
-        if (this._mainViewContext) {
-          mainView.removeAttribute("context");
-        }
-      }
-
-      this._transitioning = true;
-
-      let customizer = document.getElementById("customization-container");
-      customizer.parentNode.selectedPanel = customizer;
-      customizer.hidden = false;
-
-      this._wrapToolbarItemSync(CustomizableUI.AREA_TABSTRIP);
-
-      let customizableToolbars = document.querySelectorAll("toolbar[customizable=true]:not([autohide=true]):not([collapsed=true])");
-      for (let toolbar of customizableToolbars)
-        toolbar.setAttribute("customizing", true);
-
-      await this._doTransition(true);
-
-      Services.obs.addObserver(this, "lightweight-theme-window-updated");
-
-      // Let everybody in this window know that we're about to customize.
-      CustomizableUI.dispatchToolboxEvent("customizationstarting", {}, window);
-
-      if (!gPhotonStructure) {
-        this._showPanelCustomizationPlaceholders();
-      }
-
-      await this._wrapToolbarItems();
-      this.populatePalette();
-
-      this._addDragHandlers(this.visiblePalette);
-
-      window.gNavToolbox.addEventListener("toolbarvisibilitychange", this);
-
-      if (!gPhotonStructure) {
-        document.getElementById("PanelUI-help").setAttribute("disabled", true);
-        document.getElementById("PanelUI-quit").setAttribute("disabled", true);
-      }
-
-      this._updateResetButton();
-      this._updateUndoResetButton();
-
-      this._skipSourceNodeCheck = Services.prefs.getPrefType(kSkipSourceNodePref) == Ci.nsIPrefBranch.PREF_BOOL &&
-                                  Services.prefs.getBoolPref(kSkipSourceNodePref);
-
-      CustomizableUI.addListener(this);
-      if (!gPhotonStructure) {
-        window.PanelUI.endBatchUpdate();
-      }
-      this._customizing = true;
-      this._transitioning = false;
-
-      // Show the palette now that the transition has finished.
-      this.visiblePalette.hidden = false;
-      window.setTimeout(() => {
-        // Force layout reflow to ensure the animation runs,
-        // and make it async so it doesn't affect the timing.
-        this.visiblePalette.clientTop;
-        this.visiblePalette.setAttribute("showing", "true");
-      }, 0);
-      this._updateEmptyPaletteNotice();
-
-      this._updateLWThemeButtonIcon();
-      if (!AppConstants.MOZ_PHOTON_THEME) {
-        this.maybeShowTip(panelHolder);
-      }
-
-      this._handler.isEnteringCustomizeMode = false;
-      if (!gPhotonStructure) {
-        window.PanelUI.contents.removeAttribute("customize-transitioning");
-      }
-
-      CustomizableUI.dispatchToolboxEvent("customizationready", {}, window);
-      this._enableOutlinesTimeout = window.setTimeout(() => {
-        this.document.getElementById("nav-bar").setAttribute("showoutline", "true");
-        if (!gPhotonStructure) {
-          this.panelUIContents.setAttribute("showoutline", "true");
-        }
-        delete this._enableOutlinesTimeout;
-      }, 0);
-
-      if (!this._wantToBeInCustomizeMode) {
-        this.exit();
-      }
-    })().catch(e => {
-      log.error("Error entering customize mode", e);
-      // We should ensure this has been called, and calling it again doesn't hurt:
-      window.PanelUI.endBatchUpdate();
-      this._handler.isEnteringCustomizeMode = false;
-      // Exit customize mode to ensure proper clean-up when entering failed.
-      this.exit();
-    });
-  },
-
-  exit() {
-    this._wantToBeInCustomizeMode = false;
-
-    if (!this._customizing || this._handler.isExitingCustomizeMode) {
-      return;
-    }
-
-    // Entering; want to exit once we've done that.
-    if (this._handler.isEnteringCustomizeMode) {
-      log.debug("Attempted to exit while we're in the middle of entering. " +
-                "We'll exit after we've entered");
-      return;
-    }
-
-    if (this.resetting) {
-      log.debug("Attempted to exit while we're resetting. " +
-                "We'll exit after resetting has finished.");
-      return;
-    }
-
-    this.hideTip();
-
-    this._handler.isExitingCustomizeMode = true;
-
-    if (this._enableOutlinesTimeout) {
-      this.window.clearTimeout(this._enableOutlinesTimeout);
-    } else {
-      this.document.getElementById("nav-bar").removeAttribute("showoutline");
-      this.panelUIContents.removeAttribute("showoutline");
-    }
-
-    this._removeExtraToolbarsIfEmpty();
-
-    CustomizableUI.removeListener(this);
-
-    this.document.removeEventListener("keypress", this);
-    if (!gPhotonStructure) {
-      this.window.PanelUI.menuButton.removeEventListener("command", this);
-      this.window.PanelUI.menuButton.open = false;
-
-      this.window.PanelUI.beginBatchUpdate();
-
-      this._removePanelCustomizationPlaceholders();
-    }
-
-    let window = this.window;
-    let document = this.document;
-
-    // Hide the palette before starting the transition for increased perf.
-    this.visiblePalette.hidden = true;
-    this.visiblePalette.removeAttribute("showing");
-    this.paletteEmptyNotice.hidden = true;
-
-    if (!gPhotonStructure) {
-      // Disable the button-text fade-out mask
-      // during the transition for increased perf.
-      let panelContents = window.PanelUI.contents;
-      panelContents.setAttribute("customize-transitioning", "true");
-    }
-
-    // Disable the reset and undo reset buttons while transitioning:
-    let resetButton = this.document.getElementById("customization-reset-button");
-    let undoResetButton = this.document.getElementById("customization-undo-reset-button");
-    undoResetButton.hidden = resetButton.disabled = true;
-
-    this._transitioning = true;
-
-    (async () => {
-      await this.depopulatePalette();
-
-      await this._doTransition(false);
-      this.updateLWTStyling({});
-
-      Services.obs.removeObserver(this, "lightweight-theme-window-updated");
-
-      if (this.browser.selectedTab == gTab) {
-        if (gTab.linkedBrowser.currentURI.spec == "about:blank") {
-          closeGlobalTab();
-        } else {
-          unregisterGlobalTab();
-        }
-      }
-      let browser = document.getElementById("browser");
-      browser.parentNode.selectedPanel = browser;
-      let customizer = document.getElementById("customization-container");
-      customizer.hidden = true;
-
-      window.gNavToolbox.removeEventListener("toolbarvisibilitychange", this);
-
-      DragPositionManager.stop();
-      this._removeDragHandlers(this.visiblePalette);
-
-      await this._unwrapToolbarItems();
-
-      if (this._changed) {
-        // XXXmconley: At first, it seems strange to also persist the old way with
-        //             currentset - but this might actually be useful for switching
-        //             to old builds. We might want to keep this around for a little
-        //             bit.
-        this.persistCurrentSets();
-      }
-
-      // And drop all area references.
-      this.areas.clear();
-
-      // Let everybody in this window know that we're starting to
-      // exit customization mode.
-      CustomizableUI.dispatchToolboxEvent("customizationending", {}, window);
-
-      window.PanelUI.menuButton.disabled = false;
-      if (gPhotonStructure) {
-        let overflowContainer = document.getElementById("widget-overflow-scroller");
-        overflowContainer.appendChild(window.PanelUI.overflowFixedList);
-        document.getElementById("nav-bar-overflow-button").disabled = false;
-      } else {
-        window.PanelUI.setMainView(window.PanelUI.mainView);
-
-        let customizeButton = document.getElementById("PanelUI-customize");
-        customizeButton.setAttribute("exitLabel", customizeButton.getAttribute("label"));
-        customizeButton.setAttribute("label", customizeButton.getAttribute("enterLabel"));
-        customizeButton.setAttribute("exitTooltiptext", customizeButton.getAttribute("tooltiptext"));
-        customizeButton.setAttribute("tooltiptext", customizeButton.getAttribute("enterTooltiptext"));
-
-        // We have to use setAttribute/removeAttribute here instead of the
-        // property because the XBL property will be set later, and right
-        // now we'd be setting an expando, which breaks the XBL property.
-        document.getElementById("PanelUI-help").removeAttribute("disabled");
-        document.getElementById("PanelUI-quit").removeAttribute("disabled");
-        this.panelUIContents.removeAttribute("customize-transitioning");
-      }
-      let panelContextMenu = document.getElementById(kPanelItemContextMenu);
-      this._previousPanelContextMenuParent.appendChild(panelContextMenu);
-
-      // We need to set this._customizing to false before removing the tab
-      // or the TabSelect event handler will think that we are exiting
-      // customization mode for a second time.
-      this._customizing = false;
-
-      if (!gPhotonStructure) {
-        let mainView = window.PanelUI.mainView;
-        if (this._mainViewContext) {
-          mainView.setAttribute("context", this._mainViewContext);
-        }
-      }
-
-      let customizableToolbars = document.querySelectorAll("toolbar[customizable=true]:not([autohide=true])");
-      for (let toolbar of customizableToolbars)
-        toolbar.removeAttribute("customizing");
-
-      if (!gPhotonStructure) {
-        this.window.PanelUI.endBatchUpdate();
-      }
-      delete this._lastLightweightTheme;
-      this._changed = false;
-      this._transitioning = false;
-      this._handler.isExitingCustomizeMode = false;
-      CustomizableUI.dispatchToolboxEvent("aftercustomization", {}, window);
-      CustomizableUI.notifyEndCustomizing(window);
-
-      if (this._wantToBeInCustomizeMode) {
-        this.enter();
-      }
-    })().catch(e => {
-      log.error("Error exiting customize mode", e);
-      if (!gPhotonStructure) {
-        // We should ensure this has been called, and calling it again doesn't hurt:
-        window.PanelUI.endBatchUpdate();
-      }
-      this._handler.isExitingCustomizeMode = false;
-    });
-  },
-
-  /**
-   * The customize mode transition has 4 phases when entering:
-   * 1) Pre-customization mode
-   *    This is the starting phase of the browser.
-   * 2) LWT swapping
-   *    This is where we swap some of the lightweight theme styles in order
-   *    to make them work in customize mode. We set/unset a customization-
-   *    lwtheme attribute iff we're using a lightweight theme.
-   * 3) customize-entering
-   *    This phase is a transition, optimized for smoothness.
-   * 4) customize-entered
-   *    After the transition completes, this phase draws all of the
-   *    expensive detail that isn't necessary during the second phase.
-   *
-   * Exiting customization mode has a similar set of phases, but in reverse
-   * order - customize-entered, customize-exiting, remove LWT swapping,
-   * pre-customization mode.
-   *
-   * When in the customize-entering, customize-entered, or customize-exiting
-   * phases, there is a "customizing" attribute set on the main-window to simplify
-   * excluding certain styles while in any phase of customize mode.
-   */
-  _doTransition(aEntering) {
-    if (AppConstants.MOZ_PHOTON_THEME) {
-      let docEl = this.document.documentElement;
-      if (aEntering) {
-        docEl.setAttribute("customizing", true);
-        docEl.setAttribute("customize-entered", true);
-      } else {
-        docEl.removeAttribute("customizing");
-        docEl.removeAttribute("customize-entered");
-      }
-      return Promise.resolve();
-    }
-    let deck = this.document.getElementById("content-deck");
-    let customizeTransitionEndPromise = new Promise(resolve => {
-      let customizeTransitionEnd = (aEvent) => {
-        if (aEvent != "timedout" &&
-            (aEvent.originalTarget != deck || aEvent.propertyName != "margin-left")) {
-          return;
-        }
-        this.window.clearTimeout(catchAllTimeout);
-        // We request an animation frame to do the final stage of the transition
-        // to improve perceived performance. (bug 962677)
-        this.window.requestAnimationFrame(() => {
-          deck.removeEventListener("transitionend", customizeTransitionEnd);
-
-          if (!aEntering) {
-            this.document.documentElement.removeAttribute("customize-exiting");
-            this.document.documentElement.removeAttribute("customizing");
-          } else {
-            this.document.documentElement.setAttribute("customize-entered", true);
-            this.document.documentElement.removeAttribute("customize-entering");
-          }
-          CustomizableUI.dispatchToolboxEvent("customization-transitionend", aEntering, this.window);
-
-          resolve();
-        });
-      };
-      deck.addEventListener("transitionend", customizeTransitionEnd);
-      let catchAll = () => customizeTransitionEnd("timedout");
-      let catchAllTimeout = this.window.setTimeout(catchAll, kMaxTransitionDurationMs);
-    });
-
-    if (gDisableAnimation) {
-      this.document.getElementById("tab-view-deck").setAttribute("fastcustomizeanimation", true);
-    }
-
-    if (aEntering) {
-      this.document.documentElement.setAttribute("customizing", true);
-      this.document.documentElement.setAttribute("customize-entering", true);
-    } else {
-      this.document.documentElement.setAttribute("customize-exiting", true);
-      this.document.documentElement.removeAttribute("customize-entered");
-    }
-
-    return customizeTransitionEndPromise;
-  },
-
-  updateLWTStyling(aData) {
-    let docElement = this.document.documentElement;
-    if (!aData) {
-      let lwt = docElement._lightweightTheme;
-      aData = lwt.getData();
-    }
-    let headerURL = aData && aData.headerURL;
-    if (!headerURL) {
-      docElement.removeAttribute("customization-lwtheme");
-      return;
-    }
-    docElement.setAttribute("customization-lwtheme", "true");
-
-    let deck = this.document.getElementById("tab-view-deck");
-    let toolboxRect = this.window.gNavToolbox.getBoundingClientRect();
-    let height = toolboxRect.bottom;
-    deck.style.setProperty("--toolbox-rect-height", `${height}`);
-    deck.style.setProperty("--toolbox-rect-height-with-unit", `${height}px`);
-  },
-
-  maybeShowTip(aAnchor) {
-    const kShownPref = "browser.customizemode.tip0.shown";
-    let shown = Services.prefs.getBoolPref(kShownPref, false);
-    if (shown)
-      return;
-
-    let anchorNode = aAnchor || this.document.getElementById("customization-panelHolder");
-    let messageNode = this.tipPanel.querySelector(".customization-tipPanel-contentMessage");
-    if (!messageNode.childElementCount) {
-      // Put the tip contents in the popup.
-      let bundle = this.document.getElementById("bundle_browser");
-      const kLabelClass = "customization-tipPanel-link";
-      // eslint-disable-next-line no-unsanitized/property
-      messageNode.innerHTML = bundle.getFormattedString("customizeTips.tip0", [
-        "<label class=\"customization-tipPanel-em\" value=\"" +
-          bundle.getString("customizeTips.tip0.hint") + "\"/>",
-        this.document.getElementById("bundle_brand").getString("brandShortName"),
-        "<label class=\"" + kLabelClass + " text-link\" value=\"" +
-        bundle.getString("customizeTips.tip0.learnMore") + "\"/>"
-      ]);
-
-      messageNode.querySelector("." + kLabelClass).addEventListener("click", () => {
-        let url = Services.urlFormatter.formatURLPref("browser.customizemode.tip0.learnMoreUrl");
-        let browser = this.browser;
-        browser.selectedTab = browser.addTab(url);
-        this.hideTip();
-      });
-    }
-
-    this.tipPanel.hidden = false;
-    this.tipPanel.openPopup(anchorNode);
-    Services.prefs.setBoolPref(kShownPref, true);
-  },
-
-  hideTip() {
-    this.tipPanel.hidePopup();
-  },
-
-  _getCustomizableChildForNode(aNode) {
-    // NB: adjusted from _getCustomizableParent to keep that method fast
-    // (it's used during drags), and avoid multiple DOM loops
-    let areas = CustomizableUI.areas;
-    // Caching this length is important because otherwise we'll also iterate
-    // over items we add to the end from within the loop.
-    let numberOfAreas = areas.length;
-    for (let i = 0; i < numberOfAreas; i++) {
-      let area = areas[i];
-      let areaNode = aNode.ownerDocument.getElementById(area);
-      let customizationTarget = areaNode && areaNode.customizationTarget;
-      if (customizationTarget && customizationTarget != areaNode) {
-        areas.push(customizationTarget.id);
-      }
-      let overflowTarget = areaNode && areaNode.getAttribute("overflowtarget");
-      if (overflowTarget) {
-        areas.push(overflowTarget);
-      }
-    }
-    areas.push(kPaletteId);
-
-    while (aNode && aNode.parentNode) {
-      let parent = aNode.parentNode;
-      if (areas.indexOf(parent.id) != -1) {
-        return aNode;
-      }
-      aNode = parent;
-    }
-    return null;
-  },
-
-  addToToolbar(aNode) {
-    aNode = this._getCustomizableChildForNode(aNode);
-    if (aNode.localName == "toolbarpaletteitem" && aNode.firstChild) {
-      aNode = aNode.firstChild;
-    }
-    CustomizableUI.addWidgetToArea(aNode.id, CustomizableUI.AREA_NAVBAR);
-    if (!this._customizing) {
-      CustomizableUI.dispatchToolboxEvent("customizationchange");
-    }
-  },
-
-  addToPanel(aNode) {
-    aNode = this._getCustomizableChildForNode(aNode);
-    if (aNode.localName == "toolbarpaletteitem" && aNode.firstChild) {
-      aNode = aNode.firstChild;
-    }
-    let panel = gPhotonStructure ? CustomizableUI.AREA_FIXED_OVERFLOW_PANEL
-                                 : CustomizableUI.AREA_PANEL;
-    CustomizableUI.addWidgetToArea(aNode.id, panel);
-    if (!this._customizing) {
-      CustomizableUI.dispatchToolboxEvent("customizationchange");
-    }
-
-    if (AppConstants.MOZ_PHOTON_ANIMATIONS &&
-        Services.prefs.getBoolPref("toolkit.cosmeticAnimations.enabled")) {
-      let overflowButton = this.document.getElementById("nav-bar-overflow-button");
-      // If the overflow-button is not visible already, we need to force a layout
-      // flush before calculating the height of it (the button is only visible if
-      // either the "nonemptyoverflow" or "overflowing" attribute is present on the toolbar).
-      BrowserUtils.setToolbarButtonHeightProperty(overflowButton, {forceLayoutFlushIfNeeded: true});
-      overflowButton.setAttribute("animate", "true");
-      overflowButton.addEventListener("animationend", function onAnimationEnd(event) {
-        if (event.animationName.startsWith("overflow-animation")) {
-          this.setAttribute("fade", "true");
-        } else if (event.animationName == "overflow-fade") {
-          this.removeEventListener("animationend", onAnimationEnd);
-          this.removeAttribute("animate");
-          this.removeAttribute("fade");
-        }
-      });
-    }
-  },
-
-  removeFromArea(aNode) {
-    aNode = this._getCustomizableChildForNode(aNode);
-    if (aNode.localName == "toolbarpaletteitem" && aNode.firstChild) {
-      aNode = aNode.firstChild;
-    }
-    CustomizableUI.removeWidgetFromArea(aNode.id);
-    if (!this._customizing) {
-      CustomizableUI.dispatchToolboxEvent("customizationchange");
-    }
-  },
-
-  populatePalette() {
-    let fragment = this.document.createDocumentFragment();
-    let toolboxPalette = this.window.gNavToolbox.palette;
-
-    try {
-      let unusedWidgets = CustomizableUI.getUnusedWidgets(toolboxPalette);
-      for (let widget of unusedWidgets) {
-        let paletteItem = this.makePaletteItem(widget, "palette");
-        if (!paletteItem) {
-          continue;
-        }
-        fragment.appendChild(paletteItem);
-      }
-
-      if (gPhotonStructure) {
-        let flexSpace = CustomizableUI.createSpecialWidget("spring", this.document);
-        fragment.appendChild(this.wrapToolbarItem(flexSpace, "palette"));
-      }
-
-      this.visiblePalette.appendChild(fragment);
-      this._stowedPalette = this.window.gNavToolbox.palette;
-      this.window.gNavToolbox.palette = this.visiblePalette;
-    } catch (ex) {
-      log.error(ex);
-    }
-  },
-
-  // XXXunf Maybe this should use -moz-element instead of wrapping the node?
-  //       Would ensure no weird interactions/event handling from original node,
-  //       and makes it possible to put this in a lazy-loaded iframe/real tab
-  //       while still getting rid of the need for overlays.
-  makePaletteItem(aWidget, aPlace) {
-    let widgetNode = aWidget.forWindow(this.window).node;
-    if (!widgetNode) {
-      log.error("Widget with id " + aWidget.id + " does not return a valid node");
-      return null;
-    }
-    // Do not build a palette item for hidden widgets; there's not much to show.
-    if (widgetNode.hidden) {
-      return null;
-    }
-
-    let wrapper = this.createOrUpdateWrapper(widgetNode, aPlace);
-    wrapper.appendChild(widgetNode);
-    return wrapper;
-  },
-
-  depopulatePalette() {
-    return (async () => {
-      this.visiblePalette.hidden = true;
-      let paletteChild = this.visiblePalette.firstChild;
-      let nextChild;
-      while (paletteChild) {
-        nextChild = paletteChild.nextElementSibling;
-        let itemId = paletteChild.firstChild.id;
-        if (CustomizableUI.isSpecialWidget(itemId)) {
-          this.visiblePalette.removeChild(paletteChild);
-        } else {
-          // XXXunf Currently this doesn't destroy the (now unused) node in the
-          //       API provider case. It would be good to do so, but we need to
-          //       keep strong refs to it in CustomizableUI (can't iterate of
-          //       WeakMaps), and there's the question of what behavior
-          //       wrappers should have if consumers keep hold of them.
-          let unwrappedPaletteItem =
-            await this.deferredUnwrapToolbarItem(paletteChild);
-          this._stowedPalette.appendChild(unwrappedPaletteItem);
-        }
-
-        paletteChild = nextChild;
-      }
-      this.visiblePalette.hidden = false;
-      this.window.gNavToolbox.palette = this._stowedPalette;
-    })().catch(log.error);
-  },
-
-  isCustomizableItem(aNode) {
-    return aNode.localName == "toolbarbutton" ||
-           aNode.localName == "toolbaritem" ||
-           aNode.localName == "toolbarseparator" ||
-           aNode.localName == "toolbarspring" ||
-           aNode.localName == "toolbarspacer";
-  },
-
-  isWrappedToolbarItem(aNode) {
-    return aNode.localName == "toolbarpaletteitem";
-  },
-
-  deferredWrapToolbarItem(aNode, aPlace) {
-    return new Promise(resolve => {
-      dispatchFunction(() => {
-        let wrapper = this.wrapToolbarItem(aNode, aPlace);
-        resolve(wrapper);
-      });
-    });
-  },
-
-  wrapToolbarItem(aNode, aPlace) {
-    if (!this.isCustomizableItem(aNode)) {
-      return aNode;
-    }
-    let wrapper = this.createOrUpdateWrapper(aNode, aPlace);
-
-    // It's possible that this toolbar node is "mid-flight" and doesn't have
-    // a parent, in which case we skip replacing it. This can happen if a
-    // toolbar item has been dragged into the palette. In that case, we tell
-    // CustomizableUI to remove the widget from its area before putting the
-    // widget in the palette - so the node will have no parent.
-    if (aNode.parentNode) {
-      aNode = aNode.parentNode.replaceChild(wrapper, aNode);
-    }
-    wrapper.appendChild(aNode);
-    return wrapper;
-  },
-
-  createOrUpdateWrapper(aNode, aPlace, aIsUpdate) {
-    let wrapper;
-    if (aIsUpdate && aNode.parentNode && aNode.parentNode.localName == "toolbarpaletteitem") {
-      wrapper = aNode.parentNode;
-      aPlace = wrapper.getAttribute("place");
-    } else {
-      wrapper = this.document.createElement("toolbarpaletteitem");
-      // "place" is used by toolkit to add the toolbarpaletteitem-palette
-      // binding to a toolbarpaletteitem, which gives it a label node for when
-      // it's sitting in the palette.
-      wrapper.setAttribute("place", aPlace);
-    }
-
-
-    // Ensure the wrapped item doesn't look like it's in any special state, and
-    // can't be interactved with when in the customization palette.
-    if (aNode.hasAttribute("command")) {
-      wrapper.setAttribute("itemcommand", aNode.getAttribute("command"));
-      aNode.removeAttribute("command");
-    }
-
-    if (aNode.hasAttribute("observes")) {
-      wrapper.setAttribute("itemobserves", aNode.getAttribute("observes"));
-      aNode.removeAttribute("observes");
-    }
-
-    if (aNode.getAttribute("checked") == "true") {
-      wrapper.setAttribute("itemchecked", "true");
-      aNode.removeAttribute("checked");
-    }
-
-    if (aNode.hasAttribute("id")) {
-      wrapper.setAttribute("id", "wrapper-" + aNode.getAttribute("id"));
-    }
-
-    if (aNode.hasAttribute("label")) {
-      wrapper.setAttribute("title", aNode.getAttribute("label"));
-      wrapper.setAttribute("tooltiptext", aNode.getAttribute("label"));
-    } else if (aNode.hasAttribute("title")) {
-      wrapper.setAttribute("title", aNode.getAttribute("title"));
-      wrapper.setAttribute("tooltiptext", aNode.getAttribute("title"));
-    }
-
-    if (aNode.hasAttribute("flex")) {
-      wrapper.setAttribute("flex", aNode.getAttribute("flex"));
-    }
-
-    if (aPlace == "panel") {
-      if (aNode.classList.contains(CustomizableUI.WIDE_PANEL_CLASS)) {
-        wrapper.setAttribute("haswideitem", "true");
-      } else if (wrapper.hasAttribute("haswideitem")) {
-        wrapper.removeAttribute("haswideitem");
-      }
-    }
-
-    let removable = aPlace == "palette" || CustomizableUI.isWidgetRemovable(aNode);
-    wrapper.setAttribute("removable", removable);
-
-    let contextMenuAttrName = "";
-    if (aNode.getAttribute("context")) {
-      contextMenuAttrName = "context";
-    } else if (aNode.getAttribute("contextmenu")) {
-      contextMenuAttrName = "contextmenu";
-    }
-    let currentContextMenu = aNode.getAttribute(contextMenuAttrName);
-    let contextMenuForPlace = aPlace == "panel" ?
-                                kPanelItemContextMenu :
-                                kPaletteItemContextMenu;
-    if (aPlace != "toolbar") {
-      wrapper.setAttribute("context", contextMenuForPlace);
-    }
-    // Only keep track of the menu if it is non-default.
-    if (currentContextMenu &&
-        currentContextMenu != contextMenuForPlace) {
-      aNode.setAttribute("wrapped-context", currentContextMenu);
-      aNode.setAttribute("wrapped-contextAttrName", contextMenuAttrName)
-      aNode.removeAttribute(contextMenuAttrName);
-    } else if (currentContextMenu == contextMenuForPlace) {
-      aNode.removeAttribute(contextMenuAttrName);
-    }
-
-    // Only add listeners for newly created wrappers:
-    if (!aIsUpdate) {
-      wrapper.addEventListener("mousedown", this);
-      wrapper.addEventListener("mouseup", this);
-    }
-
-    if (CustomizableUI.isSpecialWidget(aNode.id)) {
-      wrapper.setAttribute("title", gWidgetsBundle.GetStringFromName(aNode.nodeName + ".label"));
-    }
-
-    return wrapper;
-  },
-
-  deferredUnwrapToolbarItem(aWrapper) {
-    return new Promise(resolve => {
-      dispatchFunction(() => {
-        let item = null;
-        try {
-          item = this.unwrapToolbarItem(aWrapper);
-        } catch (ex) {
-          Cu.reportError(ex);
-        }
-        resolve(item);
-      });
-    });
-  },
-
-  unwrapToolbarItem(aWrapper) {
-    if (aWrapper.nodeName != "toolbarpaletteitem") {
-      return aWrapper;
-    }
-    aWrapper.removeEventListener("mousedown", this);
-    aWrapper.removeEventListener("mouseup", this);
-
-    let place = aWrapper.getAttribute("place");
-
-    let toolbarItem = aWrapper.firstChild;
-    if (!toolbarItem) {
-      log.error("no toolbarItem child for " + aWrapper.tagName + "#" + aWrapper.id);
-      aWrapper.remove();
-      return null;
-    }
-
-    if (aWrapper.hasAttribute("itemobserves")) {
-      toolbarItem.setAttribute("observes", aWrapper.getAttribute("itemobserves"));
-    }
-
-    if (aWrapper.hasAttribute("itemchecked")) {
-      toolbarItem.checked = true;
-    }
-
-    if (aWrapper.hasAttribute("itemcommand")) {
-      let commandID = aWrapper.getAttribute("itemcommand");
-      toolbarItem.setAttribute("command", commandID);
-
-      // XXX Bug 309953 - toolbarbuttons aren't in sync with their commands after customizing
-      let command = this.document.getElementById(commandID);
-      if (command && command.hasAttribute("disabled")) {
-        toolbarItem.setAttribute("disabled", command.getAttribute("disabled"));
-      }
-    }
-
-    let wrappedContext = toolbarItem.getAttribute("wrapped-context");
-    if (wrappedContext) {
-      let contextAttrName = toolbarItem.getAttribute("wrapped-contextAttrName");
-      toolbarItem.setAttribute(contextAttrName, wrappedContext);
-      toolbarItem.removeAttribute("wrapped-contextAttrName");
-      toolbarItem.removeAttribute("wrapped-context");
-    } else if (place == "panel") {
-      toolbarItem.setAttribute("context", kPanelItemContextMenu);
-    }
-
-    if (aWrapper.parentNode) {
-      aWrapper.parentNode.replaceChild(toolbarItem, aWrapper);
-    }
-    return toolbarItem;
-  },
-
-  async _wrapToolbarItem(aArea) {
-    let target = CustomizableUI.getCustomizeTargetForArea(aArea, this.window);
-    if (!target || this.areas.has(target)) {
-      return null;
-    }
-
-    this._addDragHandlers(target);
-    for (let child of target.children) {
-      if (this.isCustomizableItem(child) && !this.isWrappedToolbarItem(child)) {
-        await this.deferredWrapToolbarItem(child, CustomizableUI.getPlaceForItem(child)).catch(log.error);
-      }
-    }
-    this.areas.add(target);
-    return target;
-  },
-
-  _wrapToolbarItemSync(aArea) {
-    let target = CustomizableUI.getCustomizeTargetForArea(aArea, this.window);
-    if (!target || this.areas.has(target)) {
-      return null;
-    }
-
-    this._addDragHandlers(target);
-    try {
-      for (let child of target.children) {
-        if (this.isCustomizableItem(child) && !this.isWrappedToolbarItem(child)) {
-          this.wrapToolbarItem(child, CustomizableUI.getPlaceForItem(child));
-        }
-      }
-    } catch (ex) {
-      log.error(ex, ex.stack);
-    }
-
-    this.areas.add(target);
-    return target;
-  },
-
-  async _wrapToolbarItems() {
-    for (let area of CustomizableUI.areas) {
-      await this._wrapToolbarItem(area);
-    }
-  },
-
-  _addDragHandlers(aTarget) {
-    // Allow dropping on the padding of the arrow panel.
-    if (gPhotonStructure && aTarget.id == CustomizableUI.AREA_FIXED_OVERFLOW_PANEL) {
-      aTarget = this.document.getElementById("customization-panelHolder");
-    }
-    aTarget.addEventListener("dragstart", this, true);
-    aTarget.addEventListener("dragover", this, true);
-    aTarget.addEventListener("dragexit", this, true);
-    aTarget.addEventListener("drop", this, true);
-    aTarget.addEventListener("dragend", this, true);
-  },
-
-  _wrapItemsInArea(target) {
-    for (let child of target.children) {
-      if (this.isCustomizableItem(child)) {
-        this.wrapToolbarItem(child, CustomizableUI.getPlaceForItem(child));
-      }
-    }
-  },
-
-  _removeDragHandlers(aTarget) {
-    // Remove handler from different target if it was added to
-    // allow dropping on the padding of the arrow panel.
-    if (gPhotonStructure && aTarget.id == CustomizableUI.AREA_FIXED_OVERFLOW_PANEL) {
-      aTarget = this.document.getElementById("customization-panelHolder");
-    }
-    aTarget.removeEventListener("dragstart", this, true);
-    aTarget.removeEventListener("dragover", this, true);
-    aTarget.removeEventListener("dragexit", this, true);
-    aTarget.removeEventListener("drop", this, true);
-    aTarget.removeEventListener("dragend", this, true);
-  },
-
-  _unwrapItemsInArea(target) {
-    for (let toolbarItem of target.children) {
-      if (this.isWrappedToolbarItem(toolbarItem)) {
-        this.unwrapToolbarItem(toolbarItem);
-      }
-    }
-  },
-
-  _unwrapToolbarItems() {
-    return (async () => {
-      for (let target of this.areas) {
-        for (let toolbarItem of target.children) {
-          if (this.isWrappedToolbarItem(toolbarItem)) {
-            await this.deferredUnwrapToolbarItem(toolbarItem);
-          }
-        }
-        this._removeDragHandlers(target);
-      }
-      this.areas.clear();
-    })().catch(log.error);
-  },
-
-  _removeExtraToolbarsIfEmpty() {
-    let toolbox = this.window.gNavToolbox;
-    for (let child of toolbox.children) {
-      if (child.hasAttribute("customindex")) {
-        let placements = CustomizableUI.getWidgetIdsInArea(child.id);
-        if (!placements.length) {
-          CustomizableUI.removeExtraToolbar(child.id);
-        }
-      }
-    }
-  },
-
-  persistCurrentSets(aSetBeforePersisting) {
-    let document = this.document;
-    let toolbars = document.querySelectorAll("toolbar[customizable='true'][currentset]");
-    for (let toolbar of toolbars) {
-      if (aSetBeforePersisting) {
-        let set = toolbar.currentSet;
-        toolbar.setAttribute("currentset", set);
-      }
-      // Persist the currentset attribute directly on hardcoded toolbars.
-      document.persist(toolbar.id, "currentset");
-    }
-  },
-
-  reset() {
-    this.resetting = true;
-    // Disable the reset button temporarily while resetting:
-    let btn = this.document.getElementById("customization-reset-button");
-    btn.disabled = true;
-    return (async () => {
-      this._removePanelCustomizationPlaceholders();
-      await this.depopulatePalette();
-      await this._unwrapToolbarItems();
-
-      CustomizableUI.reset();
-
-      this._updateLWThemeButtonIcon();
-
-      await this._wrapToolbarItems();
-      this.populatePalette();
-
-      this.persistCurrentSets(true);
-
-      this._updateResetButton();
-      this._updateUndoResetButton();
-      this._updateEmptyPaletteNotice();
-      this._showPanelCustomizationPlaceholders();
-      this.resetting = false;
-      if (!this._wantToBeInCustomizeMode) {
-        this.exit();
-      }
-    })().catch(log.error);
-  },
-
-  undoReset() {
-    this.resetting = true;
-
-    return (async () => {
-      this._removePanelCustomizationPlaceholders();
-      await this.depopulatePalette();
-      await this._unwrapToolbarItems();
-
-      CustomizableUI.undoReset();
-
-      this._updateLWThemeButtonIcon();
-
-      await this._wrapToolbarItems();
-      this.populatePalette();
-
-      this.persistCurrentSets(true);
-
-      this._updateResetButton();
-      this._updateUndoResetButton();
-      this._updateEmptyPaletteNotice();
-      this.resetting = false;
-    })().catch(log.error);
-  },
-
-  _onToolbarVisibilityChange(aEvent) {
-    let toolbar = aEvent.target;
-    if (aEvent.detail.visible && toolbar.getAttribute("customizable") == "true") {
-      toolbar.setAttribute("customizing", "true");
-    } else {
-      toolbar.removeAttribute("customizing");
-    }
-    this._onUIChange();
-    this.updateLWTStyling();
-  },
-
-  onWidgetMoved(aWidgetId, aArea, aOldPosition, aNewPosition) {
-    this._onUIChange();
-  },
-
-  onWidgetAdded(aWidgetId, aArea, aPosition) {
-    this._onUIChange();
-  },
-
-  onWidgetRemoved(aWidgetId, aArea) {
-    this._onUIChange();
-  },
-
-  onWidgetBeforeDOMChange(aNodeToChange, aSecondaryNode, aContainer) {
-    if (aContainer.ownerGlobal != this.window || this.resetting) {
-      return;
-    }
-    if (aContainer.id == CustomizableUI.AREA_PANEL) {
-      this._removePanelCustomizationPlaceholders();
-    }
-    // If we get called for widgets that aren't in the window yet, they might not have
-    // a parentNode at all.
-    if (aNodeToChange.parentNode) {
-      this.unwrapToolbarItem(aNodeToChange.parentNode);
-    }
-    if (aSecondaryNode) {
-      this.unwrapToolbarItem(aSecondaryNode.parentNode);
-    }
-  },
-
-  onWidgetAfterDOMChange(aNodeToChange, aSecondaryNode, aContainer) {
-    if (aContainer.ownerGlobal != this.window || this.resetting) {
-      return;
-    }
-    // If the node is still attached to the container, wrap it again:
-    if (aNodeToChange.parentNode) {
-      let place = CustomizableUI.getPlaceForItem(aNodeToChange);
-      this.wrapToolbarItem(aNodeToChange, place);
-      if (aSecondaryNode) {
-        this.wrapToolbarItem(aSecondaryNode, place);
-      }
-    } else {
-      // If not, it got removed.
-
-      // If an API-based widget is removed while customizing, append it to the palette.
-      // The _applyDrop code itself will take care of positioning it correctly, if
-      // applicable. We need the code to be here so removing widgets using CustomizableUI's
-      // API also does the right thing (and adds it to the palette)
-      let widgetId = aNodeToChange.id;
-      let widget = CustomizableUI.getWidget(widgetId);
-      if (widget.provider == CustomizableUI.PROVIDER_API) {
-        let paletteItem = this.makePaletteItem(widget, "palette");
-        this.visiblePalette.appendChild(paletteItem);
-      }
-    }
-    if (aContainer.id == CustomizableUI.AREA_PANEL) {
-      this._showPanelCustomizationPlaceholders();
-    }
-  },
-
-  onWidgetDestroyed(aWidgetId) {
-    let wrapper = this.document.getElementById("wrapper-" + aWidgetId);
-    if (wrapper) {
-      let wasInPanel = wrapper.parentNode == this.panelUIContents;
-      wrapper.remove();
-      if (wasInPanel) {
-        this._showPanelCustomizationPlaceholders();
-      }
-    }
-  },
-
-  onWidgetAfterCreation(aWidgetId, aArea) {
-    // If the node was added to an area, we would have gotten an onWidgetAdded notification,
-    // plus associated DOM change notifications, so only do stuff for the palette:
-    if (!aArea) {
-      let widgetNode = this.document.getElementById(aWidgetId);
-      if (widgetNode) {
-        this.wrapToolbarItem(widgetNode, "palette");
-      } else {
-        let widget = CustomizableUI.getWidget(aWidgetId);
-        this.visiblePalette.appendChild(this.makePaletteItem(widget, "palette"));
-      }
-    }
-  },
-
-  onAreaNodeRegistered(aArea, aContainer) {
-    if (aContainer.ownerDocument == this.document) {
-      this._wrapItemsInArea(aContainer);
-      this._addDragHandlers(aContainer);
-      DragPositionManager.add(this.window, aArea, aContainer);
-      this.areas.add(aContainer);
-    }
-  },
-
-  onAreaNodeUnregistered(aArea, aContainer, aReason) {
-    if (aContainer.ownerDocument == this.document && aReason == CustomizableUI.REASON_AREA_UNREGISTERED) {
-      this._unwrapItemsInArea(aContainer);
-      this._removeDragHandlers(aContainer);
-      DragPositionManager.remove(this.window, aArea, aContainer);
-      this.areas.delete(aContainer);
-    }
-  },
-
-  openAddonsManagerThemes(aEvent) {
-    aEvent.target.parentNode.parentNode.hidePopup();
-    this.window.BrowserOpenAddonsMgr("addons://list/theme");
-  },
-
-  getMoreThemes(aEvent) {
-    aEvent.target.parentNode.parentNode.hidePopup();
-    let getMoreURL = Services.urlFormatter.formatURLPref("lightweightThemes.getMoreURL");
-    this.window.openUILinkIn(getMoreURL, "tab");
-  },
-
-  updateUIDensity(mode) {
-    this.window.gUIDensity.update(mode);
-  },
-
-  setUIDensity(mode) {
-    let win = this.window;
-    let gUIDensity = win.gUIDensity;
-    let currentDensity = gUIDensity.getCurrentDensity();
-    let panel = win.document.getElementById("customization-uidensity-menu");
-
-    Services.prefs.setIntPref(gUIDensity.uiDensityPref, mode);
-
-    // If the user is choosing a different UI density mode while
-    // the mode is overriden to Touch, remove the override.
-    if (currentDensity.overridden) {
-      Services.prefs.setBoolPref(gUIDensity.autoTouchModePref, false);
-    }
-
-    this._onUIChange();
-    panel.hidePopup();
-  },
-
-  resetUIDensity() {
-    this.window.gUIDensity.update();
-  },
-
-  onUIDensityMenuShowing() {
-    let win = this.window;
-    let doc = win.document;
-    let gUIDensity = win.gUIDensity;
-    let currentDensity = gUIDensity.getCurrentDensity();
-
-    let normalItem = doc.getElementById("customization-uidensity-menuitem-normal");
-    normalItem.mode = gUIDensity.MODE_NORMAL;
-
-    let compactItem = doc.getElementById("customization-uidensity-menuitem-compact");
-    compactItem.mode = gUIDensity.MODE_COMPACT;
-
-    let items = [normalItem, compactItem];
-
-    let touchItem = doc.getElementById("customization-uidensity-menuitem-touch");
-    // Touch mode can not be enabled in OSX right now.
-    if (touchItem) {
-      touchItem.mode = gUIDensity.MODE_TOUCH;
-      items.push(touchItem);
-    }
-
-    // Mark the active mode menuitem.
-    for (let item of items) {
-      if (item.mode == currentDensity.mode) {
-        item.setAttribute("aria-checked", "true");
-        item.setAttribute("active", "true");
-      } else {
-        item.removeAttribute("aria-checked");
-        item.removeAttribute("active");
-      }
-    }
-
-    // Add menu items for automatically switching to Touch mode in Windows Tablet Mode,
-    // which is only available in Windows 10.
-    if (AppConstants.isPlatformAndVersionAtLeast("win", "10")) {
-      let spacer = doc.getElementById("customization-uidensity-touch-spacer");
-      let checkbox = doc.getElementById("customization-uidensity-autotouchmode-checkbox");
-      spacer.removeAttribute("hidden");
-      checkbox.removeAttribute("hidden");
-
-      // Show a hint that the UI density was overridden automatically.
-      if (currentDensity.overridden) {
-        let sb = Services.strings.createBundle("chrome://browser/locale/uiDensity.properties");
-        touchItem.setAttribute("acceltext",
-                                 sb.GetStringFromName("uiDensity.menuitem-touch.acceltext"));
-      } else {
-        touchItem.removeAttribute("acceltext");
-      }
-
-      let autoTouchMode = Services.prefs.getBoolPref(win.gUIDensity.autoTouchModePref);
-      if (autoTouchMode) {
-        checkbox.setAttribute("checked", "true");
-      } else {
-        checkbox.removeAttribute("checked");
-      }
-    }
-  },
-
-  updateAutoTouchMode(checked) {
-    Services.prefs.setBoolPref("browser.touchmode.auto", checked);
-    // Re-render the menu items since the active mode might have
-    // change because of this.
-    this.onUIDensityMenuShowing();
-    this._onUIChange();
-  },
-
-  onLWThemesMenuShowing(aEvent) {
-    const DEFAULT_THEME_ID = "{972ce4c6-7e08-4474-a285-3208198ce6fd}";
-    const RECENT_LWT_COUNT = 5;
-
-    this._clearLWThemesMenu(aEvent.target);
-
-    function previewTheme(aPreviewThemeEvent) {
-      LightweightThemeManager.previewTheme(
-        aPreviewThemeEvent.target.theme.id != DEFAULT_THEME_ID ?
-        aPreviewThemeEvent.target.theme : null);
-    }
-
-    function resetPreview() {
-      LightweightThemeManager.resetPreview();
-    }
-
-    let onThemeSelected = panel => {
-      this._updateLWThemeButtonIcon();
-      this._onUIChange();
-      panel.hidePopup();
-    };
-
-    AddonManager.getAddonByID(DEFAULT_THEME_ID, aDefaultTheme => {
-      let doc = this.window.document;
-
-      function buildToolbarButton(aTheme) {
-        let tbb = doc.createElement("toolbarbutton");
-        tbb.theme = aTheme;
-        tbb.setAttribute("label", aTheme.name);
-        if (aDefaultTheme == aTheme) {
-          // The actual icon is set up so it looks nice in about:addons, but
-          // we'd like the version that's correct for the OS we're on, so we set
-          // an attribute that our styling will then use to display the icon.
-          tbb.setAttribute("defaulttheme", "true");
-        } else {
-          tbb.setAttribute("image", aTheme.iconURL);
-        }
-        if (aTheme.description)
-          tbb.setAttribute("tooltiptext", aTheme.description);
-        tbb.setAttribute("tabindex", "0");
-        tbb.classList.add("customization-lwtheme-menu-theme");
-        tbb.setAttribute("aria-checked", aTheme.isActive);
-        tbb.setAttribute("role", "menuitemradio");
-        if (aTheme.isActive) {
-          tbb.setAttribute("active", "true");
-        }
-        tbb.addEventListener("focus", previewTheme);
-        tbb.addEventListener("mouseover", previewTheme);
-        tbb.addEventListener("blur", resetPreview);
-        tbb.addEventListener("mouseout", resetPreview);
-
-        return tbb;
-      }
-
-      let themes = [aDefaultTheme];
-      let lwts = LightweightThemeManager.usedThemes;
-      let currentLwt = LightweightThemeManager.currentTheme;
-      let currentLwtIndex = lwts.indexOf(currentLwt);
-      if (currentLwtIndex > -1) {
-        // Make sure that the current lightweight theme
-        // is at the beginning of the array to avoid truncation
-        // in the next step.
-        lwts = lwts.splice(currentLwtIndex, 1).concat(lwts);
-      }
-      if (lwts.length > RECENT_LWT_COUNT)
-        lwts.length = RECENT_LWT_COUNT;
-      for (let lwt of lwts) {
-        lwt.isActive = !!currentLwt && (lwt.id == currentLwt.id);
-        themes.push(lwt);
-      }
-
-      let footer = doc.getElementById("customization-lwtheme-menu-footer");
-      let panel = footer.parentNode;
-      let recommendedLabel = doc.getElementById("customization-lwtheme-menu-recommended");
-      for (let theme of themes) {
-        let button = buildToolbarButton(theme);
-        button.addEventListener("command", () => {
-          if ("userDisabled" in button.theme)
-            button.theme.userDisabled = false;
-          else
-            LightweightThemeManager.currentTheme = button.theme;
-          onThemeSelected(panel);
-        });
-        panel.insertBefore(button, recommendedLabel);
-      }
-
-      let lwthemePrefs = Services.prefs.getBranch("lightweightThemes.");
-      let recommendedThemes = lwthemePrefs.getStringPref("recommendedThemes");
-      recommendedThemes = JSON.parse(recommendedThemes);
-      let sb = Services.strings.createBundle("chrome://browser/locale/lightweightThemes.properties");
-      for (let theme of recommendedThemes) {
-        theme.name = sb.GetStringFromName("lightweightThemes." + theme.id + ".name");
-        theme.description = sb.GetStringFromName("lightweightThemes." + theme.id + ".description");
-        let button = buildToolbarButton(theme);
-        button.addEventListener("command", () => {
-          LightweightThemeManager.setLocalTheme(button.theme);
-          recommendedThemes = recommendedThemes.filter((aTheme) => { return aTheme.id != button.theme.id; });
-          lwthemePrefs.setStringPref("recommendedThemes",
-                                     JSON.stringify(recommendedThemes));
-          onThemeSelected(panel);
-        });
-        panel.insertBefore(button, footer);
-      }
-      let hideRecommendedLabel = (footer.previousSibling == recommendedLabel);
-      recommendedLabel.hidden = hideRecommendedLabel;
-    });
-  },
-
-  _clearLWThemesMenu(panel) {
-    let footer = this.document.getElementById("customization-lwtheme-menu-footer");
-    let recommendedLabel = this.document.getElementById("customization-lwtheme-menu-recommended");
-    for (let element of [footer, recommendedLabel]) {
-      while (element.previousSibling &&
-             element.previousSibling.localName == "toolbarbutton") {
-        element.previousSibling.remove();
-      }
-    }
-
-    // Workaround for bug 1059934
-    panel.removeAttribute("height");
-  },
-
-  _onUIChange() {
-    this._changed = true;
-    if (!this.resetting) {
-      this._updateResetButton();
-      this._updateUndoResetButton();
-      this._updateEmptyPaletteNotice();
-    }
-    CustomizableUI.dispatchToolboxEvent("customizationchange");
-  },
-
-  _updateEmptyPaletteNotice() {
-    let paletteItems = this.visiblePalette.getElementsByTagName("toolbarpaletteitem");
-    this.paletteEmptyNotice.hidden = !!paletteItems.length;
-  },
-
-  _updateResetButton() {
-    let btn = this.document.getElementById("customization-reset-button");
-    btn.disabled = CustomizableUI.inDefaultState;
-  },
-
-  _updateUndoResetButton() {
-    let undoResetButton =  this.document.getElementById("customization-undo-reset-button");
-    undoResetButton.hidden = !CustomizableUI.canUndoReset;
-  },
-
-  handleEvent(aEvent) {
-    switch (aEvent.type) {
-      case "toolbarvisibilitychange":
-        this._onToolbarVisibilityChange(aEvent);
-        break;
-      case "dragstart":
-        this._onDragStart(aEvent);
-        break;
-      case "dragover":
-        this._onDragOver(aEvent);
-        break;
-      case "drop":
-        this._onDragDrop(aEvent);
-        break;
-      case "dragexit":
-        this._onDragExit(aEvent);
-        break;
-      case "dragend":
-        this._onDragEnd(aEvent);
-        break;
-      case "command":
-        if (aEvent.originalTarget == this.window.PanelUI.menuButton) {
-          this.exit();
-          aEvent.preventDefault();
-        }
-        break;
-      case "mousedown":
-        this._onMouseDown(aEvent);
-        break;
-      case "mouseup":
-        this._onMouseUp(aEvent);
-        break;
-      case "keypress":
-        if (aEvent.keyCode == aEvent.DOM_VK_ESCAPE) {
-          this.exit();
-        }
-        break;
-      case "unload":
-        this.uninit();
-        break;
-    }
-  },
-
-  observe(aSubject, aTopic, aData) {
-    switch (aTopic) {
-      case "nsPref:changed":
-        this._updateResetButton();
-        this._updateUndoResetButton();
-        if (AppConstants.CAN_DRAW_IN_TITLEBAR) {
-          this._updateTitlebarCheckbox();
-        }
-        break;
-      case "lightweight-theme-window-updated":
-        if (aSubject == this.window) {
-          aData = JSON.parse(aData);
-          this.updateLWTStyling(aData);
-        }
-        break;
-    }
-  },
-
-  _updateTitlebarCheckbox() {
-    if (!AppConstants.CAN_DRAW_IN_TITLEBAR) {
-      return;
-    }
-    let drawInTitlebar = Services.prefs.getBoolPref(kDrawInTitlebarPref, true);
-    let checkbox = this.document.getElementById("customization-titlebar-visibility-checkbox");
-    // Drawing in the titlebar means 'hiding' the titlebar.
-    // We use the attribute rather than a property because if we're not in
-    // customize mode the button is hidden and properties don't work.
-    if (drawInTitlebar) {
-      checkbox.removeAttribute("checked");
-    } else {
-      checkbox.setAttribute("checked", "true");
-    }
-  },
-
-  toggleTitlebar(aShouldShowTitlebar) {
-    if (!AppConstants.CAN_DRAW_IN_TITLEBAR) {
-      return;
-    }
-    // Drawing in the titlebar means not showing the titlebar, hence the negation:
-    Services.prefs.setBoolPref(kDrawInTitlebarPref, !aShouldShowTitlebar);
-  },
-
-  get _dwu() {
-    if (!this.__dwu) {
-      this.__dwu = this.window.QueryInterface(Ci.nsIInterfaceRequestor).getInterface(Ci.nsIDOMWindowUtils);
-    }
-    return this.__dwu;
-  },
-
-  get _dir() {
-    if (!this.__dir) {
-      this.__dir = this.window.getComputedStyle(this.document.documentElement).direction;
-    }
-    return this.__dir;
-  },
-
-  _onDragStart(aEvent) {
-    __dumpDragData(aEvent);
-    let item = aEvent.target;
-    while (item && item.localName != "toolbarpaletteitem") {
-      if (item.localName == "toolbar") {
-        return;
-      }
-      item = item.parentNode;
-    }
-
-    let draggedItem = item.firstChild;
-    let placeForItem = CustomizableUI.getPlaceForItem(item);
-    let isRemovable = placeForItem == "palette" ||
-                      CustomizableUI.isWidgetRemovable(draggedItem);
-    if (item.classList.contains(kPlaceholderClass) || !isRemovable) {
-      return;
-    }
-
-    let dt = aEvent.dataTransfer;
-    let documentId = aEvent.target.ownerDocument.documentElement.id;
-
-    dt.mozSetDataAt(kDragDataTypePrefix + documentId, draggedItem.id, 0);
-    dt.effectAllowed = "move";
-
-    let itemRect = this._dwu.getBoundsWithoutFlushing(draggedItem);
-    let itemCenter = {x: itemRect.left + itemRect.width / 2,
-                      y: itemRect.top + itemRect.height / 2};
-    this._dragOffset = {x: aEvent.clientX - itemCenter.x,
-                        y: aEvent.clientY - itemCenter.y};
-
-    gDraggingInToolbars = new Set();
-
-    // Hack needed so that the dragimage will still show the
-    // item as it appeared before it was hidden.
-    this._initializeDragAfterMove = () => {
-      // For automated tests, we sometimes start exiting customization mode
-      // before this fires, which leaves us with placeholders inserted after
-      // we've exited. So we need to check that we are indeed customizing.
-      if (this._customizing && !this._transitioning) {
-        item.hidden = true;
-        this._showPanelCustomizationPlaceholders();
-        DragPositionManager.start(this.window);
-        let canUsePrevSibling = placeForItem == "toolbar" ||
-                                (placeForItem == "panel" && gPhotonStructure);
-        if (item.nextSibling) {
-          this._setDragActive(item.nextSibling, "before", draggedItem.id, placeForItem);
-          this._dragOverItem = item.nextSibling;
-        } else if (canUsePrevSibling && item.previousSibling) {
-          this._setDragActive(item.previousSibling, "after", draggedItem.id, placeForItem);
-          this._dragOverItem = item.previousSibling;
-        }
-      }
-      this._initializeDragAfterMove = null;
-      this.window.clearTimeout(this._dragInitializeTimeout);
-    };
-    this._dragInitializeTimeout = this.window.setTimeout(this._initializeDragAfterMove, 0);
-  },
-
-  _onDragOver(aEvent) {
-    if (this._isUnwantedDragDrop(aEvent)) {
-      return;
-    }
-    if (this._initializeDragAfterMove) {
-      this._initializeDragAfterMove();
-    }
-
-    __dumpDragData(aEvent);
-
-    let document = aEvent.target.ownerDocument;
-    let documentId = document.documentElement.id;
-    if (!aEvent.dataTransfer.mozTypesAt(0)) {
-      return;
-    }
-
-    let draggedItemId =
-      aEvent.dataTransfer.mozGetDataAt(kDragDataTypePrefix + documentId, 0);
-    let draggedWrapper = document.getElementById("wrapper-" + draggedItemId);
-    let targetArea = this._getCustomizableParent(aEvent.currentTarget);
-    let originArea = this._getCustomizableParent(draggedWrapper);
-
-    // Do nothing if the target or origin are not customizable.
-    if (!targetArea || !originArea) {
-      return;
-    }
-
-    // Do nothing if the widget is not allowed to be removed.
-    if (targetArea.id == kPaletteId &&
-       !CustomizableUI.isWidgetRemovable(draggedItemId)) {
-      return;
-    }
-
-    // Do nothing if the widget is not allowed to move to the target area.
-    if (targetArea.id != kPaletteId &&
-        !CustomizableUI.canWidgetMoveToArea(draggedItemId, targetArea.id)) {
-      return;
-    }
-
-    let targetAreaType = CustomizableUI.getAreaType(targetArea.id);
-    let targetNode = this._getDragOverNode(aEvent, targetArea, targetAreaType, draggedItemId);
-
-    // We need to determine the place that the widget is being dropped in
-    // the target.
-    let dragOverItem, dragValue;
-    if (targetNode == targetArea.customizationTarget) {
-      // We'll assume if the user is dragging directly over the target, that
-      // they're attempting to append a child to that target.
-      dragOverItem = (targetAreaType == "toolbar"
-                        ? this._findVisiblePreviousSiblingNode(targetNode.lastChild)
-                        : targetNode.lastChild) ||
-                     targetNode;
-      dragValue = "after";
-    } else {
-      let targetParent = targetNode.parentNode;
-      let position = Array.indexOf(targetParent.children, targetNode);
-      if (position == -1) {
-        dragOverItem = (targetAreaType == "toolbar"
-                          ? this._findVisiblePreviousSiblingNode(targetNode.lastChild)
-                          : targetNode.lastChild);
-        dragValue = "after";
-      } else {
-        dragOverItem = targetParent.children[position];
-        if (targetAreaType == "toolbar") {
-          // Check if the aDraggedItem is hovered past the first half of dragOverItem
-          let itemRect = this._dwu.getBoundsWithoutFlushing(dragOverItem);
-          let dropTargetCenter = itemRect.left + (itemRect.width / 2);
-          let existingDir = dragOverItem.getAttribute("dragover");
-          let dirFactor = this._dir == "ltr" ? 1 : -1;
-          if (existingDir == "before") {
-            dropTargetCenter += (parseInt(dragOverItem.style.borderInlineStartWidth) || 0) / 2 * dirFactor;
-          } else {
-            dropTargetCenter -= (parseInt(dragOverItem.style.borderInlineEndWidth) || 0) / 2 * dirFactor;
-          }
-          let before = this._dir == "ltr" ? aEvent.clientX < dropTargetCenter : aEvent.clientX > dropTargetCenter;
-          dragValue = before ? "before" : "after";
-        } else if (targetAreaType == "menu-panel" && gPhotonStructure) {
-          let itemRect = this._dwu.getBoundsWithoutFlushing(dragOverItem);
-          let dropTargetCenter = itemRect.top + (itemRect.height / 2);
-          let existingDir = dragOverItem.getAttribute("dragover");
-          if (existingDir == "before") {
-            dropTargetCenter += (parseInt(dragOverItem.style.borderBlockStartWidth) || 0) / 2;
-          } else {
-            dropTargetCenter -= (parseInt(dragOverItem.style.borderBlockEndWidth) || 0) / 2;
-          }
-          dragValue = aEvent.clientY < dropTargetCenter ? "before" : "after";
-        } else {
-          dragValue = "before";
-        }
-      }
-    }
-
-    if (this._dragOverItem && dragOverItem != this._dragOverItem) {
-      this._cancelDragActive(this._dragOverItem, dragOverItem);
-    }
-
-    if (dragOverItem != this._dragOverItem || dragValue != dragOverItem.getAttribute("dragover")) {
-      if (dragOverItem != targetArea.customizationTarget) {
-        this._setDragActive(dragOverItem, dragValue, draggedItemId, targetAreaType);
-      } else if (targetAreaType == "toolbar") {
-        this._updateToolbarCustomizationOutline(this.window, targetArea);
-      }
-      this._dragOverItem = dragOverItem;
-    }
-
-    aEvent.preventDefault();
-    aEvent.stopPropagation();
-  },
-
-  _onDragDrop(aEvent) {
-    if (this._isUnwantedDragDrop(aEvent)) {
-      return;
-    }
-
-    __dumpDragData(aEvent);
-    this._initializeDragAfterMove = null;
-    this.window.clearTimeout(this._dragInitializeTimeout);
-
-    let targetArea = this._getCustomizableParent(aEvent.currentTarget);
-    let document = aEvent.target.ownerDocument;
-    let documentId = document.documentElement.id;
-    let draggedItemId =
-      aEvent.dataTransfer.mozGetDataAt(kDragDataTypePrefix + documentId, 0);
-    let draggedWrapper = document.getElementById("wrapper-" + draggedItemId);
-    let originArea = this._getCustomizableParent(draggedWrapper);
-    if (this._dragSizeMap) {
-      this._dragSizeMap = new WeakMap();
-    }
-    // Do nothing if the target area or origin area are not customizable.
-    if (!targetArea || !originArea) {
-      return;
-    }
-    let targetNode = this._dragOverItem;
-    let dropDir = targetNode.getAttribute("dragover");
-    // Need to insert *after* this node if we promised the user that:
-    if (targetNode != targetArea && dropDir == "after") {
-      if (targetNode.nextSibling) {
-        targetNode = targetNode.nextSibling;
-      } else {
-        targetNode = targetArea;
-      }
-    }
-    // If the target node is a placeholder, get its sibling as the real target.
-    while (targetNode.classList.contains(kPlaceholderClass) && targetNode.nextSibling) {
-      targetNode = targetNode.nextSibling;
-    }
-    if (targetNode.tagName == "toolbarpaletteitem") {
-      targetNode = targetNode.firstChild;
-    }
-
-    this._cancelDragActive(this._dragOverItem, null, true);
-    this._removePanelCustomizationPlaceholders();
-
-    try {
-      this._applyDrop(aEvent, targetArea, originArea, draggedItemId, targetNode);
-    } catch (ex) {
-      log.error(ex, ex.stack);
-    }
-
-    this._showPanelCustomizationPlaceholders();
-  },
-
-  _applyDrop(aEvent, aTargetArea, aOriginArea, aDraggedItemId, aTargetNode) {
-    let document = aEvent.target.ownerDocument;
-    let draggedItem = document.getElementById(aDraggedItemId);
-    draggedItem.hidden = false;
-    draggedItem.removeAttribute("mousedown");
-
-    // Do nothing if the target was dropped onto itself (ie, no change in area
-    // or position).
-    if (draggedItem == aTargetNode) {
-      return;
-    }
-
-    // Is the target area the customization palette?
-    if (aTargetArea.id == kPaletteId) {
-      // Did we drag from outside the palette?
-      if (aOriginArea.id !== kPaletteId) {
-        if (!CustomizableUI.isWidgetRemovable(aDraggedItemId)) {
-          return;
-        }
-
-        CustomizableUI.removeWidgetFromArea(aDraggedItemId);
-        // Special widgets are removed outright, we can return here:
-        if (CustomizableUI.isSpecialWidget(aDraggedItemId)) {
-          return;
-        }
-      }
-      draggedItem = draggedItem.parentNode;
-
-      // If the target node is the palette itself, just append
-      if (aTargetNode == this.visiblePalette) {
-        this.visiblePalette.appendChild(draggedItem);
-      } else {
-        // The items in the palette are wrapped, so we need the target node's parent here:
-        this.visiblePalette.insertBefore(draggedItem, aTargetNode.parentNode);
-      }
-      if (aOriginArea.id !== kPaletteId) {
-        // The dragend event already fires when the item moves within the palette.
-        this._onDragEnd(aEvent);
-      }
-      return;
-    }
-
-    if (!CustomizableUI.canWidgetMoveToArea(aDraggedItemId, aTargetArea.id)) {
-      return;
-    }
-
-    // Skipintoolbarset items won't really be moved:
-    if (draggedItem.getAttribute("skipintoolbarset") == "true") {
-      // These items should never leave their area:
-      if (aTargetArea != aOriginArea) {
-        return;
-      }
-      let place = draggedItem.parentNode.getAttribute("place");
-      this.unwrapToolbarItem(draggedItem.parentNode);
-      if (aTargetNode == aTargetArea.customizationTarget) {
-        aTargetArea.customizationTarget.appendChild(draggedItem);
-      } else {
-        this.unwrapToolbarItem(aTargetNode.parentNode);
-        aTargetArea.customizationTarget.insertBefore(draggedItem, aTargetNode);
-        this.wrapToolbarItem(aTargetNode, place);
-      }
-      this.wrapToolbarItem(draggedItem, place);
-      return;
-    }
-
-    // Is the target the customization area itself? If so, we just add the
-    // widget to the end of the area.
-    if (aTargetNode == aTargetArea.customizationTarget) {
-      CustomizableUI.addWidgetToArea(aDraggedItemId, aTargetArea.id);
-      this._onDragEnd(aEvent);
-      return;
-    }
-
-    // We need to determine the place that the widget is being dropped in
-    // the target.
-    let placement;
-    let itemForPlacement = aTargetNode;
-    // Skip the skipintoolbarset items when determining the place of the item:
-    while (itemForPlacement && itemForPlacement.getAttribute("skipintoolbarset") == "true" &&
-           itemForPlacement.parentNode &&
-           itemForPlacement.parentNode.nodeName == "toolbarpaletteitem") {
-      itemForPlacement = itemForPlacement.parentNode.nextSibling;
-      if (itemForPlacement && itemForPlacement.nodeName == "toolbarpaletteitem") {
-        itemForPlacement = itemForPlacement.firstChild;
-      }
-    }
-    if (itemForPlacement && !itemForPlacement.classList.contains(kPlaceholderClass)) {
-      let targetNodeId = (itemForPlacement.nodeName == "toolbarpaletteitem") ?
-                            itemForPlacement.firstChild && itemForPlacement.firstChild.id :
-                            itemForPlacement.id;
-      placement = CustomizableUI.getPlacementOfWidget(targetNodeId);
-    }
-    if (!placement) {
-      log.debug("Could not get a position for " + aTargetNode.nodeName + "#" + aTargetNode.id + "." + aTargetNode.className);
-    }
-    let position = placement ? placement.position : null;
-
-    // Force creating a new spacer/spring/separator if dragging from the palette
-    if (CustomizableUI.isSpecialWidget(aDraggedItemId) && aOriginArea.id == kPaletteId) {
-      aDraggedItemId = aDraggedItemId.match(/^customizableui-special-(spring|spacer|separator)/)[1];
-    }
-
-    // Is the target area the same as the origin? Since we've already handled
-    // the possibility that the target is the customization palette, we know
-    // that the widget is moving within a customizable area.
-    if (aTargetArea == aOriginArea) {
-      CustomizableUI.moveWidgetWithinArea(aDraggedItemId, position);
-    } else {
-      CustomizableUI.addWidgetToArea(aDraggedItemId, aTargetArea.id, position);
-    }
-
-    this._onDragEnd(aEvent);
-
-    // If we dropped onto a skipintoolbarset item, manually correct the drop location:
-    if (aTargetNode != itemForPlacement) {
-      let draggedWrapper = draggedItem.parentNode;
-      let container = draggedWrapper.parentNode;
-      container.insertBefore(draggedWrapper, aTargetNode.parentNode);
-    }
-  },
-
-  _onDragExit(aEvent) {
-    if (this._isUnwantedDragDrop(aEvent)) {
-      return;
-    }
-
-    __dumpDragData(aEvent);
-
-    // When leaving customization areas, cancel the drag on the last dragover item
-    // We've attached the listener to areas, so aEvent.currentTarget will be the area.
-    // We don't care about dragexit events fired on descendants of the area,
-    // so we check that the event's target is the same as the area to which the listener
-    // was attached.
-    if (this._dragOverItem && aEvent.target == aEvent.currentTarget) {
-      this._cancelDragActive(this._dragOverItem);
-      this._dragOverItem = null;
-    }
-  },
-
-  /**
-   * To workaround bug 460801 we manually forward the drop event here when dragend wouldn't be fired.
-   */
-  _onDragEnd(aEvent) {
-    if (this._isUnwantedDragDrop(aEvent)) {
-      return;
-    }
-    this._initializeDragAfterMove = null;
-    this.window.clearTimeout(this._dragInitializeTimeout);
-    __dumpDragData(aEvent, "_onDragEnd");
-
-    let document = aEvent.target.ownerDocument;
-    document.documentElement.removeAttribute("customizing-movingItem");
-
-    let documentId = document.documentElement.id;
-    if (!aEvent.dataTransfer.mozTypesAt(0)) {
-      return;
-    }
-
-    let draggedItemId =
-      aEvent.dataTransfer.mozGetDataAt(kDragDataTypePrefix + documentId, 0);
-
-    let draggedWrapper = document.getElementById("wrapper-" + draggedItemId);
-
-    // DraggedWrapper might no longer available if a widget node is
-    // destroyed after starting (but before stopping) a drag.
-    if (draggedWrapper) {
-      draggedWrapper.hidden = false;
-      draggedWrapper.removeAttribute("mousedown");
-    }
-
-    if (this._dragOverItem) {
-      this._cancelDragActive(this._dragOverItem);
-      this._dragOverItem = null;
-    }
-    this._updateToolbarCustomizationOutline(this.window);
-    this._showPanelCustomizationPlaceholders();
-    DragPositionManager.stop();
-  },
-
-  _isUnwantedDragDrop(aEvent) {
-    // The simulated events generated by synthesizeDragStart/synthesizeDrop in
-    // mochitests are used only for testing whether the right data is being put
-    // into the dataTransfer. Neither cause a real drop to occur, so they don't
-    // set the source node. There isn't a means of testing real drag and drops,
-    // so this pref skips the check but it should only be set by test code.
-    if (this._skipSourceNodeCheck) {
-      return false;
-    }
-
-    /* Discard drag events that originated from a separate window to
-       prevent content->chrome privilege escalations. */
-    let mozSourceNode = aEvent.dataTransfer.mozSourceNode;
-    // mozSourceNode is null in the dragStart event handler or if
-    // the drag event originated in an external application.
-    return !mozSourceNode ||
-           mozSourceNode.ownerGlobal != this.window;
-  },
-
-  _setDragActive(aItem, aValue, aDraggedItemId, aAreaType) {
-    if (!aItem) {
-      return;
-    }
-
-    // getPlaceForItem and getAreaType return different things. Hack-around
-    // rather than having to update every. single. consumer. (and break add-ons)
-    if (aAreaType == "panel") {
-      aAreaType = "menu-panel";
-    }
-    if (aItem.getAttribute("dragover") != aValue) {
-      aItem.setAttribute("dragover", aValue);
-
-      let window = aItem.ownerGlobal;
-      let draggedItem = window.document.getElementById(aDraggedItemId);
-      if (aAreaType == "palette" || (aAreaType == "menu-panel" && !gPhotonStructure)) {
-        this._setGridDragActive(aItem, draggedItem, aValue);
-      } else {
-        let targetArea = this._getCustomizableParent(aItem);
-        this._updateToolbarCustomizationOutline(window, targetArea);
-        let makeSpaceImmediately = false;
-        if (!gDraggingInToolbars.has(targetArea.id)) {
-          gDraggingInToolbars.add(targetArea.id);
-          let draggedWrapper = this.document.getElementById("wrapper-" + aDraggedItemId);
-          let originArea = this._getCustomizableParent(draggedWrapper);
-          makeSpaceImmediately = originArea == targetArea;
-        }
-        let propertyToMeasure = aAreaType == "toolbar" ? "width" : "height";
-        // Calculate width/height of the item when it'd be dropped in this position.
-        let borderWidth = this._getDragItemSize(aItem, draggedItem)[propertyToMeasure];
-        let layoutSide = aAreaType == "toolbar" ? "Inline" : "Block";
-        let prop, otherProp;
-        if (aValue == "before") {
-          prop = "border" + layoutSide + "StartWidth";
-          otherProp = "border-" + layoutSide.toLowerCase() + "-end-width";
-        } else {
-          prop = "border" + layoutSide + "EndWidth";
-          otherProp = "border-" + layoutSide.toLowerCase() + "-start-width";
-        }
-        if (makeSpaceImmediately) {
-          aItem.setAttribute("notransition", "true");
-        }
-        aItem.style[prop] = borderWidth + "px";
-        aItem.style.removeProperty(otherProp);
-        if (makeSpaceImmediately) {
-          // Force a layout flush:
-          aItem.getBoundingClientRect();
-          aItem.removeAttribute("notransition");
-        }
-      }
-    }
-  },
-  _cancelDragActive(aItem, aNextItem, aNoTransition) {
-    this._updateToolbarCustomizationOutline(aItem.ownerGlobal);
-    let currentArea = this._getCustomizableParent(aItem);
-    if (!currentArea) {
-      return;
-    }
-    let areaType = CustomizableUI.getAreaType(currentArea.id);
-    let needPositionManager = !areaType || (areaType == "menu-panel" && !gPhotonStructure);
-    if (!needPositionManager) {
-      if (aNoTransition) {
-        aItem.setAttribute("notransition", "true");
-      }
-      aItem.removeAttribute("dragover");
-      // Remove all property values in the case that the end padding
-      // had been set.
-      aItem.style.removeProperty("border-inline-start-width");
-      aItem.style.removeProperty("border-inline-end-width");
-      aItem.style.removeProperty("border-block-start-width");
-      aItem.style.removeProperty("border-block-end-width");
-      if (aNoTransition) {
-        // Force a layout flush:
-        aItem.getBoundingClientRect();
-        aItem.removeAttribute("notransition");
-      }
-    } else {
-      aItem.removeAttribute("dragover");
-      if (aNextItem) {
-        let nextArea = this._getCustomizableParent(aNextItem);
-        if (nextArea == currentArea) {
-          // No need to do anything if we're still dragging in this area:
-          return;
-        }
-      }
-      // Otherwise, clear everything out:
-      let positionManager = DragPositionManager.getManagerForArea(currentArea);
-      positionManager.clearPlaceholders(currentArea, aNoTransition);
-    }
-  },
-
-  _setGridDragActive(aDragOverNode, aDraggedItem, aValue) {
-    let targetArea = this._getCustomizableParent(aDragOverNode);
-    let draggedWrapper = this.document.getElementById("wrapper-" + aDraggedItem.id);
-    let originArea = this._getCustomizableParent(draggedWrapper);
-    let positionManager = DragPositionManager.getManagerForArea(targetArea);
-    let draggedSize = this._getDragItemSize(aDragOverNode, aDraggedItem);
-    let isWide = aDraggedItem.classList.contains(CustomizableUI.WIDE_PANEL_CLASS);
-    positionManager.insertPlaceholder(targetArea, aDragOverNode, isWide, draggedSize,
-                                      originArea == targetArea);
-  },
-
-  _getDragItemSize(aDragOverNode, aDraggedItem) {
-    // Cache it good, cache it real good.
-    if (!this._dragSizeMap)
-      this._dragSizeMap = new WeakMap();
-    if (!this._dragSizeMap.has(aDraggedItem))
-      this._dragSizeMap.set(aDraggedItem, new WeakMap());
-    let itemMap = this._dragSizeMap.get(aDraggedItem);
-    let targetArea = this._getCustomizableParent(aDragOverNode);
-    let currentArea = this._getCustomizableParent(aDraggedItem);
-    // Return the size for this target from cache, if it exists.
-    let size = itemMap.get(targetArea);
-    if (size)
-      return size;
-
-    // Calculate size of the item when it'd be dropped in this position.
-    let currentParent = aDraggedItem.parentNode;
-    let currentSibling = aDraggedItem.nextSibling;
-    const kAreaType = "cui-areatype";
-    let areaType, currentType;
-
-    if (targetArea != currentArea) {
-      // Move the widget temporarily next to the placeholder.
-      aDragOverNode.parentNode.insertBefore(aDraggedItem, aDragOverNode);
-      // Update the node's areaType.
-      areaType = CustomizableUI.getAreaType(targetArea.id);
-      currentType = aDraggedItem.hasAttribute(kAreaType) &&
-                    aDraggedItem.getAttribute(kAreaType);
-      if (areaType)
-        aDraggedItem.setAttribute(kAreaType, areaType);
-      this.wrapToolbarItem(aDraggedItem, areaType || "palette");
-      CustomizableUI.onWidgetDrag(aDraggedItem.id, targetArea.id);
-    } else {
-      aDraggedItem.parentNode.hidden = false;
-    }
-
-    // Fetch the new size.
-    let rect = aDraggedItem.parentNode.getBoundingClientRect();
-    size = {width: rect.width, height: rect.height};
-    // Cache the found value of size for this target.
-    itemMap.set(targetArea, size);
-
-    if (targetArea != currentArea) {
-      this.unwrapToolbarItem(aDraggedItem.parentNode);
-      // Put the item back into its previous position.
-      currentParent.insertBefore(aDraggedItem, currentSibling);
-      // restore the areaType
-      if (areaType) {
-        if (currentType === false)
-          aDraggedItem.removeAttribute(kAreaType);
-        else
-          aDraggedItem.setAttribute(kAreaType, currentType);
-      }
-      this.createOrUpdateWrapper(aDraggedItem, null, true);
-      CustomizableUI.onWidgetDrag(aDraggedItem.id);
-    } else {
-      aDraggedItem.parentNode.hidden = true;
-    }
-    return size;
-  },
-
-  _getCustomizableParent(aElement) {
-    if (gPhotonStructure && aElement) {
-      // Deal with drag/drop on the padding of the panel in photon.
-      let containingPanelHolder = aElement.closest("#customization-panelHolder");
-      if (containingPanelHolder) {
-        return containingPanelHolder.firstChild;
-      }
-    }
-
-    let areas = CustomizableUI.areas;
-    areas.push(kPaletteId);
-    while (aElement) {
-      if (areas.indexOf(aElement.id) != -1) {
-        return aElement;
-      }
-      aElement = aElement.parentNode;
-    }
-
-    return null;
-  },
-
-  _getDragOverNode(aEvent, aAreaElement, aAreaType, aDraggedItemId) {
-    let expectedParent = aAreaElement.customizationTarget || aAreaElement;
-    // Our tests are stupid. Cope:
-    if (!aEvent.clientX && !aEvent.clientY) {
-      return aEvent.target;
-    }
-    // Offset the drag event's position with the offset to the center of
-    // the thing we're dragging
-    let dragX = aEvent.clientX - this._dragOffset.x;
-    let dragY = aEvent.clientY - this._dragOffset.y;
-
-    // Ensure this is within the container
-    let boundsContainer = expectedParent;
-    // NB: because the panel UI itself is inside a scrolling container, we need
-    // to use the parent bounds (otherwise, if the panel UI is scrolled down,
-    // the numbers we get are in window coordinates which leads to various kinds
-    // of weirdness)
-    if (boundsContainer == this.panelUIContents) {
-      boundsContainer = boundsContainer.parentNode;
-    }
-    let bounds = boundsContainer.getBoundingClientRect();
-    dragX = Math.min(bounds.right, Math.max(dragX, bounds.left));
-    dragY = Math.min(bounds.bottom, Math.max(dragY, bounds.top));
-
-    let targetNode;
-    if (aAreaType == "toolbar" || (aAreaType == "menu-panel" && gPhotonStructure)) {
-      targetNode = aAreaElement.ownerDocument.elementFromPoint(dragX, dragY);
-      while (targetNode && targetNode.parentNode != expectedParent) {
-        targetNode = targetNode.parentNode;
-      }
-    } else {
-      let positionManager = DragPositionManager.getManagerForArea(aAreaElement);
-      // Make it relative to the container:
-      dragX -= bounds.left;
-      // NB: but if we're in the panel UI, we need to use the actual panel
-      // contents instead of the scrolling container to determine our origin
-      // offset against:
-      if (expectedParent == this.panelUIContents) {
-        dragY -= this.panelUIContents.getBoundingClientRect().top;
-      } else {
-        dragY -= bounds.top;
-      }
-      // Find the closest node:
-      targetNode = positionManager.find(aAreaElement, dragX, dragY, aDraggedItemId);
-    }
-    return targetNode || aEvent.target;
-  },
-
-  _onMouseDown(aEvent) {
-    log.debug("_onMouseDown");
-    if (aEvent.button != 0) {
-      return;
-    }
-    let doc = aEvent.target.ownerDocument;
-    doc.documentElement.setAttribute("customizing-movingItem", true);
-    let item = this._getWrapper(aEvent.target);
-    if (item && !item.classList.contains(kPlaceholderClass) &&
-        item.getAttribute("removable") == "true") {
-      item.setAttribute("mousedown", "true");
-    }
-  },
-
-  _onMouseUp(aEvent) {
-    log.debug("_onMouseUp");
-    if (aEvent.button != 0) {
-      return;
-    }
-    let doc = aEvent.target.ownerDocument;
-    doc.documentElement.removeAttribute("customizing-movingItem");
-    let item = this._getWrapper(aEvent.target);
-    if (item) {
-      item.removeAttribute("mousedown");
-    }
-  },
-
-  _getWrapper(aElement) {
-    while (aElement && aElement.localName != "toolbarpaletteitem") {
-      if (aElement.localName == "toolbar")
-        return null;
-      aElement = aElement.parentNode;
-    }
-    return aElement;
-  },
-
-  _showPanelCustomizationPlaceholders() {
-    let doc = this.document;
-    let contents = this.panelUIContents;
-    let narrowItemsAfterWideItem = 0;
-    let node = contents.lastChild;
-    while (node && !node.classList.contains(CustomizableUI.WIDE_PANEL_CLASS) &&
-           (!node.firstChild || !node.firstChild.classList.contains(CustomizableUI.WIDE_PANEL_CLASS))) {
-      if (!node.hidden && !node.classList.contains(kPlaceholderClass)) {
-        narrowItemsAfterWideItem++;
-      }
-      node = node.previousSibling;
-    }
-
-    let orphanedItems = narrowItemsAfterWideItem % CustomizableUI.PANEL_COLUMN_COUNT;
-    let placeholders = CustomizableUI.PANEL_COLUMN_COUNT - orphanedItems;
-
-    let currentPlaceholderCount = contents.querySelectorAll("." + kPlaceholderClass).length;
-    if (placeholders > currentPlaceholderCount) {
-      while (placeholders-- > currentPlaceholderCount) {
-        let placeholder = doc.createElement("toolbarpaletteitem");
-        placeholder.classList.add(kPlaceholderClass);
-        // XXXjaws The toolbarbutton child here is only necessary to get
-        //  the styling right here.
-        let placeholderChild = doc.createElement("toolbarbutton");
-        placeholderChild.classList.add(kPlaceholderClass + "-child");
-        placeholder.appendChild(placeholderChild);
-        contents.appendChild(placeholder);
-      }
-    } else if (placeholders < currentPlaceholderCount) {
-      while (placeholders++ < currentPlaceholderCount) {
-        contents.querySelectorAll("." + kPlaceholderClass)[0].remove();
-      }
-    }
-  },
-
-  _removePanelCustomizationPlaceholders() {
-    let contents = this.panelUIContents;
-    let oldPlaceholders = contents.getElementsByClassName(kPlaceholderClass);
-    while (oldPlaceholders.length) {
-      contents.removeChild(oldPlaceholders[0]);
-    }
-  },
-
-  /**
-   * Update toolbar customization targets during drag events to add or remove
-   * outlines to indicate that an area is customizable.
-   *
-   * @param aWindow                       The XUL window in which outlines should be updated.
-   * @param {Element} [aToolbarArea=null] The element of the customizable toolbar area to add the
-   *                                      outline to. If aToolbarArea is falsy, the outline will be
-   *                                      removed from all toolbar areas.
-   */
-  _updateToolbarCustomizationOutline(aWindow, aToolbarArea = null) {
-    // Remove the attribute from existing customization targets
-    for (let area of CustomizableUI.areas) {
-      if (CustomizableUI.getAreaType(area) != CustomizableUI.TYPE_TOOLBAR) {
-        continue;
-      }
-      let target = CustomizableUI.getCustomizeTargetForArea(area, aWindow);
-      target.removeAttribute("customizing-dragovertarget");
-    }
-
-    // Now set the attribute on the desired target
-    if (aToolbarArea) {
-      if (CustomizableUI.getAreaType(aToolbarArea.id) != CustomizableUI.TYPE_TOOLBAR)
-        return;
-      let target = CustomizableUI.getCustomizeTargetForArea(aToolbarArea.id, aWindow);
-      target.setAttribute("customizing-dragovertarget", true);
-    }
-  },
-
-  _findVisiblePreviousSiblingNode(aReferenceNode) {
-    while (aReferenceNode &&
-           aReferenceNode.localName == "toolbarpaletteitem" &&
-           aReferenceNode.firstChild.hidden) {
-      aReferenceNode = aReferenceNode.previousSibling;
-    }
-    return aReferenceNode;
-  },
-
-  onPanelContextMenuShowing(event) {
-    let inPermanentArea = !gPhotonStructure ||
-                          !!event.target.triggerNode.closest("#widget-overflow-fixed-list");
-    let doc = event.target.ownerDocument;
-    doc.getElementById("customizationPanelItemContextMenuUnpin").hidden = !inPermanentArea;
-    doc.getElementById("customizationPanelItemContextMenuPin").hidden = inPermanentArea;
-  },
+_changed: false,
+_transitioning: false,
+window: null,
+document: null,
+// areas is used to cache the customizable areas when in customization mode.
+areas: null,
+// When in customizing mode, we swap out the reference to the invisible
+// palette in gNavToolbox.palette for our visiblePalette. This way, for the
+// customizing browser window, when widgets are removed from customizable
+// areas and added to the palette, they're added to the visible palette.
+// _stowedPalette is a reference to the old invisible palette so we can
+// restore gNavToolbox.palette to its original state after exiting
+// customization mode.
+_stowedPalette: null,
+_dragOverItem: null,
+_customizing: false,
+_skipSourceNodeCheck: null,
+_mainViewContext: null,
+
+get panelUIContents() {
+return this.document.getElementById("PanelUI-contents");
+},
+
+get _handler() {
+return this.window.CustomizationHandler;
+},
+
+uninit() {
+if (AppConstants.CAN_DRAW_IN_TITLEBAR) {
+Services.prefs.removeObserver(kDrawInTitlebarPref, this);
+}
+},
+
+toggle() {
+if (this._handler.isEnteringCustomizeMode || this._handler.isExitingCustomizeMode) {
+this._wantToBeInCustomizeMode = !this._wantToBeInCustomizeMode;
+return;
+}
+if (this._customizing) {
+this.exit();
+} else {
+this.enter();
+}
+},
+
+_updateLWThemeButtonIcon() {
+let lwthemeButton = this.document.getElementById("customization-lwtheme-button");
+let lwthemeIcon = this.document.getAnonymousElementByAttribute(lwthemeButton,
+"class", "button-icon");
+lwthemeIcon.style.backgroundImage = LightweightThemeManager.currentTheme ?
+"url(" + LightweightThemeManager.currentTheme.iconURL + ")" : "";
+},
+
+setTab(aTab) {
+if (gTab == aTab) {
+return;
+}
+
+if (gTab) {
+closeGlobalTab();
+}
+
+gTab = aTab;
+
+gTab.setAttribute("customizemode", "true");
+SessionStore.persistTabAttribute("customizemode");
+
+gTab.linkedBrowser.stop();
+
+let win = gTab.ownerGlobal;
+
+win.gBrowser.setTabTitle(gTab);
+win.gBrowser.setIcon(gTab,
+"chrome://browser/skin/customizableui/customizeFavicon.ico");
+
+gTab.addEventListener("TabClose", unregisterGlobalTab);
+
+win.gBrowser.addTabsProgressListener(gTabsProgressListener);
+
+win.addEventListener("unload", unregisterGlobalTab);
+
+if (gTab.selected) {
+win.gCustomizeMode.enter();
+}
+},
+
+enter() {
+this._wantToBeInCustomizeMode = true;
+
+if (this._customizing || this._handler.isEnteringCustomizeMode) {
+return;
+}
+
+// Exiting; want to re-enter once we've done that.
+if (this._handler.isExitingCustomizeMode) {
+log.debug("Attempted to enter while we're in the middle of exiting. " +
+"We'll exit after we've entered");
+return;
+}
+
+if (!gTab) {
+this.setTab(this.browser.loadOneTab("about:blank", {
+inBackground: false,
+forceNotRemote: true,
+skipAnimation: true,
+triggeringPrincipal: Services.scriptSecurityManager.getSystemPrincipal(),
+}));
+return;
+}
+if (!gTab.selected) {
+// This will force another .enter() to be called via the
+// onlocationchange handler of the tabbrowser, so we return early.
+gTab.ownerGlobal.gBrowser.selectedTab = gTab;
+return;
+}
+gTab.ownerGlobal.focus();
+if (gTab.ownerDocument != this.document) {
+return;
+}
+
+let window = this.window;
+let document = this.document;
+
+this._handler.isEnteringCustomizeMode = true;
+
+// Always disable the reset button at the start of customize mode, it'll be re-enabled
+// if necessary when we finish entering:
+let resetButton = this.document.getElementById("customization-reset-button");
+resetButton.setAttribute("disabled", "true");
+
+(async () => {
+// We shouldn't start customize mode until after browser-delayed-startup has finished:
+if (!this.window.gBrowserInit.delayedStartupFinished) {
+await new Promise(resolve => {
+let delayedStartupObserver = aSubject => {
+if (aSubject == this.window) {
+Services.obs.removeObserver(delayedStartupObserver, "browser-delayed-startup-finished");
+resolve();
+}
 };
 
+Services.obs.addObserver(delayedStartupObserver, "browser-delayed-startup-finished");
+});
+}
+
+let toolbarVisibilityBtn = document.getElementById(kToolbarVisibilityBtn);
+let togglableToolbars = window.getTogglableToolbars();
+if (togglableToolbars.length == 0) {
+toolbarVisibilityBtn.setAttribute("hidden", "true");
+} else {
+toolbarVisibilityBtn.removeAttribute("hidden");
+}
+
+this.updateLWTStyling();
+
+CustomizableUI.dispatchToolboxEvent("beforecustomization", {}, window);
+CustomizableUI.notifyStartCustomizing(this.window);
+
+// Add a keypress listener to the document so that we can quickly exit
+// customization mode when pressing ESC.
+document.addEventListener("keypress", this);
+
+// Same goes for the menu button - if we're customizing, a click on the
+// menu button means a quick exit from customization mode.
+window.PanelUI.hide();
+
+let panelHolder = document.getElementById("customization-panelHolder");
+let panelContainer = document.getElementById("customization-panel-container");
+let customizationContainer = document.getElementById("customization-container");
+let paletteContainer = document.getElementById("customization-palette-container");
+let contentContainer = document.getElementById("customization-content-container");
+let footer = document.getElementById("customization-footer");
+let doneButton = document.getElementById("customization-done-button");
+let panelContextMenu = document.getElementById(kPanelItemContextMenu);
+this._previousPanelContextMenuParent = panelContextMenu.parentNode;
+document.getElementById("mainPopupSet").appendChild(panelContextMenu);
+if (gPhotonStructure) {
+if (!customizationContainer.hasAttribute("photon")) {
+contentContainer.appendChild(paletteContainer);
+contentContainer.appendChild(panelContainer);
+customizationContainer.appendChild(footer);
+customizationContainer.setAttribute("photon", "true");
+doneButton.hidden = false;
+}
+panelHolder.appendChild(window.PanelUI.overflowFixedList);
+window.PanelUI.overflowFixedList.setAttribute("customizing", true);
+window.PanelUI.menuButton.disabled = true;
+document.getElementById("nav-bar-overflow-button").disabled = true;
+} else {
+if (customizationContainer.hasAttribute("photon")) {
+customizationContainer.insertBefore(paletteContainer, contentContainer);
+customizationContainer.appendChild(panelContainer);
+paletteContainer.appendChild(footer);
+customizationContainer.removeAttribute("photon");
+doneButton.hidden = true;
+}
+window.PanelUI.menuButton.addEventListener("command", this);
+window.PanelUI.menuButton.open = true;
+window.PanelUI.beginBatchUpdate();
+
+// The menu panel is lazy, and registers itself when the popup shows.
+// If it hasn't been opened yet, we need to force the menu panel to
+// register itself, or else customization is not going to work.
+// We pass "true" to ensureReady to indicate that we're handling
+// calling startBatchUpdate and endBatchUpdate.
+if (!window.PanelUI.isReady) {
+await window.PanelUI.ensureReady(true);
+// Up to now, it will have been hidden, and its XBL bindings won't have
+// been constructed. Unhiding it won't trigger the construction of
+// those bindings immediately, but the next layout flush will.
+// Because we don't want to sync flush layout, we wait for the next
+// natural style/layout flush.
+await new Promise(resolve => window.requestIdleCallback(resolve));
+}
+
+// Hide the palette before starting the transition for increased perf.
+this.visiblePalette.hidden = true;
+this.visiblePalette.removeAttribute("showing");
+
+if (!AppConstants.MOZ_PHOTON_THEME) {
+// Disable the button-text fade-out mask
+// during the transition for increased perf.
+window.PanelUI.contents.setAttribute("customize-transitioning", "true");
+}
+
+// Move the mainView in the panel to the holder so that we can see it
+// while customizing.
+let mainView = window.PanelUI.mainView;
+panelHolder.appendChild(mainView);
+
+let customizeButton = document.getElementById("PanelUI-customize");
+customizeButton.setAttribute("enterLabel", customizeButton.getAttribute("label"));
+customizeButton.setAttribute("label", customizeButton.getAttribute("exitLabel"));
+customizeButton.setAttribute("enterTooltiptext", customizeButton.getAttribute("tooltiptext"));
+customizeButton.setAttribute("tooltiptext", customizeButton.getAttribute("exitTooltiptext"));
+
+this._mainViewContext = mainView.getAttribute("context");
+if (this._mainViewContext) {
+mainView.removeAttribute("context");
+}
+}
+
+this._transitioning = true;
+
+let customizer = document.getElementById("customization-container");
+customizer.parentNode.selectedPanel = customizer;
+customizer.hidden = false;
+
+this._wrapToolbarItemSync(CustomizableUI.AREA_TABSTRIP);
+
+let customizableToolbars = document.querySelectorAll("toolbar[customizable=true]:not([autohide=true]):not([collapsed=true])");
+for (let toolbar of customizableToolbars)
+toolbar.setAttribute("customizing", true);
+
+await this._doTransition(true);
+
+Services.obs.addObserver(this, "lightweight-theme-window-updated");
+
+// Let everybody in this window know that we're about to customize.
+CustomizableUI.dispatchToolboxEvent("customizationstarting", {}, window);
+
+if (!gPhotonStructure) {
+this._showPanelCustomizationPlaceholders();
+}
+
+await this._wrapToolbarItems();
+this.populatePalette();
+
+this._addDragHandlers(this.visiblePalette);
+
+window.gNavToolbox.addEventListener("toolbarvisibilitychange", this);
+
+if (!gPhotonStructure) {
+document.getElementById("PanelUI-help").setAttribute("disabled", true);
+document.getElementById("PanelUI-quit").setAttribute("disabled", true);
+}
+
+this._updateResetButton();
+this._updateUndoResetButton();
+
+this._skipSourceNodeCheck = Services.prefs.getPrefType(kSkipSourceNodePref) == Ci.nsIPrefBranch.PREF_BOOL &&
+Services.prefs.getBoolPref(kSkipSourceNodePref);
+
+CustomizableUI.addListener(this);
+if (!gPhotonStructure) {
+window.PanelUI.endBatchUpdate();
+}
+this._customizing = true;
+this._transitioning = false;
+
+// Show the palette now that the transition has finished.
+this.visiblePalette.hidden = false;
+window.setTimeout(() => {
+// Force layout reflow to ensure the animation runs,
+// and make it async so it doesn't affect the timing.
+this.visiblePalette.clientTop;
+this.visiblePalette.setAttribute("showing", "true");
+}, 0);
+this._updateEmptyPaletteNotice();
+
+this._updateLWThemeButtonIcon();
+if (!AppConstants.MOZ_PHOTON_THEME) {
+this.maybeShowTip(panelHolder);
+}
+
+this._handler.isEnteringCustomizeMode = false;
+if (!gPhotonStructure) {
+window.PanelUI.contents.removeAttribute("customize-transitioning");
+}
+
+CustomizableUI.dispatchToolboxEvent("customizationready", {}, window);
+this._enableOutlinesTimeout = window.setTimeout(() => {
+this.document.getElementById("nav-bar").setAttribute("showoutline", "true");
+if (!gPhotonStructure) {
+this.panelUIContents.setAttribute("showoutline", "true");
+}
+delete this._enableOutlinesTimeout;
+}, 0);
+
+if (!this._wantToBeInCustomizeMode) {
+this.exit();
+}
+})().catch(e => {
+log.error("Error entering customize mode", e);
+// We should ensure this has been called, and calling it again doesn't hurt:
+window.PanelUI.endBatchUpdate();
+this._handler.isEnteringCustomizeMode = false;
+// Exit customize mode to ensure proper clean-up when entering failed.
+this.exit();
+});
+},
+
+exit() {
+this._wantToBeInCustomizeMode = false;
+
+if (!this._customizing || this._handler.isExitingCustomizeMode) {
+return;
+}
+
+// Entering; want to exit once we've done that.
+if (this._handler.isEnteringCustomizeMode) {
+log.debug("Attempted to exit while we're in the middle of entering. " +
+"We'll exit after we've entered");
+return;
+}
+
+if (this.resetting) {
+log.debug("Attempted to exit while we're resetting. " +
+"We'll exit after resetting has finished.");
+return;
+}
+
+this.hideTip();
+
+this._handler.isExitingCustomizeMode = true;
+
+if (this._enableOutlinesTimeout) {
+this.window.clearTimeout(this._enableOutlinesTimeout);
+} else {
+this.document.getElementById("nav-bar").removeAttribute("showoutline");
+this.panelUIContents.removeAttribute("showoutline");
+}
+
+this._removeExtraToolbarsIfEmpty();
+
+CustomizableUI.removeListener(this);
+
+this.document.removeEventListener("keypress", this);
+if (!gPhotonStructure) {
+this.window.PanelUI.menuButton.removeEventListener("command", this);
+this.window.PanelUI.menuButton.open = false;
+
+this.window.PanelUI.beginBatchUpdate();
+
+this._removePanelCustomizationPlaceholders();
+}
+
+let window = this.window;
+let document = this.document;
+
+// Hide the palette before starting the transition for increased perf.
+this.visiblePalette.hidden = true;
+this.visiblePalette.removeAttribute("showing");
+this.paletteEmptyNotice.hidden = true;
+
+if (!gPhotonStructure) {
+// Disable the button-text fade-out mask
+// during the transition for increased perf.
+let panelContents = window.PanelUI.contents;
+panelContents.setAttribute("customize-transitioning", "true");
+}
+
+// Disable the reset and undo reset buttons while transitioning:
+let resetButton = this.document.getElementById("customization-reset-button");
+let undoResetButton = this.document.getElementById("customization-undo-reset-button");
+undoResetButton.hidden = resetButton.disabled = true;
+
+this._transitioning = true;
+
+(async () => {
+await this.depopulatePalette();
+
+await this._doTransition(false);
+this.updateLWTStyling({});
+
+Services.obs.removeObserver(this, "lightweight-theme-window-updated");
+
+if (this.browser.selectedTab == gTab) {
+if (gTab.linkedBrowser.currentURI.spec == "about:blank") {
+closeGlobalTab();
+} else {
+unregisterGlobalTab();
+}
+}
+let browser = document.getElementById("browser");
+browser.parentNode.selectedPanel = browser;
+let customizer = document.getElementById("customization-container");
+customizer.hidden = true;
+
+window.gNavToolbox.removeEventListener("toolbarvisibilitychange", this);
+
+DragPositionManager.stop();
+this._removeDragHandlers(this.visiblePalette);
+
+await this._unwrapToolbarItems();
+
+if (this._changed) {
+// XXXmconley: At first, it seems strange to also persist the old way with
+//             currentset - but this might actually be useful for switching
+//             to old builds. We might want to keep this around for a little
+//             bit.
+this.persistCurrentSets();
+}
+
+// And drop all area references.
+this.areas.clear();
+
+// Let everybody in this window know that we're starting to
+// exit customization mode.
+CustomizableUI.dispatchToolboxEvent("customizationending", {}, window);
+
+window.PanelUI.menuButton.disabled = false;
+if (gPhotonStructure) {
+let overflowContainer = document.getElementById("widget-overflow-scroller");
+overflowContainer.appendChild(window.PanelUI.overflowFixedList);
+document.getElementById("nav-bar-overflow-button").disabled = false;
+} else {
+window.PanelUI.setMainView(window.PanelUI.mainView);
+
+let customizeButton = document.getElementById("PanelUI-customize");
+customizeButton.setAttribute("exitLabel", customizeButton.getAttribute("label"));
+customizeButton.setAttribute("label", customizeButton.getAttribute("enterLabel"));
+customizeButton.setAttribute("exitTooltiptext", customizeButton.getAttribute("tooltiptext"));
+customizeButton.setAttribute("tooltiptext", customizeButton.getAttribute("enterTooltiptext"));
+
+// We have to use setAttribute/removeAttribute here instead of the
+// property because the XBL property will be set later, and right
+// now we'd be setting an expando, which breaks the XBL property.
+document.getElementById("PanelUI-help").removeAttribute("disabled");
+document.getElementById("PanelUI-quit").removeAttribute("disabled");
+this.panelUIContents.removeAttribute("customize-transitioning");
+}
+let panelContextMenu = document.getElementById(kPanelItemContextMenu);
+this._previousPanelContextMenuParent.appendChild(panelContextMenu);
+
+// We need to set this._customizing to false before removing the tab
+// or the TabSelect event handler will think that we are exiting
+// customization mode for a second time.
+this._customizing = false;
+
+if (!gPhotonStructure) {
+let mainView = window.PanelUI.mainView;
+if (this._mainViewContext) {
+mainView.setAttribute("context", this._mainViewContext);
+}
+}
+
+let customizableToolbars = document.querySelectorAll("toolbar[customizable=true]:not([autohide=true])");
+for (let toolbar of customizableToolbars)
+toolbar.removeAttribute("customizing");
+
+if (!gPhotonStructure) {
+this.window.PanelUI.endBatchUpdate();
+}
+delete this._lastLightweightTheme;
+this._changed = false;
+this._transitioning = false;
+this._handler.isExitingCustomizeMode = false;
+CustomizableUI.dispatchToolboxEvent("aftercustomization", {}, window);
+CustomizableUI.notifyEndCustomizing(window);
+
+if (this._wantToBeInCustomizeMode) {
+this.enter();
+}
+})().catch(e => {
+log.error("Error exiting customize mode", e);
+if (!gPhotonStructure) {
+// We should ensure this has been called, and calling it again doesn't hurt:
+window.PanelUI.endBatchUpdate();
+}
+this._handler.isExitingCustomizeMode = false;
+});
+},
+
+/**
+* The customize mode transition has 4 phases when entering:
+* 1) Pre-customization mode
+*    This is the starting phase of the browser.
+* 2) LWT swapping
+*    This is where we swap some of the lightweight theme styles in order
+*    to make them work in customize mode. We set/unset a customization-
+*    lwtheme attribute iff we're using a lightweight theme.
+* 3) customize-entering
+*    This phase is a transition, optimized for smoothness.
+* 4) customize-entered
+*    After the transition completes, this phase draws all of the
+*    expensive detail that isn't necessary during the second phase.
+*
+* Exiting customization mode has a similar set of phases, but in reverse
+* order - customize-entered, customize-exiting, remove LWT swapping,
+* pre-customization mode.
+*
+* When in the customize-entering, customize-entered, or customize-exiting
+* phases, there is a "customizing" attribute set on the main-window to simplify
+* excluding certain styles while in any phase of customize mode.
+*/
+_doTransition(aEntering) {
+if (AppConstants.MOZ_PHOTON_THEME) {
+let docEl = this.document.documentElement;
+if (aEntering) {
+docEl.setAttribute("customizing", true);
+docEl.setAttribute("customize-entered", true);
+} else {
+docEl.removeAttribute("customizing");
+docEl.removeAttribute("customize-entered");
+}
+return Promise.resolve();
+}
+let deck = this.document.getElementById("content-deck");
+let customizeTransitionEndPromise = new Promise(resolve => {
+let customizeTransitionEnd = (aEvent) => {
+if (aEvent != "timedout" &&
+(aEvent.originalTarget != deck || aEvent.propertyName != "margin-left")) {
+return;
+}
+this.window.clearTimeout(catchAllTimeout);
+// We request an animation frame to do the final stage of the transition
+// to improve perceived performance. (bug 962677)
+this.window.requestAnimationFrame(() => {
+deck.removeEventListener("transitionend", customizeTransitionEnd);
+
+if (!aEntering) {
+this.document.documentElement.removeAttribute("customize-exiting");
+this.document.documentElement.removeAttribute("customizing");
+} else {
+this.document.documentElement.setAttribute("customize-entered", true);
+this.document.documentElement.removeAttribute("customize-entering");
+}
+CustomizableUI.dispatchToolboxEvent("customization-transitionend", aEntering, this.window);
+
+resolve();
+});
+};
+deck.addEventListener("transitionend", customizeTransitionEnd);
+let catchAll = () => customizeTransitionEnd("timedout");
+let catchAllTimeout = this.window.setTimeout(catchAll, kMaxTransitionDurationMs);
+});
+
+if (gDisableAnimation) {
+this.document.getElementById("tab-view-deck").setAttribute("fastcustomizeanimation", true);
+}
+
+if (aEntering) {
+this.document.documentElement.setAttribute("customizing", true);
+this.document.documentElement.setAttribute("customize-entering", true);
+} else {
+this.document.documentElement.setAttribute("customize-exiting", true);
+this.document.documentElement.removeAttribute("customize-entered");
+}
+
+return customizeTransitionEndPromise;
+},
+
+updateLWTStyling(aData) {
+let docElement = this.document.documentElement;
+if (!aData) {
+let lwt = docElement._lightweightTheme;
+aData = lwt.getData();
+}
+let headerURL = aData && aData.headerURL;
+if (!headerURL) {
+docElement.removeAttribute("customization-lwtheme");
+return;
+}
+docElement.setAttribute("customization-lwtheme", "true");
+
+let deck = this.document.getElementById("tab-view-deck");
+let toolboxRect = this.window.gNavToolbox.getBoundingClientRect();
+let height = toolboxRect.bottom;
+deck.style.setProperty("--toolbox-rect-height", `${height}`);
+deck.style.setProperty("--toolbox-rect-height-with-unit", `${height}px`);
+},
+
+maybeShowTip(aAnchor) {
+const kShownPref = "browser.customizemode.tip0.shown";
+let shown = Services.prefs.getBoolPref(kShownPref, false);
+if (shown)
+return;
+
+let anchorNode = aAnchor || this.document.getElementById("customization-panelHolder");
+let messageNode = this.tipPanel.querySelector(".customization-tipPanel-contentMessage");
+if (!messageNode.childElementCount) {
+// Put the tip contents in the popup.
+let bundle = this.document.getElementById("bundle_browser");
+const kLabelClass = "customization-tipPanel-link";
+// eslint-disable-next-line no-unsanitized/property
+messageNode.innerHTML = bundle.getFormattedString("customizeTips.tip0", [
+"<label class=\"customization-tipPanel-em\" value=\"" +
+bundle.getString("customizeTips.tip0.hint") + "\"/>",
+this.document.getElementById("bundle_brand").getString("brandShortName"),
+"<label class=\"" + kLabelClass + " text-link\" value=\"" +
+bundle.getString("customizeTips.tip0.learnMore") + "\"/>"
+]);
+
+messageNode.querySelector("." + kLabelClass).addEventListener("click", () => {
+let url = Services.urlFormatter.formatURLPref("browser.customizemode.tip0.learnMoreUrl");
+let browser = this.browser;
+browser.selectedTab = browser.addTab(url);
+this.hideTip();
+});
+}
+
+this.tipPanel.hidden = false;
+this.tipPanel.openPopup(anchorNode);
+Services.prefs.setBoolPref(kShownPref, true);
+},
+
+hideTip() {
+this.tipPanel.hidePopup();
+},
+
+_getCustomizableChildForNode(aNode) {
+// NB: adjusted from _getCustomizableParent to keep that method fast
+// (it's used during drags), and avoid multiple DOM loops
+let areas = CustomizableUI.areas;
+// Caching this length is important because otherwise we'll also iterate
+// over items we add to the end from within the loop.
+let numberOfAreas = areas.length;
+for (let i = 0; i < numberOfAreas; i++) {
+let area = areas[i];
+let areaNode = aNode.ownerDocument.getElementById(area);
+let customizationTarget = areaNode && areaNode.customizationTarget;
+if (customizationTarget && customizationTarget != areaNode) {
+areas.push(customizationTarget.id);
+}
+let overflowTarget = areaNode && areaNode.getAttribute("overflowtarget");
+if (overflowTarget) {
+areas.push(overflowTarget);
+}
+}
+areas.push(kPaletteId);
+
+while (aNode && aNode.parentNode) {
+let parent = aNode.parentNode;
+if (areas.indexOf(parent.id) != -1) {
+return aNode;
+}
+aNode = parent;
+}
+return null;
+},
+
+addToToolbar(aNode) {
+aNode = this._getCustomizableChildForNode(aNode);
+if (aNode.localName == "toolbarpaletteitem" && aNode.firstChild) {
+aNode = aNode.firstChild;
+}
+CustomizableUI.addWidgetToArea(aNode.id, CustomizableUI.AREA_NAVBAR);
+if (!this._customizing) {
+CustomizableUI.dispatchToolboxEvent("customizationchange");
+}
+},
+
+addToPanel(aNode) {
+aNode = this._getCustomizableChildForNode(aNode);
+if (aNode.localName == "toolbarpaletteitem" && aNode.firstChild) {
+aNode = aNode.firstChild;
+}
+let panel = gPhotonStructure ? CustomizableUI.AREA_FIXED_OVERFLOW_PANEL
+: CustomizableUI.AREA_PANEL;
+CustomizableUI.addWidgetToArea(aNode.id, panel);
+if (!this._customizing) {
+CustomizableUI.dispatchToolboxEvent("customizationchange");
+}
+
+if (AppConstants.MOZ_PHOTON_ANIMATIONS &&
+Services.prefs.getBoolPref("toolkit.cosmeticAnimations.enabled")) {
+let overflowButton = this.document.getElementById("nav-bar-overflow-button");
+// If the overflow-button is not visible already, we need to force a layout
+// flush before calculating the height of it (the button is only visible if
+// either the "nonemptyoverflow" or "overflowing" attribute is present on the toolbar).
+BrowserUtils.setToolbarButtonHeightProperty(overflowButton, {forceLayoutFlushIfNeeded: true});
+overflowButton.setAttribute("animate", "true");
+overflowButton.addEventListener("animationend", function onAnimationEnd(event) {
+if (event.animationName.startsWith("overflow-animation")) {
+this.setAttribute("fade", "true");
+} else if (event.animationName == "overflow-fade") {
+this.removeEventListener("animationend", onAnimationEnd);
+this.removeAttribute("animate");
+this.removeAttribute("fade");
+}
+});
+}
+},
+
+removeFromArea(aNode) {
+aNode = this._getCustomizableChildForNode(aNode);
+if (aNode.localName == "toolbarpaletteitem" && aNode.firstChild) {
+aNode = aNode.firstChild;
+}
+CustomizableUI.removeWidgetFromArea(aNode.id);
+if (!this._customizing) {
+CustomizableUI.dispatchToolboxEvent("customizationchange");
+}
+},
+
+populatePalette() {
+let fragment = this.document.createDocumentFragment();
+let toolboxPalette = this.window.gNavToolbox.palette;
+
+try {
+let unusedWidgets = CustomizableUI.getUnusedWidgets(toolboxPalette);
+for (let widget of unusedWidgets) {
+let paletteItem = this.makePaletteItem(widget, "palette");
+if (!paletteItem) {
+continue;
+}
+fragment.appendChild(paletteItem);
+}
+
+if (gPhotonStructure) {
+let flexSpace = CustomizableUI.createSpecialWidget("spring", this.document);
+fragment.appendChild(this.wrapToolbarItem(flexSpace, "palette"));
+}
+
+this.visiblePalette.appendChild(fragment);
+this._stowedPalette = this.window.gNavToolbox.palette;
+this.window.gNavToolbox.palette = this.visiblePalette;
+} catch (ex) {
+log.error(ex);
+}
+},
+
+// XXXunf Maybe this should use -moz-element instead of wrapping the node?
+//       Would ensure no weird interactions/event handling from original node,
+//       and makes it possible to put this in a lazy-loaded iframe/real tab
+//       while still getting rid of the need for overlays.
+makePaletteItem(aWidget, aPlace) {
+let widgetNode = aWidget.forWindow(this.window).node;
+if (!widgetNode) {
+log.error("Widget with id " + aWidget.id + " does not return a valid node");
+return null;
+}
+// Do not build a palette item for hidden widgets; there's not much to show.
+if (widgetNode.hidden) {
+return null;
+}
+
+let wrapper = this.createOrUpdateWrapper(widgetNode, aPlace);
+wrapper.appendChild(widgetNode);
+return wrapper;
+},
+
+depopulatePalette() {
+return (async () => {
+this.visiblePalette.hidden = true;
+let paletteChild = this.visiblePalette.firstChild;
+let nextChild;
+while (paletteChild) {
+nextChild = paletteChild.nextElementSibling;
+let itemId = paletteChild.firstChild.id;
+if (CustomizableUI.isSpecialWidget(itemId)) {
+this.visiblePalette.removeChild(paletteChild);
+} else {
+// XXXunf Currently this doesn't destroy the (now unused) node in the
+//       API provider case. It would be good to do so, but we need to
+//       keep strong refs to it in CustomizableUI (can't iterate of
+//       WeakMaps), and there's the question of what behavior
+//       wrappers should have if consumers keep hold of them.
+let unwrappedPaletteItem =
+await this.deferredUnwrapToolbarItem(paletteChild);
+this._stowedPalette.appendChild(unwrappedPaletteItem);
+}
+
+paletteChild = nextChild;
+}
+this.visiblePalette.hidden = false;
+this.window.gNavToolbox.palette = this._stowedPalette;
+})().catch(log.error);
+},
+
+isCustomizableItem(aNode) {
+return aNode.localName == "toolbarbutton" ||
+aNode.localName == "toolbaritem" ||
+aNode.localName == "toolbarseparator" ||
+aNode.localName == "toolbarspring" ||
+aNode.localName == "toolbarspacer";
+},
+
+isWrappedToolbarItem(aNode) {
+return aNode.localName == "toolbarpaletteitem";
+},
+
+deferredWrapToolbarItem(aNode, aPlace) {
+return new Promise(resolve => {
+dispatchFunction(() => {
+let wrapper = this.wrapToolbarItem(aNode, aPlace);
+resolve(wrapper);
+});
+});
+},
+
+wrapToolbarItem(aNode, aPlace) {
+if (!this.isCustomizableItem(aNode)) {
+return aNode;
+}
+let wrapper = this.createOrUpdateWrapper(aNode, aPlace);
+
+// It's possible that this toolbar node is "mid-flight" and doesn't have
+// a parent, in which case we skip replacing it. This can happen if a
+// toolbar item has been dragged into the palette. In that case, we tell
+// CustomizableUI to remove the widget from its area before putting the
+// widget in the palette - so the node will have no parent.
+if (aNode.parentNode) {
+aNode = aNode.parentNode.replaceChild(wrapper, aNode);
+}
+wrapper.appendChild(aNode);
+return wrapper;
+},
+
+createOrUpdateWrapper(aNode, aPlace, aIsUpdate) {
+let wrapper;
+if (aIsUpdate && aNode.parentNode && aNode.parentNode.localName == "toolbarpaletteitem") {
+wrapper = aNode.parentNode;
+aPlace = wrapper.getAttribute("place");
+} else {
+wrapper = this.document.createElement("toolbarpaletteitem");
+// "place" is used by toolkit to add the toolbarpaletteitem-palette
+// binding to a toolbarpaletteitem, which gives it a label node for when
+// it's sitting in the palette.
+wrapper.setAttribute("place", aPlace);
+}
+
+
+// Ensure the wrapped item doesn't look like it's in any special state, and
+// can't be interactved with when in the customization palette.
+if (aNode.hasAttribute("command")) {
+wrapper.setAttribute("itemcommand", aNode.getAttribute("command"));
+aNode.removeAttribute("command");
+}
+
+if (aNode.hasAttribute("observes")) {
+wrapper.setAttribute("itemobserves", aNode.getAttribute("observes"));
+aNode.removeAttribute("observes");
+}
+
+if (aNode.getAttribute("checked") == "true") {
+wrapper.setAttribute("itemchecked", "true");
+aNode.removeAttribute("checked");
+}
+
+if (aNode.hasAttribute("id")) {
+wrapper.setAttribute("id", "wrapper-" + aNode.getAttribute("id"));
+}
+
+if (aNode.hasAttribute("label")) {
+wrapper.setAttribute("title", aNode.getAttribute("label"));
+wrapper.setAttribute("tooltiptext", aNode.getAttribute("label"));
+} else if (aNode.hasAttribute("title")) {
+wrapper.setAttribute("title", aNode.getAttribute("title"));
+wrapper.setAttribute("tooltiptext", aNode.getAttribute("title"));
+}
+
+if (aNode.hasAttribute("flex")) {
+wrapper.setAttribute("flex", aNode.getAttribute("flex"));
+}
+
+if (aPlace == "panel") {
+if (aNode.classList.contains(CustomizableUI.WIDE_PANEL_CLASS)) {
+wrapper.setAttribute("haswideitem", "true");
+} else if (wrapper.hasAttribute("haswideitem")) {
+wrapper.removeAttribute("haswideitem");
+}
+}
+
+let removable = aPlace == "palette" || CustomizableUI.isWidgetRemovable(aNode);
+wrapper.setAttribute("removable", removable);
+
+let contextMenuAttrName = "";
+if (aNode.getAttribute("context")) {
+contextMenuAttrName = "context";
+} else if (aNode.getAttribute("contextmenu")) {
+contextMenuAttrName = "contextmenu";
+}
+let currentContextMenu = aNode.getAttribute(contextMenuAttrName);
+let contextMenuForPlace = aPlace == "panel" ?
+kPanelItemContextMenu :
+kPaletteItemContextMenu;
+if (aPlace != "toolbar") {
+wrapper.setAttribute("context", contextMenuForPlace);
+}
+// Only keep track of the menu if it is non-default.
+if (currentContextMenu &&
+currentContextMenu != contextMenuForPlace) {
+aNode.setAttribute("wrapped-context", currentContextMenu);
+aNode.setAttribute("wrapped-contextAttrName", contextMenuAttrName)
+aNode.removeAttribute(contextMenuAttrName);
+} else if (currentContextMenu == contextMenuForPlace) {
+aNode.removeAttribute(contextMenuAttrName);
+}
+
+// Only add listeners for newly created wrappers:
+if (!aIsUpdate) {
+wrapper.addEventListener("mousedown", this);
+wrapper.addEventListener("mouseup", this);
+}
+
+if (CustomizableUI.isSpecialWidget(aNode.id)) {
+wrapper.setAttribute("title", gWidgetsBundle.GetStringFromName(aNode.nodeName + ".label"));
+}
+
+return wrapper;
+},
+
+deferredUnwrapToolbarItem(aWrapper) {
+return new Promise(resolve => {
+dispatchFunction(() => {
+let item = null;
+try {
+item = this.unwrapToolbarItem(aWrapper);
+} catch (ex) {
+Cu.reportError(ex);
+}
+resolve(item);
+});
+});
+},
+
+unwrapToolbarItem(aWrapper) {
+if (aWrapper.nodeName != "toolbarpaletteitem") {
+return aWrapper;
+}
+aWrapper.removeEventListener("mousedown", this);
+aWrapper.removeEventListener("mouseup", this);
+
+let place = aWrapper.getAttribute("place");
+
+let toolbarItem = aWrapper.firstChild;
+if (!toolbarItem) {
+log.error("no toolbarItem child for " + aWrapper.tagName + "#" + aWrapper.id);
+aWrapper.remove();
+return null;
+}
+
+if (aWrapper.hasAttribute("itemobserves")) {
+toolbarItem.setAttribute("observes", aWrapper.getAttribute("itemobserves"));
+}
+
+if (aWrapper.hasAttribute("itemchecked")) {
+toolbarItem.checked = true;
+}
+
+if (aWrapper.hasAttribute("itemcommand")) {
+let commandID = aWrapper.getAttribute("itemcommand");
+toolbarItem.setAttribute("command", commandID);
+
+// XXX Bug 309953 - toolbarbuttons aren't in sync with their commands after customizing
+let command = this.document.getElementById(commandID);
+if (command && command.hasAttribute("disabled")) {
+toolbarItem.setAttribute("disabled", command.getAttribute("disabled"));
+}
+}
+
+let wrappedContext = toolbarItem.getAttribute("wrapped-context");
+if (wrappedContext) {
+let contextAttrName = toolbarItem.getAttribute("wrapped-contextAttrName");
+toolbarItem.setAttribute(contextAttrName, wrappedContext);
+toolbarItem.removeAttribute("wrapped-contextAttrName");
+toolbarItem.removeAttribute("wrapped-context");
+} else if (place == "panel") {
+toolbarItem.setAttribute("context", kPanelItemContextMenu);
+}
+
+if (aWrapper.parentNode) {
+aWrapper.parentNode.replaceChild(toolbarItem, aWrapper);
+}
+return toolbarItem;
+},
+
+async _wrapToolbarItem(aArea) {
+let target = CustomizableUI.getCustomizeTargetForArea(aArea, this.window);
+if (!target || this.areas.has(target)) {
+return null;
+}
+
+this._addDragHandlers(target);
+for (let child of target.children) {
+if (this.isCustomizableItem(child) && !this.isWrappedToolbarItem(child)) {
+await this.deferredWrapToolbarItem(child, CustomizableUI.getPlaceForItem(child)).catch(log.error);
+}
+}
+this.areas.add(target);
+return target;
+},
+
+_wrapToolbarItemSync(aArea) {
+let target = CustomizableUI.getCustomizeTargetForArea(aArea, this.window);
+if (!target || this.areas.has(target)) {
+return null;
+}
+
+this._addDragHandlers(target);
+try {
+for (let child of target.children) {
+if (this.isCustomizableItem(child) && !this.isWrappedToolbarItem(child)) {
+this.wrapToolbarItem(child, CustomizableUI.getPlaceForItem(child));
+}
+}
+} catch (ex) {
+log.error(ex, ex.stack);
+}
+
+this.areas.add(target);
+return target;
+},
+
+async _wrapToolbarItems() {
+for (let area of CustomizableUI.areas) {
+await this._wrapToolbarItem(area);
+}
+},
+
+_addDragHandlers(aTarget) {
+// Allow dropping on the padding of the arrow panel.
+if (gPhotonStructure && aTarget.id == CustomizableUI.AREA_FIXED_OVERFLOW_PANEL) {
+aTarget = this.document.getElementById("customization-panelHolder");
+}
+aTarget.addEventListener("dragstart", this, true);
+aTarget.addEventListener("dragover", this, true);
+aTarget.addEventListener("dragexit", this, true);
+aTarget.addEventListener("drop", this, true);
+aTarget.addEventListener("dragend", this, true);
+},
+
+_wrapItemsInArea(target) {
+for (let child of target.children) {
+if (this.isCustomizableItem(child)) {
+this.wrapToolbarItem(child, CustomizableUI.getPlaceForItem(child));
+}
+}
+},
+
+_removeDragHandlers(aTarget) {
+// Remove handler from different target if it was added to
+// allow dropping on the padding of the arrow panel.
+if (gPhotonStructure && aTarget.id == CustomizableUI.AREA_FIXED_OVERFLOW_PANEL) {
+aTarget = this.document.getElementById("customization-panelHolder");
+}
+aTarget.removeEventListener("dragstart", this, true);
+aTarget.removeEventListener("dragover", this, true);
+aTarget.removeEventListener("dragexit", this, true);
+aTarget.removeEventListener("drop", this, true);
+aTarget.removeEventListener("dragend", this, true);
+},
+
+_unwrapItemsInArea(target) {
+for (let toolbarItem of target.children) {
+if (this.isWrappedToolbarItem(toolbarItem)) {
+this.unwrapToolbarItem(toolbarItem);
+}
+}
+},
+
+_unwrapToolbarItems() {
+return (async () => {
+for (let target of this.areas) {
+for (let toolbarItem of target.children) {
+if (this.isWrappedToolbarItem(toolbarItem)) {
+await this.deferredUnwrapToolbarItem(toolbarItem);
+}
+}
+this._removeDragHandlers(target);
+}
+this.areas.clear();
+})().catch(log.error);
+},
+
+_removeExtraToolbarsIfEmpty() {
+let toolbox = this.window.gNavToolbox;
+for (let child of toolbox.children) {
+if (child.hasAttribute("customindex")) {
+let placements = CustomizableUI.getWidgetIdsInArea(child.id);
+if (!placements.length) {
+CustomizableUI.removeExtraToolbar(child.id);
+}
+}
+}
+},
+
+persistCurrentSets(aSetBeforePersisting) {
+let document = this.document;
+let toolbars = document.querySelectorAll("toolbar[customizable='true'][currentset]");
+for (let toolbar of toolbars) {
+if (aSetBeforePersisting) {
+let set = toolbar.currentSet;
+toolbar.setAttribute("currentset", set);
+}
+// Persist the currentset attribute directly on hardcoded toolbars.
+document.persist(toolbar.id, "currentset");
+}
+},
+
+reset() {
+this.resetting = true;
+// Disable the reset button temporarily while resetting:
+let btn = this.document.getElementById("customization-reset-button");
+btn.disabled = true;
+return (async () => {
+this._removePanelCustomizationPlaceholders();
+await this.depopulatePalette();
+await this._unwrapToolbarItems();
+
+CustomizableUI.reset();
+
+this._updateLWThemeButtonIcon();
+
+await this._wrapToolbarItems();
+this.populatePalette();
+
+this.persistCurrentSets(true);
+
+this._updateResetButton();
+this._updateUndoResetButton();
+this._updateEmptyPaletteNotice();
+this._showPanelCustomizationPlaceholders();
+this.resetting = false;
+if (!this._wantToBeInCustomizeMode) {
+this.exit();
+}
+})().catch(log.error);
+},
+
+undoReset() {
+this.resetting = true;
+
+return (async () => {
+this._removePanelCustomizationPlaceholders();
+await this.depopulatePalette();
+await this._unwrapToolbarItems();
+
+CustomizableUI.undoReset();
+
+this._updateLWThemeButtonIcon();
+
+await this._wrapToolbarItems();
+this.populatePalette();
+
+this.persistCurrentSets(true);
+
+this._updateResetButton();
+this._updateUndoResetButton();
+this._updateEmptyPaletteNotice();
+this.resetting = false;
+})().catch(log.error);
+},
+
+_onToolbarVisibilityChange(aEvent) {
+let toolbar = aEvent.target;
+if (aEvent.detail.visible && toolbar.getAttribute("customizable") == "true") {
+toolbar.setAttribute("customizing", "true");
+} else {
+toolbar.removeAttribute("customizing");
+}
+this._onUIChange();
+this.updateLWTStyling();
+},
+
+onWidgetMoved(aWidgetId, aArea, aOldPosition, aNewPosition) {
+this._onUIChange();
+},
+
+onWidgetAdded(aWidgetId, aArea, aPosition) {
+this._onUIChange();
+},
+
+onWidgetRemoved(aWidgetId, aArea) {
+this._onUIChange();
+},
+
+onWidgetBeforeDOMChange(aNodeToChange, aSecondaryNode, aContainer) {
+if (aContainer.ownerGlobal != this.window || this.resetting) {
+return;
+}
+if (aContainer.id == CustomizableUI.AREA_PANEL) {
+this._removePanelCustomizationPlaceholders();
+}
+// If we get called for widgets that aren't in the window yet, they might not have
+// a parentNode at all.
+if (aNodeToChange.parentNode) {
+this.unwrapToolbarItem(aNodeToChange.parentNode);
+}
+if (aSecondaryNode) {
+this.unwrapToolbarItem(aSecondaryNode.parentNode);
+}
+},
+
+onWidgetAfterDOMChange(aNodeToChange, aSecondaryNode, aContainer) {
+if (aContainer.ownerGlobal != this.window || this.resetting) {
+return;
+}
+// If the node is still attached to the container, wrap it again:
+if (aNodeToChange.parentNode) {
+let place = CustomizableUI.getPlaceForItem(aNodeToChange);
+this.wrapToolbarItem(aNodeToChange, place);
+if (aSecondaryNode) {
+this.wrapToolbarItem(aSecondaryNode, place);
+}
+} else {
+// If not, it got removed.
+
+// If an API-based widget is removed while customizing, append it to the palette.
+// The _applyDrop code itself will take care of positioning it correctly, if
+// applicable. We need the code to be here so removing widgets using CustomizableUI's
+// API also does the right thing (and adds it to the palette)
+let widgetId = aNodeToChange.id;
+let widget = CustomizableUI.getWidget(widgetId);
+if (widget.provider == CustomizableUI.PROVIDER_API) {
+let paletteItem = this.makePaletteItem(widget, "palette");
+this.visiblePalette.appendChild(paletteItem);
+}
+}
+if (aContainer.id == CustomizableUI.AREA_PANEL) {
+this._showPanelCustomizationPlaceholders();
+}
+},
+
+onWidgetDestroyed(aWidgetId) {
+let wrapper = this.document.getElementById("wrapper-" + aWidgetId);
+if (wrapper) {
+let wasInPanel = wrapper.parentNode == this.panelUIContents;
+wrapper.remove();
+if (wasInPanel) {
+this._showPanelCustomizationPlaceholders();
+}
+}
+},
+
+onWidgetAfterCreation(aWidgetId, aArea) {
+// If the node was added to an area, we would have gotten an onWidgetAdded notification,
+// plus associated DOM change notifications, so only do stuff for the palette:
+if (!aArea) {
+let widgetNode = this.document.getElementById(aWidgetId);
+if (widgetNode) {
+this.wrapToolbarItem(widgetNode, "palette");
+} else {
+let widget = CustomizableUI.getWidget(aWidgetId);
+this.visiblePalette.appendChild(this.makePaletteItem(widget, "palette"));
+}
+}
+},
+
+onAreaNodeRegistered(aArea, aContainer) {
+if (aContainer.ownerDocument == this.document) {
+this._wrapItemsInArea(aContainer);
+this._addDragHandlers(aContainer);
+DragPositionManager.add(this.window, aArea, aContainer);
+this.areas.add(aContainer);
+}
+},
+
+onAreaNodeUnregistered(aArea, aContainer, aReason) {
+if (aContainer.ownerDocument == this.document && aReason == CustomizableUI.REASON_AREA_UNREGISTERED) {
+this._unwrapItemsInArea(aContainer);
+this._removeDragHandlers(aContainer);
+DragPositionManager.remove(this.window, aArea, aContainer);
+this.areas.delete(aContainer);
+}
+},
+
+openAddonsManagerThemes(aEvent) {
+aEvent.target.parentNode.parentNode.hidePopup();
+this.window.BrowserOpenAddonsMgr("addons://list/theme");
+},
+
+getMoreThemes(aEvent) {
+aEvent.target.parentNode.parentNode.hidePopup();
+let getMoreURL = Services.urlFormatter.formatURLPref("lightweightThemes.getMoreURL");
+this.window.openUILinkIn(getMoreURL, "tab");
+},
+
+updateUIDensity(mode) {
+this.window.gUIDensity.update(mode);
+},
+
+setUIDensity(mode) {
+let win = this.window;
+let gUIDensity = win.gUIDensity;
+let currentDensity = gUIDensity.getCurrentDensity();
+let panel = win.document.getElementById("customization-uidensity-menu");
+
+Services.prefs.setIntPref(gUIDensity.uiDensityPref, mode);
+
+// If the user is choosing a different UI density mode while
+// the mode is overriden to Touch, remove the override.
+if (currentDensity.overridden) {
+Services.prefs.setBoolPref(gUIDensity.autoTouchModePref, false);
+}
+
+this._onUIChange();
+panel.hidePopup();
+},
+
+resetUIDensity() {
+this.window.gUIDensity.update();
+},
+
+onUIDensityMenuShowing() {
+let win = this.window;
+let doc = win.document;
+let gUIDensity = win.gUIDensity;
+let currentDensity = gUIDensity.getCurrentDensity();
+
+let normalItem = doc.getElementById("customization-uidensity-menuitem-normal");
+normalItem.mode = gUIDensity.MODE_NORMAL;
+
+let compactItem = doc.getElementById("customization-uidensity-menuitem-compact");
+compactItem.mode = gUIDensity.MODE_COMPACT;
+
+let items = [normalItem, compactItem];
+
+let touchItem = doc.getElementById("customization-uidensity-menuitem-touch");
+// Touch mode can not be enabled in OSX right now.
+if (touchItem) {
+touchItem.mode = gUIDensity.MODE_TOUCH;
+items.push(touchItem);
+}
+
+// Mark the active mode menuitem.
+for (let item of items) {
+if (item.mode == currentDensity.mode) {
+item.setAttribute("aria-checked", "true");
+item.setAttribute("active", "true");
+} else {
+item.removeAttribute("aria-checked");
+item.removeAttribute("active");
+}
+}
+
+// Add menu items for automatically switching to Touch mode in Windows Tablet Mode,
+// which is only available in Windows 10.
+if (AppConstants.isPlatformAndVersionAtLeast("win", "10")) {
+let spacer = doc.getElementById("customization-uidensity-touch-spacer");
+let checkbox = doc.getElementById("customization-uidensity-autotouchmode-checkbox");
+spacer.removeAttribute("hidden");
+checkbox.removeAttribute("hidden");
+
+// Show a hint that the UI density was overridden automatically.
+if (currentDensity.overridden) {
+let sb = Services.strings.createBundle("chrome://browser/locale/uiDensity.properties");
+touchItem.setAttribute("acceltext",
+sb.GetStringFromName("uiDensity.menuitem-touch.acceltext"));
+} else {
+touchItem.removeAttribute("acceltext");
+}
+
+let autoTouchMode = Services.prefs.getBoolPref(win.gUIDensity.autoTouchModePref);
+if (autoTouchMode) {
+checkbox.setAttribute("checked", "true");
+} else {
+checkbox.removeAttribute("checked");
+}
+}
+},
+
+updateAutoTouchMode(checked) {
+Services.prefs.setBoolPref("browser.touchmode.auto", checked);
+// Re-render the menu items since the active mode might have
+// change because of this.
+this.onUIDensityMenuShowing();
+this._onUIChange();
+},
+
+onLWThemesMenuShowing(aEvent) {
+const DEFAULT_THEME_ID = "{972ce4c6-7e08-4474-a285-3208198ce6fd}";
+const RECENT_LWT_COUNT = 5;
+
+this._clearLWThemesMenu(aEvent.target);
+
+function previewTheme(aPreviewThemeEvent) {
+LightweightThemeManager.previewTheme(
+aPreviewThemeEvent.target.theme.id != DEFAULT_THEME_ID ?
+aPreviewThemeEvent.target.theme : null);
+}
+
+function resetPreview() {
+LightweightThemeManager.resetPreview();
+}
+
+let onThemeSelected = panel => {
+this._updateLWThemeButtonIcon();
+this._onUIChange();
+panel.hidePopup();
+};
+
+AddonManager.getAddonByID(DEFAULT_THEME_ID, aDefaultTheme => {
+let doc = this.window.document;
+
+function buildToolbarButton(aTheme) {
+let tbb = doc.createElement("toolbarbutton");
+tbb.theme = aTheme;
+tbb.setAttribute("label", aTheme.name);
+if (aDefaultTheme == aTheme) {
+// The actual icon is set up so it looks nice in about:addons, but
+// we'd like the version that's correct for the OS we're on, so we set
+// an attribute that our styling will then use to display the icon.
+tbb.setAttribute("defaulttheme", "true");
+} else {
+tbb.setAttribute("image", aTheme.iconURL);
+}
+if (aTheme.description)
+tbb.setAttribute("tooltiptext", aTheme.description);
+tbb.setAttribute("tabindex", "0");
+tbb.classList.add("customization-lwtheme-menu-theme");
+tbb.setAttribute("aria-checked", aTheme.isActive);
+tbb.setAttribute("role", "menuitemradio");
+if (aTheme.isActive) {
+tbb.setAttribute("active", "true");
+}
+tbb.addEventListener("focus", previewTheme);
+tbb.addEventListener("mouseover", previewTheme);
+tbb.addEventListener("blur", resetPreview);
+tbb.addEventListener("mouseout", resetPreview);
+
+return tbb;
+}
+
+let themes = [aDefaultTheme];
+let lwts = LightweightThemeManager.usedThemes;
+let currentLwt = LightweightThemeManager.currentTheme;
+let currentLwtIndex = lwts.indexOf(currentLwt);
+if (currentLwtIndex > -1) {
+// Make sure that the current lightweight theme
+// is at the beginning of the array to avoid truncation
+// in the next step.
+lwts = lwts.splice(currentLwtIndex, 1).concat(lwts);
+}
+if (lwts.length > RECENT_LWT_COUNT)
+lwts.length = RECENT_LWT_COUNT;
+for (let lwt of lwts) {
+lwt.isActive = !!currentLwt && (lwt.id == currentLwt.id);
+themes.push(lwt);
+}
+
+let footer = doc.getElementById("customization-lwtheme-menu-footer");
+let panel = footer.parentNode;
+let recommendedLabel = doc.getElementById("customization-lwtheme-menu-recommended");
+for (let theme of themes) {
+let button = buildToolbarButton(theme);
+button.addEventListener("command", () => {
+if ("userDisabled" in button.theme)
+button.theme.userDisabled = false;
+else
+LightweightThemeManager.currentTheme = button.theme;
+onThemeSelected(panel);
+});
+panel.insertBefore(button, recommendedLabel);
+}
+
+let lwthemePrefs = Services.prefs.getBranch("lightweightThemes.");
+let recommendedThemes = lwthemePrefs.getStringPref("recommendedThemes");
+recommendedThemes = JSON.parse(recommendedThemes);
+let sb = Services.strings.createBundle("chrome://browser/locale/lightweightThemes.properties");
+for (let theme of recommendedThemes) {
+theme.name = sb.GetStringFromName("lightweightThemes." + theme.id + ".name");
+theme.description = sb.GetStringFromName("lightweightThemes." + theme.id + ".description");
+let button = buildToolbarButton(theme);
+button.addEventListener("command", () => {
+LightweightThemeManager.setLocalTheme(button.theme);
+recommendedThemes = recommendedThemes.filter((aTheme) => { return aTheme.id != button.theme.id; });
+lwthemePrefs.setStringPref("recommendedThemes",
+JSON.stringify(recommendedThemes));
+onThemeSelected(panel);
+});
+panel.insertBefore(button, footer);
+}
+let hideRecommendedLabel = (footer.previousSibling == recommendedLabel);
+recommendedLabel.hidden = hideRecommendedLabel;
+});
+},
+
+_clearLWThemesMenu(panel) {
+let footer = this.document.getElementById("customization-lwtheme-menu-footer");
+let recommendedLabel = this.document.getElementById("customization-lwtheme-menu-recommended");
+for (let element of [footer, recommendedLabel]) {
+while (element.previousSibling &&
+element.previousSibling.localName == "toolbarbutton") {
+element.previousSibling.remove();
+}
+}
+
+// Workaround for bug 1059934
+panel.removeAttribute("height");
+},
+
+_onUIChange() {
+this._changed = true;
+if (!this.resetting) {
+this._updateResetButton();
+this._updateUndoResetButton();
+this._updateEmptyPaletteNotice();
+}
+CustomizableUI.dispatchToolboxEvent("customizationchange");
+},
+
+_updateEmptyPaletteNotice() {
+let paletteItems = this.visiblePalette.getElementsByTagName("toolbarpaletteitem");
+this.paletteEmptyNotice.hidden = !!paletteItems.length;
+},
+
+_updateResetButton() {
+let btn = this.document.getElementById("customization-reset-button");
+btn.disabled = CustomizableUI.inDefaultState;
+},
+
+_updateUndoResetButton() {
+let undoResetButton =  this.document.getElementById("customization-undo-reset-button");
+undoResetButton.hidden = !CustomizableUI.canUndoReset;
+},
+
+handleEvent(aEvent) {
+switch (aEvent.type) {
+case "toolbarvisibilitychange":
+this._onToolbarVisibilityChange(aEvent);
+break;
+case "dragstart":
+this._onDragStart(aEvent);
+break;
+case "dragover":
+this._onDragOver(aEvent);
+break;
+case "drop":
+this._onDragDrop(aEvent);
+break;
+case "dragexit":
+this._onDragExit(aEvent);
+break;
+case "dragend":
+this._onDragEnd(aEvent);
+break;
+case "command":
+if (aEvent.originalTarget == this.window.PanelUI.menuButton) {
+this.exit();
+aEvent.preventDefault();
+}
+break;
+case "mousedown":
+this._onMouseDown(aEvent);
+break;
+case "mouseup":
+this._onMouseUp(aEvent);
+break;
+case "keypress":
+if (aEvent.keyCode == aEvent.DOM_VK_ESCAPE) {
+this.exit();
+}
+break;
+case "unload":
+this.uninit();
+break;
+}
+},
+
+observe(aSubject, aTopic, aData) {
+switch (aTopic) {
+case "nsPref:changed":
+this._updateResetButton();
+this._updateUndoResetButton();
+if (AppConstants.CAN_DRAW_IN_TITLEBAR) {
+this._updateTitlebarCheckbox();
+}
+break;
+case "lightweight-theme-window-updated":
+if (aSubject == this.window) {
+aData = JSON.parse(aData);
+this.updateLWTStyling(aData);
+}
+break;
+}
+},
+
+_updateTitlebarCheckbox() {
+if (!AppConstants.CAN_DRAW_IN_TITLEBAR) {
+return;
+}
+let drawInTitlebar = Services.prefs.getBoolPref(kDrawInTitlebarPref, true);
+let checkbox = this.document.getElementById("customization-titlebar-visibility-checkbox");
+// Drawing in the titlebar means 'hiding' the titlebar.
+// We use the attribute rather than a property because if we're not in
+// customize mode the button is hidden and properties don't work.
+if (drawInTitlebar) {
+checkbox.removeAttribute("checked");
+} else {
+checkbox.setAttribute("checked", "true");
+}
+},
+
+toggleTitlebar(aShouldShowTitlebar) {
+if (!AppConstants.CAN_DRAW_IN_TITLEBAR) {
+return;
+}
+// Drawing in the titlebar means not showing the titlebar, hence the negation:
+Services.prefs.setBoolPref(kDrawInTitlebarPref, !aShouldShowTitlebar);
+},
+
+get _dwu() {
+if (!this.__dwu) {
+this.__dwu = this.window.QueryInterface(Ci.nsIInterfaceRequestor).getInterface(Ci.nsIDOMWindowUtils);
+}
+return this.__dwu;
+},
+
+get _dir() {
+if (!this.__dir) {
+this.__dir = this.window.getComputedStyle(this.document.documentElement).direction;
+}
+return this.__dir;
+},
+
+_onDragStart(aEvent) {
+__dumpDragData(aEvent);
+let item = aEvent.target;
+while (item && item.localName != "toolbarpaletteitem") {
+if (item.localName == "toolbar") {
+return;
+}
+item = item.parentNode;
+}
+
+let draggedItem = item.firstChild;
+let placeForItem = CustomizableUI.getPlaceForItem(item);
+let isRemovable = placeForItem == "palette" ||
+CustomizableUI.isWidgetRemovable(draggedItem);
+if (item.classList.contains(kPlaceholderClass) || !isRemovable) {
+return;
+}
+
+let dt = aEvent.dataTransfer;
+let documentId = aEvent.target.ownerDocument.documentElement.id;
+
+dt.mozSetDataAt(kDragDataTypePrefix + documentId, draggedItem.id, 0);
+dt.effectAllowed = "move";
+
+let itemRect = this._dwu.getBoundsWithoutFlushing(draggedItem);
+let itemCenter = {x: itemRect.left + itemRect.width / 2,
+y: itemRect.top + itemRect.height / 2};
+this._dragOffset = {x: aEvent.clientX - itemCenter.x,
+y: aEvent.clientY - itemCenter.y};
+
+gDraggingInToolbars = new Set();
+
+// Hack needed so that the dragimage will still show the
+// item as it appeared before it was hidden.
+this._initializeDragAfterMove = () => {
+// For automated tests, we sometimes start exiting customization mode
+// before this fires, which leaves us with placeholders inserted after
+// we've exited. So we need to check that we are indeed customizing.
+if (this._customizing && !this._transitioning) {
+item.hidden = true;
+this._showPanelCustomizationPlaceholders();
+DragPositionManager.start(this.window);
+let canUsePrevSibling = placeForItem == "toolbar" ||
+(placeForItem == "panel" && gPhotonStructure);
+if (item.nextSibling) {
+this._setDragActive(item.nextSibling, "before", draggedItem.id, placeForItem);
+this._dragOverItem = item.nextSibling;
+} else if (canUsePrevSibling && item.previousSibling) {
+this._setDragActive(item.previousSibling, "after", draggedItem.id, placeForItem);
+this._dragOverItem = item.previousSibling;
+}
+}
+this._initializeDragAfterMove = null;
+this.window.clearTimeout(this._dragInitializeTimeout);
+};
+this._dragInitializeTimeout = this.window.setTimeout(this._initializeDragAfterMove, 0);
+},
+
+_onDragOver(aEvent) {
+if (this._isUnwantedDragDrop(aEvent)) {
+return;
+}
+if (this._initializeDragAfterMove) {
+this._initializeDragAfterMove();
+}
+
+__dumpDragData(aEvent);
+
+let document = aEvent.target.ownerDocument;
+let documentId = document.documentElement.id;
+if (!aEvent.dataTransfer.mozTypesAt(0)) {
+return;
+}
+
+let draggedItemId =
+aEvent.dataTransfer.mozGetDataAt(kDragDataTypePrefix + documentId, 0);
+let draggedWrapper = document.getElementById("wrapper-" + draggedItemId);
+let targetArea = this._getCustomizableParent(aEvent.currentTarget);
+let originArea = this._getCustomizableParent(draggedWrapper);
+
+// Do nothing if the target or origin are not customizable.
+if (!targetArea || !originArea) {
+return;
+}
+
+// Do nothing if the widget is not allowed to be removed.
+if (targetArea.id == kPaletteId &&
+!CustomizableUI.isWidgetRemovable(draggedItemId)) {
+return;
+}
+
+// Do nothing if the widget is not allowed to move to the target area.
+if (targetArea.id != kPaletteId &&
+!CustomizableUI.canWidgetMoveToArea(draggedItemId, targetArea.id)) {
+return;
+}
+
+let targetAreaType = CustomizableUI.getAreaType(targetArea.id);
+let targetNode = this._getDragOverNode(aEvent, targetArea, targetAreaType, draggedItemId);
+
+// We need to determine the place that the widget is being dropped in
+// the target.
+let dragOverItem, dragValue;
+if (targetNode == targetArea.customizationTarget) {
+// We'll assume if the user is dragging directly over the target, that
+// they're attempting to append a child to that target.
+dragOverItem = (targetAreaType == "toolbar"
+? this._findVisiblePreviousSiblingNode(targetNode.lastChild)
+: targetNode.lastChild) ||
+targetNode;
+dragValue = "after";
+} else {
+let targetParent = targetNode.parentNode;
+let position = Array.indexOf(targetParent.children, targetNode);
+if (position == -1) {
+dragOverItem = (targetAreaType == "toolbar"
+? this._findVisiblePreviousSiblingNode(targetNode.lastChild)
+: targetNode.lastChild);
+dragValue = "after";
+} else {
+dragOverItem = targetParent.children[position];
+if (targetAreaType == "toolbar") {
+// Check if the aDraggedItem is hovered past the first half of dragOverItem
+let itemRect = this._dwu.getBoundsWithoutFlushing(dragOverItem);
+let dropTargetCenter = itemRect.left + (itemRect.width / 2);
+let existingDir = dragOverItem.getAttribute("dragover");
+let dirFactor = this._dir == "ltr" ? 1 : -1;
+if (existingDir == "before") {
+dropTargetCenter += (parseInt(dragOverItem.style.borderInlineStartWidth) || 0) / 2 * dirFactor;
+} else {
+dropTargetCenter -= (parseInt(dragOverItem.style.borderInlineEndWidth) || 0) / 2 * dirFactor;
+}
+let before = this._dir == "ltr" ? aEvent.clientX < dropTargetCenter : aEvent.clientX > dropTargetCenter;
+dragValue = before ? "before" : "after";
+} else if (targetAreaType == "menu-panel" && gPhotonStructure) {
+let itemRect = this._dwu.getBoundsWithoutFlushing(dragOverItem);
+let dropTargetCenter = itemRect.top + (itemRect.height / 2);
+let existingDir = dragOverItem.getAttribute("dragover");
+if (existingDir == "before") {
+dropTargetCenter += (parseInt(dragOverItem.style.borderBlockStartWidth) || 0) / 2;
+} else {
+dropTargetCenter -= (parseInt(dragOverItem.style.borderBlockEndWidth) || 0) / 2;
+}
+dragValue = aEvent.clientY < dropTargetCenter ? "before" : "after";
+} else {
+dragValue = "before";
+}
+}
+}
+
+if (this._dragOverItem && dragOverItem != this._dragOverItem) {
+this._cancelDragActive(this._dragOverItem, dragOverItem);
+}
+
+if (dragOverItem != this._dragOverItem || dragValue != dragOverItem.getAttribute("dragover")) {
+if (dragOverItem != targetArea.customizationTarget) {
+this._setDragActive(dragOverItem, dragValue, draggedItemId, targetAreaType);
+} else if (targetAreaType == "toolbar") {
+this._updateToolbarCustomizationOutline(this.window, targetArea);
+}
+this._dragOverItem = dragOverItem;
+}
+
+aEvent.preventDefault();
+aEvent.stopPropagation();
+},
+
+_onDragDrop(aEvent) {
+if (this._isUnwantedDragDrop(aEvent)) {
+return;
+}
+
+__dumpDragData(aEvent);
+this._initializeDragAfterMove = null;
+this.window.clearTimeout(this._dragInitializeTimeout);
+
+let targetArea = this._getCustomizableParent(aEvent.currentTarget);
+let document = aEvent.target.ownerDocument;
+let documentId = document.documentElement.id;
+let draggedItemId =
+aEvent.dataTransfer.mozGetDataAt(kDragDataTypePrefix + documentId, 0);
+let draggedWrapper = document.getElementById("wrapper-" + draggedItemId);
+let originArea = this._getCustomizableParent(draggedWrapper);
+if (this._dragSizeMap) {
+this._dragSizeMap = new WeakMap();
+}
+// Do nothing if the target area or origin area are not customizable.
+if (!targetArea || !originArea) {
+return;
+}
+let targetNode = this._dragOverItem;
+let dropDir = targetNode.getAttribute("dragover");
+// Need to insert *after* this node if we promised the user that:
+if (targetNode != targetArea && dropDir == "after") {
+if (targetNode.nextSibling) {
+targetNode = targetNode.nextSibling;
+} else {
+targetNode = targetArea;
+}
+}
+// If the target node is a placeholder, get its sibling as the real target.
+while (targetNode.classList.contains(kPlaceholderClass) && targetNode.nextSibling) {
+targetNode = targetNode.nextSibling;
+}
+if (targetNode.tagName == "toolbarpaletteitem") {
+targetNode = targetNode.firstChild;
+}
+
+this._cancelDragActive(this._dragOverItem, null, true);
+this._removePanelCustomizationPlaceholders();
+
+try {
+this._applyDrop(aEvent, targetArea, originArea, draggedItemId, targetNode);
+} catch (ex) {
+log.error(ex, ex.stack);
+}
+
+this._showPanelCustomizationPlaceholders();
+},
+
+_applyDrop(aEvent, aTargetArea, aOriginArea, aDraggedItemId, aTargetNode) {
+let document = aEvent.target.ownerDocument;
+let draggedItem = document.getElementById(aDraggedItemId);
+draggedItem.hidden = false;
+draggedItem.removeAttribute("mousedown");
+
+// Do nothing if the target was dropped onto itself (ie, no change in area
+// or position).
+if (draggedItem == aTargetNode) {
+return;
+}
+
+// Is the target area the customization palette?
+if (aTargetArea.id == kPaletteId) {
+// Did we drag from outside the palette?
+if (aOriginArea.id !== kPaletteId) {
+if (!CustomizableUI.isWidgetRemovable(aDraggedItemId)) {
+return;
+}
+
+CustomizableUI.removeWidgetFromArea(aDraggedItemId);
+// Special widgets are removed outright, we can return here:
+if (CustomizableUI.isSpecialWidget(aDraggedItemId)) {
+return;
+}
+}
+draggedItem = draggedItem.parentNode;
+
+// If the target node is the palette itself, just append
+if (aTargetNode == this.visiblePalette) {
+this.visiblePalette.appendChild(draggedItem);
+} else {
+// The items in the palette are wrapped, so we need the target node's parent here:
+this.visiblePalette.insertBefore(draggedItem, aTargetNode.parentNode);
+}
+if (aOriginArea.id !== kPaletteId) {
+// The dragend event already fires when the item moves within the palette.
+this._onDragEnd(aEvent);
+}
+return;
+}
+
+if (!CustomizableUI.canWidgetMoveToArea(aDraggedItemId, aTargetArea.id)) {
+return;
+}
+
+// Skipintoolbarset items won't really be moved:
+if (draggedItem.getAttribute("skipintoolbarset") == "true") {
+// These items should never leave their area:
+if (aTargetArea != aOriginArea) {
+return;
+}
+let place = draggedItem.parentNode.getAttribute("place");
+this.unwrapToolbarItem(draggedItem.parentNode);
+if (aTargetNode == aTargetArea.customizationTarget) {
+aTargetArea.customizationTarget.appendChild(draggedItem);
+} else {
+this.unwrapToolbarItem(aTargetNode.parentNode);
+aTargetArea.customizationTarget.insertBefore(draggedItem, aTargetNode);
+this.wrapToolbarItem(aTargetNode, place);
+}
+this.wrapToolbarItem(draggedItem, place);
+return;
+}
+
+// Is the target the customization area itself? If so, we just add the
+// widget to the end of the area.
+if (aTargetNode == aTargetArea.customizationTarget) {
+CustomizableUI.addWidgetToArea(aDraggedItemId, aTargetArea.id);
+// For the purposes of BrowserUITelemetry, we consider both moving a widget
+// within the same area, and adding a widget from one area to another area
+// as a "move". An "add" is only when we move an item from the palette into
+// an area.
+let custEventType = aOriginArea.id == kPaletteId ? "add" : "move";
+this._onDragEnd(aEvent);
+return;
+}
+
+// We need to determine the place that the widget is being dropped in
+// the target.
+let placement;
+let itemForPlacement = aTargetNode;
+// Skip the skipintoolbarset items when determining the place of the item:
+while (itemForPlacement && itemForPlacement.getAttribute("skipintoolbarset") == "true" &&
+itemForPlacement.parentNode &&
+itemForPlacement.parentNode.nodeName == "toolbarpaletteitem") {
+itemForPlacement = itemForPlacement.parentNode.nextSibling;
+if (itemForPlacement && itemForPlacement.nodeName == "toolbarpaletteitem") {
+itemForPlacement = itemForPlacement.firstChild;
+}
+}
+if (itemForPlacement && !itemForPlacement.classList.contains(kPlaceholderClass)) {
+let targetNodeId = (itemForPlacement.nodeName == "toolbarpaletteitem") ?
+itemForPlacement.firstChild && itemForPlacement.firstChild.id :
+itemForPlacement.id;
+placement = CustomizableUI.getPlacementOfWidget(targetNodeId);
+}
+if (!placement) {
+log.debug("Could not get a position for " + aTargetNode.nodeName + "#" + aTargetNode.id + "." + aTargetNode.className);
+}
+let position = placement ? placement.position : null;
+
+// Force creating a new spacer/spring/separator if dragging from the palette
+if (CustomizableUI.isSpecialWidget(aDraggedItemId) && aOriginArea.id == kPaletteId) {
+aDraggedItemId = aDraggedItemId.match(/^customizableui-special-(spring|spacer|separator)/)[1];
+}
+
+// Is the target area the same as the origin? Since we've already handled
+// the possibility that the target is the customization palette, we know
+// that the widget is moving within a customizable area.
+if (aTargetArea == aOriginArea) {
+CustomizableUI.moveWidgetWithinArea(aDraggedItemId, position);
+} else {
+CustomizableUI.addWidgetToArea(aDraggedItemId, aTargetArea.id, position);
+}
+
+this._onDragEnd(aEvent);
+
+// For BrowserUITelemetry, an "add" is only when we move an item from the palette
+// into an area. Otherwise, it's a move.
+let custEventType = aOriginArea.id == kPaletteId ? "add" : "move";
+
+// If we dropped onto a skipintoolbarset item, manually correct the drop location:
+if (aTargetNode != itemForPlacement) {
+let draggedWrapper = draggedItem.parentNode;
+let container = draggedWrapper.parentNode;
+container.insertBefore(draggedWrapper, aTargetNode.parentNode);
+}
+},
+
+_onDragExit(aEvent) {
+if (this._isUnwantedDragDrop(aEvent)) {
+return;
+}
+
+__dumpDragData(aEvent);
+
+// When leaving customization areas, cancel the drag on the last dragover item
+// We've attached the listener to areas, so aEvent.currentTarget will be the area.
+// We don't care about dragexit events fired on descendants of the area,
+// so we check that the event's target is the same as the area to which the listener
+// was attached.
+if (this._dragOverItem && aEvent.target == aEvent.currentTarget) {
+this._cancelDragActive(this._dragOverItem);
+this._dragOverItem = null;
+}
+},
+
+/**
+* To workaround bug 460801 we manually forward the drop event here when dragend wouldn't be fired.
+*/
+_onDragEnd(aEvent) {
+if (this._isUnwantedDragDrop(aEvent)) {
+return;
+}
+this._initializeDragAfterMove = null;
+this.window.clearTimeout(this._dragInitializeTimeout);
+__dumpDragData(aEvent, "_onDragEnd");
+
+let document = aEvent.target.ownerDocument;
+document.documentElement.removeAttribute("customizing-movingItem");
+
+let documentId = document.documentElement.id;
+if (!aEvent.dataTransfer.mozTypesAt(0)) {
+return;
+}
+
+let draggedItemId =
+aEvent.dataTransfer.mozGetDataAt(kDragDataTypePrefix + documentId, 0);
+
+let draggedWrapper = document.getElementById("wrapper-" + draggedItemId);
+
+// DraggedWrapper might no longer available if a widget node is
+// destroyed after starting (but before stopping) a drag.
+if (draggedWrapper) {
+draggedWrapper.hidden = false;
+draggedWrapper.removeAttribute("mousedown");
+}
+
+if (this._dragOverItem) {
+this._cancelDragActive(this._dragOverItem);
+this._dragOverItem = null;
+}
+this._updateToolbarCustomizationOutline(this.window);
+this._showPanelCustomizationPlaceholders();
+DragPositionManager.stop();
+},
+
+_isUnwantedDragDrop(aEvent) {
+// The simulated events generated by synthesizeDragStart/synthesizeDrop in
+// mochitests are used only for testing whether the right data is being put
+// into the dataTransfer. Neither cause a real drop to occur, so they don't
+// set the source node. There isn't a means of testing real drag and drops,
+// so this pref skips the check but it should only be set by test code.
+if (this._skipSourceNodeCheck) {
+return false;
+}
+
+/* Discard drag events that originated from a separate window to
+prevent content->chrome privilege escalations. */
+let mozSourceNode = aEvent.dataTransfer.mozSourceNode;
+// mozSourceNode is null in the dragStart event handler or if
+// the drag event originated in an external application.
+return !mozSourceNode ||
+mozSourceNode.ownerGlobal != this.window;
+},
+
+_setDragActive(aItem, aValue, aDraggedItemId, aAreaType) {
+if (!aItem) {
+return;
+}
+
+// getPlaceForItem and getAreaType return different things. Hack-around
+// rather than having to update every. single. consumer. (and break add-ons)
+if (aAreaType == "panel") {
+aAreaType = "menu-panel";
+}
+if (aItem.getAttribute("dragover") != aValue) {
+aItem.setAttribute("dragover", aValue);
+
+let window = aItem.ownerGlobal;
+let draggedItem = window.document.getElementById(aDraggedItemId);
+if (aAreaType == "palette" || (aAreaType == "menu-panel" && !gPhotonStructure)) {
+this._setGridDragActive(aItem, draggedItem, aValue);
+} else {
+let targetArea = this._getCustomizableParent(aItem);
+this._updateToolbarCustomizationOutline(window, targetArea);
+let makeSpaceImmediately = false;
+if (!gDraggingInToolbars.has(targetArea.id)) {
+gDraggingInToolbars.add(targetArea.id);
+let draggedWrapper = this.document.getElementById("wrapper-" + aDraggedItemId);
+let originArea = this._getCustomizableParent(draggedWrapper);
+makeSpaceImmediately = originArea == targetArea;
+}
+let propertyToMeasure = aAreaType == "toolbar" ? "width" : "height";
+// Calculate width/height of the item when it'd be dropped in this position.
+let borderWidth = this._getDragItemSize(aItem, draggedItem)[propertyToMeasure];
+let layoutSide = aAreaType == "toolbar" ? "Inline" : "Block";
+let prop, otherProp;
+if (aValue == "before") {
+prop = "border" + layoutSide + "StartWidth";
+otherProp = "border-" + layoutSide.toLowerCase() + "-end-width";
+} else {
+prop = "border" + layoutSide + "EndWidth";
+otherProp = "border-" + layoutSide.toLowerCase() + "-start-width";
+}
+if (makeSpaceImmediately) {
+aItem.setAttribute("notransition", "true");
+}
+aItem.style[prop] = borderWidth + "px";
+aItem.style.removeProperty(otherProp);
+if (makeSpaceImmediately) {
+// Force a layout flush:
+aItem.getBoundingClientRect();
+aItem.removeAttribute("notransition");
+}
+}
+}
+},
+_cancelDragActive(aItem, aNextItem, aNoTransition) {
+this._updateToolbarCustomizationOutline(aItem.ownerGlobal);
+let currentArea = this._getCustomizableParent(aItem);
+if (!currentArea) {
+return;
+}
+let areaType = CustomizableUI.getAreaType(currentArea.id);
+let needPositionManager = !areaType || (areaType == "menu-panel" && !gPhotonStructure);
+if (!needPositionManager) {
+if (aNoTransition) {
+aItem.setAttribute("notransition", "true");
+}
+aItem.removeAttribute("dragover");
+// Remove all property values in the case that the end padding
+// had been set.
+aItem.style.removeProperty("border-inline-start-width");
+aItem.style.removeProperty("border-inline-end-width");
+aItem.style.removeProperty("border-block-start-width");
+aItem.style.removeProperty("border-block-end-width");
+if (aNoTransition) {
+// Force a layout flush:
+aItem.getBoundingClientRect();
+aItem.removeAttribute("notransition");
+}
+} else {
+aItem.removeAttribute("dragover");
+if (aNextItem) {
+let nextArea = this._getCustomizableParent(aNextItem);
+if (nextArea == currentArea) {
+// No need to do anything if we're still dragging in this area:
+return;
+}
+}
+// Otherwise, clear everything out:
+let positionManager = DragPositionManager.getManagerForArea(currentArea);
+positionManager.clearPlaceholders(currentArea, aNoTransition);
+}
+},
+
+_setGridDragActive(aDragOverNode, aDraggedItem, aValue) {
+let targetArea = this._getCustomizableParent(aDragOverNode);
+let draggedWrapper = this.document.getElementById("wrapper-" + aDraggedItem.id);
+let originArea = this._getCustomizableParent(draggedWrapper);
+let positionManager = DragPositionManager.getManagerForArea(targetArea);
+let draggedSize = this._getDragItemSize(aDragOverNode, aDraggedItem);
+let isWide = aDraggedItem.classList.contains(CustomizableUI.WIDE_PANEL_CLASS);
+positionManager.insertPlaceholder(targetArea, aDragOverNode, isWide, draggedSize,
+originArea == targetArea);
+},
+
+_getDragItemSize(aDragOverNode, aDraggedItem) {
+// Cache it good, cache it real good.
+if (!this._dragSizeMap)
+this._dragSizeMap = new WeakMap();
+if (!this._dragSizeMap.has(aDraggedItem))
+this._dragSizeMap.set(aDraggedItem, new WeakMap());
+let itemMap = this._dragSizeMap.get(aDraggedItem);
+let targetArea = this._getCustomizableParent(aDragOverNode);
+let currentArea = this._getCustomizableParent(aDraggedItem);
+// Return the size for this target from cache, if it exists.
+let size = itemMap.get(targetArea);
+if (size)
+return size;
+
+// Calculate size of the item when it'd be dropped in this position.
+let currentParent = aDraggedItem.parentNode;
+let currentSibling = aDraggedItem.nextSibling;
+const kAreaType = "cui-areatype";
+let areaType, currentType;
+
+if (targetArea != currentArea) {
+// Move the widget temporarily next to the placeholder.
+aDragOverNode.parentNode.insertBefore(aDraggedItem, aDragOverNode);
+// Update the node's areaType.
+areaType = CustomizableUI.getAreaType(targetArea.id);
+currentType = aDraggedItem.hasAttribute(kAreaType) &&
+aDraggedItem.getAttribute(kAreaType);
+if (areaType)
+aDraggedItem.setAttribute(kAreaType, areaType);
+this.wrapToolbarItem(aDraggedItem, areaType || "palette");
+CustomizableUI.onWidgetDrag(aDraggedItem.id, targetArea.id);
+} else {
+aDraggedItem.parentNode.hidden = false;
+}
+
+// Fetch the new size.
+let rect = aDraggedItem.parentNode.getBoundingClientRect();
+size = {width: rect.width, height: rect.height};
+// Cache the found value of size for this target.
+itemMap.set(targetArea, size);
+
+if (targetArea != currentArea) {
+this.unwrapToolbarItem(aDraggedItem.parentNode);
+// Put the item back into its previous position.
+currentParent.insertBefore(aDraggedItem, currentSibling);
+// restore the areaType
+if (areaType) {
+if (currentType === false)
+aDraggedItem.removeAttribute(kAreaType);
+else
+aDraggedItem.setAttribute(kAreaType, currentType);
+}
+this.createOrUpdateWrapper(aDraggedItem, null, true);
+CustomizableUI.onWidgetDrag(aDraggedItem.id);
+} else {
+aDraggedItem.parentNode.hidden = true;
+}
+return size;
+},
+
+_getCustomizableParent(aElement) {
+if (gPhotonStructure && aElement) {
+// Deal with drag/drop on the padding of the panel in photon.
+let containingPanelHolder = aElement.closest("#customization-panelHolder");
+if (containingPanelHolder) {
+return containingPanelHolder.firstChild;
+}
+}
+
+let areas = CustomizableUI.areas;
+areas.push(kPaletteId);
+while (aElement) {
+if (areas.indexOf(aElement.id) != -1) {
+return aElement;
+}
+aElement = aElement.parentNode;
+}
+
+return null;
+},
+
+_getDragOverNode(aEvent, aAreaElement, aAreaType, aDraggedItemId) {
+let expectedParent = aAreaElement.customizationTarget || aAreaElement;
+// Our tests are stupid. Cope:
+if (!aEvent.clientX && !aEvent.clientY) {
+return aEvent.target;
+}
+// Offset the drag event's position with the offset to the center of
+// the thing we're dragging
+let dragX = aEvent.clientX - this._dragOffset.x;
+let dragY = aEvent.clientY - this._dragOffset.y;
+
+// Ensure this is within the container
+let boundsContainer = expectedParent;
+// NB: because the panel UI itself is inside a scrolling container, we need
+// to use the parent bounds (otherwise, if the panel UI is scrolled down,
+// the numbers we get are in window coordinates which leads to various kinds
+// of weirdness)
+if (boundsContainer == this.panelUIContents) {
+boundsContainer = boundsContainer.parentNode;
+}
+let bounds = boundsContainer.getBoundingClientRect();
+dragX = Math.min(bounds.right, Math.max(dragX, bounds.left));
+dragY = Math.min(bounds.bottom, Math.max(dragY, bounds.top));
+
+let targetNode;
+if (aAreaType == "toolbar" || (aAreaType == "menu-panel" && gPhotonStructure)) {
+targetNode = aAreaElement.ownerDocument.elementFromPoint(dragX, dragY);
+while (targetNode && targetNode.parentNode != expectedParent) {
+targetNode = targetNode.parentNode;
+}
+} else {
+let positionManager = DragPositionManager.getManagerForArea(aAreaElement);
+// Make it relative to the container:
+dragX -= bounds.left;
+// NB: but if we're in the panel UI, we need to use the actual panel
+// contents instead of the scrolling container to determine our origin
+// offset against:
+if (expectedParent == this.panelUIContents) {
+dragY -= this.panelUIContents.getBoundingClientRect().top;
+} else {
+dragY -= bounds.top;
+}
+// Find the closest node:
+targetNode = positionManager.find(aAreaElement, dragX, dragY, aDraggedItemId);
+}
+return targetNode || aEvent.target;
+},
+
+_onMouseDown(aEvent) {
+log.debug("_onMouseDown");
+if (aEvent.button != 0) {
+return;
+}
+let doc = aEvent.target.ownerDocument;
+doc.documentElement.setAttribute("customizing-movingItem", true);
+let item = this._getWrapper(aEvent.target);
+if (item && !item.classList.contains(kPlaceholderClass) &&
+item.getAttribute("removable") == "true") {
+item.setAttribute("mousedown", "true");
+}
+},
+
+_onMouseUp(aEvent) {
+log.debug("_onMouseUp");
+if (aEvent.button != 0) {
+return;
+}
+let doc = aEvent.target.ownerDocument;
+doc.documentElement.removeAttribute("customizing-movingItem");
+let item = this._getWrapper(aEvent.target);
+if (item) {
+item.removeAttribute("mousedown");
+}
+},
+
+_getWrapper(aElement) {
+while (aElement && aElement.localName != "toolbarpaletteitem") {
+if (aElement.localName == "toolbar")
+return null;
+aElement = aElement.parentNode;
+}
+return aElement;
+},
+
+_showPanelCustomizationPlaceholders() {
+let doc = this.document;
+let contents = this.panelUIContents;
+let narrowItemsAfterWideItem = 0;
+let node = contents.lastChild;
+while (node && !node.classList.contains(CustomizableUI.WIDE_PANEL_CLASS) &&
+(!node.firstChild || !node.firstChild.classList.contains(CustomizableUI.WIDE_PANEL_CLASS))) {
+if (!node.hidden && !node.classList.contains(kPlaceholderClass)) {
+narrowItemsAfterWideItem++;
+}
+node = node.previousSibling;
+}
+
+let orphanedItems = narrowItemsAfterWideItem % CustomizableUI.PANEL_COLUMN_COUNT;
+let placeholders = CustomizableUI.PANEL_COLUMN_COUNT - orphanedItems;
+
+let currentPlaceholderCount = contents.querySelectorAll("." + kPlaceholderClass).length;
+if (placeholders > currentPlaceholderCount) {
+while (placeholders-- > currentPlaceholderCount) {
+let placeholder = doc.createElement("toolbarpaletteitem");
+placeholder.classList.add(kPlaceholderClass);
+// XXXjaws The toolbarbutton child here is only necessary to get
+//  the styling right here.
+let placeholderChild = doc.createElement("toolbarbutton");
+placeholderChild.classList.add(kPlaceholderClass + "-child");
+placeholder.appendChild(placeholderChild);
+contents.appendChild(placeholder);
+}
+} else if (placeholders < currentPlaceholderCount) {
+while (placeholders++ < currentPlaceholderCount) {
+contents.querySelectorAll("." + kPlaceholderClass)[0].remove();
+}
+}
+},
+
+_removePanelCustomizationPlaceholders() {
+let contents = this.panelUIContents;
+let oldPlaceholders = contents.getElementsByClassName(kPlaceholderClass);
+while (oldPlaceholders.length) {
+contents.removeChild(oldPlaceholders[0]);
+}
+},
+
+/**
+* Update toolbar customization targets during drag events to add or remove
+* outlines to indicate that an area is customizable.
+*
+* @param aWindow                       The XUL window in which outlines should be updated.
+* @param {Element} [aToolbarArea=null] The element of the customizable toolbar area to add the
+*                                      outline to. If aToolbarArea is falsy, the outline will be
+*                                      removed from all toolbar areas.
+*/
+_updateToolbarCustomizationOutline(aWindow, aToolbarArea = null) {
+// Remove the attribute from existing customization targets
+for (let area of CustomizableUI.areas) {
+if (CustomizableUI.getAreaType(area) != CustomizableUI.TYPE_TOOLBAR) {
+continue;
+}
+let target = CustomizableUI.getCustomizeTargetForArea(area, aWindow);
+target.removeAttribute("customizing-dragovertarget");
+}
+
+// Now set the attribute on the desired target
+if (aToolbarArea) {
+if (CustomizableUI.getAreaType(aToolbarArea.id) != CustomizableUI.TYPE_TOOLBAR)
+return;
+let target = CustomizableUI.getCustomizeTargetForArea(aToolbarArea.id, aWindow);
+target.setAttribute("customizing-dragovertarget", true);
+}
+},
+
+_findVisiblePreviousSiblingNode(aReferenceNode) {
+while (aReferenceNode &&
+aReferenceNode.localName == "toolbarpaletteitem" &&
+aReferenceNode.firstChild.hidden) {
+aReferenceNode = aReferenceNode.previousSibling;
+}
+return aReferenceNode;
+},
+
+onPanelContextMenuShowing(event) {
+let inPermanentArea = !gPhotonStructure ||
+!!event.target.triggerNode.closest("#widget-overflow-fixed-list");
+let doc = event.target.ownerDocument;
+doc.getElementById("customizationPanelItemContextMenuUnpin").hidden = !inPermanentArea;
+doc.getElementById("customizationPanelItemContextMenuPin").hidden = inPermanentArea;
+},
+};
+
 function __dumpDragData(aEvent, caller) {
-  if (!gDebug) {
-    return;
-  }
-  let str = "Dumping drag data (" + (caller ? caller + " in " : "") + "CustomizeMode.jsm) {\n";
-  str += "  type: " + aEvent["type"] + "\n";
-  for (let el of ["target", "currentTarget", "relatedTarget"]) {
-    if (aEvent[el]) {
-      str += "  " + el + ": " + aEvent[el] + "(localName=" + aEvent[el].localName + "; id=" + aEvent[el].id + ")\n";
-    }
-  }
-  for (let prop in aEvent.dataTransfer) {
-    if (typeof aEvent.dataTransfer[prop] != "function") {
-      str += "  dataTransfer[" + prop + "]: " + aEvent.dataTransfer[prop] + "\n";
-    }
-  }
-  str += "}";
-  log.debug(str);
+if (!gDebug) {
+return;
+}
+let str = "Dumping drag data (" + (caller ? caller + " in " : "") + "CustomizeMode.jsm) {\n";
+str += "  type: " + aEvent["type"] + "\n";
+for (let el of ["target", "currentTarget", "relatedTarget"]) {
+if (aEvent[el]) {
+str += "  " + el + ": " + aEvent[el] + "(localName=" + aEvent[el].localName + "; id=" + aEvent[el].id + ")\n";
+}
+}
+for (let prop in aEvent.dataTransfer) {
+if (typeof aEvent.dataTransfer[prop] != "function") {
+str += "  dataTransfer[" + prop + "]: " + aEvent.dataTransfer[prop] + "\n";
+}
+}
+str += "}";
+log.debug(str);
 }
 
 function dispatchFunction(aFunc) {
-  Services.tm.dispatchToMainThread(aFunc);
+Services.tm.dispatchToMainThread(aFunc);
 }