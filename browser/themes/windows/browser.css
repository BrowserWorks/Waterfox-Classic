/* This Source Code Form is subject to the terms of the Mozilla Public
 * License, v. 2.0. If a copy of the MPL was not distributed with this
 * file, You can obtain one at http://mozilla.org/MPL/2.0/. */

@import url("chrome://global/skin/");

@namespace url("http://www.mozilla.org/keymaster/gatekeeper/there.is.only.xul");
@namespace html url("http://www.w3.org/1999/xhtml");

%include ../shared/browser.inc
%include windowsShared.inc
%filter substitution
%define toolbarShadowColor hsla(209,67%,12%,0.35)
%define fgTabBackgroundMiddle linear-gradient(transparent, transparent 2px, -moz-dialog 2px, -moz-dialog)
%define navbarTextboxCustomBorder border-color: rgba(0,0,0,.32);
%define forwardTransitionLength 150ms
%define conditionalForwardWithUrlbar window:not([chromehidden~="toolbar"]) #urlbar-container
%define conditionalForwardWithUrlbarWidth 27

#menubar-items {
  -moz-box-orient: vertical; /* for flex hack */
}

#main-menubar {
  -moz-box-flex: 1; /* make menu items expand to fill toolbar height */
}

/* We want a 4px gap between the TabsToolbar and the toolbar-menubar when the
   toolbar-menu is displayed, and a 16px gap when it is not. 1px is taken care
   of by the (light) outer shadow of the tab, the remaining 3/15 are these margins. */
#toolbar-menubar:not([autohide="true"]) ~ #TabsToolbar,
#toolbar-menubar[autohide="true"]:not([inactive]) ~ #TabsToolbar {
  margin-top: 3px;
}

#main-window[chromehidden~="menubar"][sizemode="normal"] #toolbar-menubar ~ #TabsToolbar,
#main-window[sizemode="normal"] #toolbar-menubar[autohide="true"][inactive] ~ #TabsToolbar {
  margin-top: 15px;
}

#toolbar-menubar:not([autohide="true"]) {
  -moz-binding: url("chrome://browser/content/customizableui/toolbar.xml#toolbar-drag");
}

#main-window[tabsintitlebar] #main-menubar > menu:not(:-moz-lwtheme) {
  color: CaptionText;
}

#main-window[tabsintitlebar] #main-menubar > menu:not(:-moz-lwtheme):-moz-window-inactive {
  color: InactiveCaptionText;
}

#navigator-toolbox {
  -moz-appearance: none;
  background-color: transparent;
  border-top: none;
}

#navigator-toolbox::after {
  content: "";
  display: -moz-box;
  -moz-box-ordinal-group: 101; /* tabs toolbar is 100 */
  height: 1px;
  background-color: ThreeDShadow;
}

#navigator-toolbox > toolbar:not(:-moz-lwtheme) {
  -moz-appearance: none;
  border-style: none;
  background-color: -moz-Dialog;
}

%ifdef WINDOWS_AERO
@media not all and (-moz-windows-compositor) {
%endif
  #toolbar-menubar {
    background-color: transparent !important;
  }

  #main-window[tabsintitlebar][sizemode="maximized"] #toolbar-menubar[inactive] ~ #TabsToolbar:not(:-moz-lwtheme) {
    background: linear-gradient(to top, @toolbarShadowColor@ 2px, transparent 2px),
                linear-gradient(rgba(50%,50%,50%,0), ActiveCaption 85%);
    color: CaptionText;
  }
  #main-window[tabsintitlebar][sizemode="maximized"] #toolbar-menubar[inactive] ~ #TabsToolbar:not(:-moz-lwtheme):-moz-window-inactive {
    background: linear-gradient(to top, @toolbarShadowColor@ 2px, transparent 2px),
                linear-gradient(rgba(50%,50%,50%,0), InactiveCaption 85%);
    color: InactiveCaptionText;
  }
  #TabsToolbar:-moz-lwtheme {
    background: linear-gradient(to top, @toolbarShadowColor@ 2px, transparent 2px);
  }
  #main-window[tabsintitlebar] #titlebar:-moz-lwtheme {
    visibility: hidden;
  }
  #main-window[tabsintitlebar] #titlebar-content:-moz-lwtheme {
    -moz-binding: url("chrome://global/content/bindings/general.xml#windowdragbox");
    visibility: visible;
  }
%ifdef WINDOWS_AERO
}
%endif

#nav-bar {
  background-image: linear-gradient(@toolbarHighlight@, rgba(255,255,255,0));
  box-shadow: 0 1px 0 @toolbarHighlight@ inset;
  margin-top: -1px; /* Move up 1px into the TabsToolbar */
  /* Position the toolbar above the bottom of background tabs */
  position: relative;
  z-index: 1;
}

#widget-overflow-list > .overflowedItem {
  width: 100%;
  min-height: 36px;
  background-repeat: no-repeat;
  background-position: 0 center;
}

#widget-overflow-list > .overflowedItem > .toolbarbutton-text {
  -moz-padding-start: 10px;
  text-align: start;
}

#personal-bookmarks {
  min-height: 24px;
}

#print-preview-toolbar:not(:-moz-lwtheme) {
  -moz-appearance: toolbox;
}

#browser-bottombox:not(:-moz-lwtheme) {
  background-color: -moz-dialog;
}

%ifndef WINDOWS_AERO
@media (-moz-windows-default-theme) {
  #main-window[tabsintitlebar][sizemode="normal"] #toolbar-menubar {
    margin-top: 4px;
  }
}
%endif

/* ::::: titlebar ::::: */

#main-window[sizemode="normal"] > #titlebar {
  -moz-appearance: -moz-window-titlebar;
}

#main-window[sizemode="maximized"] > #titlebar {
  -moz-appearance: -moz-window-titlebar-maximized;
}

@media (-moz-windows-classic) {
  #main-window[tabsintitlebar][sizemode="normal"] > #tab-view-deck > #browser-panel > #navigator-toolbox > #toolbar-menubar {
    margin-top: 4px;
  }
}

/* The button box must appear on top of the navigator-toolbox in order for
 * click and hover mouse events to work properly for the button in the restored
 * window state. Otherwise, elements in the navigator-toolbox, like the menubar,
 * can swallow those events. It will also place the buttons above the fog on
 * themes with Aero Glass.
 */
#titlebar-buttonbox {
  z-index: 1;
}

.titlebar-placeholder[type="appmenu-button"] {
  margin-left: 4px;
}

.titlebar-placeholder[type="caption-buttons"] {
%ifdef WINDOWS_AERO
  margin-left: 22px; /* additional space for Aero Snap */
%else
  margin-left: 10px;
%endif
}

/* titlebar command buttons */

#titlebar-min {
  -moz-appearance: -moz-window-button-minimize;
}

#titlebar-max {
  -moz-appearance: -moz-window-button-maximize;
}

#main-window[sizemode="maximized"] #titlebar-max {
  -moz-appearance: -moz-window-button-restore;
}

#titlebar-close {
  -moz-appearance: -moz-window-button-close;
}

@media not all and (-moz-windows-classic) {
  #titlebar-min {
    -moz-margin-end: 2px;
  }
}

/* ::::: bookmark buttons ::::: */

toolbarbutton.bookmark-item,
#personal-bookmarks[customizableui-areatype="toolbar"] > #bookmarks-toolbar-placeholder {
  margin: 0;
  padding: 2px 3px;
}

toolbarbutton.bookmark-item:hover:active:not([disabled="true"]),
toolbarbutton.bookmark-item[open="true"] {
  padding-top: 3px;
  padding-bottom: 1px;
  -moz-padding-start: 4px;
  -moz-padding-end: 2px;
}

.bookmark-item > .toolbarbutton-icon,
#personal-bookmarks[customizableui-areatype="toolbar"] > #bookmarks-toolbar-placeholder > .toolbarbutton-icon {
  width: 16px;
  height: 16px;
}

/* Force the display of the label for bookmarks */
.bookmark-item > .toolbarbutton-text,
#personal-bookmarks[customizableui-areatype="toolbar"] > #bookmarks-toolbar-placeholder > .toolbarbutton-text {
  display: -moz-box !important;
}

.bookmark-item > .toolbarbutton-menu-dropmarker {
  display: none;
}

#bookmarks-toolbar-placeholder {
  list-style-image: url("chrome://browser/skin/places/bookmarksToolbar.png") !important;
}

/* ::::: bookmark menus ::::: */

menu.bookmark-item,
menuitem.bookmark-item {
  min-width: 0;
  max-width: 32em;
}

.bookmark-item > .menu-iconic-left {
  margin-top: 0;
  margin-bottom: 0;
}

.bookmark-item > .menu-iconic-left > .menu-iconic-icon {
  -moz-padding-start: 0px;
}

/* ::::: bookmark items ::::: */

.bookmark-item  {
  list-style-image: url("chrome://mozapps/skin/places/defaultFavicon.png");
}

.bookmark-item[container] {
  list-style-image: url("chrome://global/skin/icons/folder-item.png");
  -moz-image-region: rect(0px, 32px, 16px, 16px);
}

.bookmark-item[container][open] {
  -moz-image-region: rect(16px, 32px, 32px, 16px);
}

.bookmark-item[container][livemark] {
  list-style-image: url("chrome://browser/skin/livemark-folder.png");
  -moz-image-region: auto;
}

.bookmark-item[container][livemark] .bookmark-item {
  list-style-image: url("chrome://browser/skin/places/livemark-item.png");
  -moz-image-region: rect(0px, 16px, 16px, 0px);
}

.bookmark-item[container][livemark] .bookmark-item[visited] {
  -moz-image-region: rect(0px, 32px, 16px, 16px);
}

.bookmark-item[container][query] {
  list-style-image: url("chrome://browser/skin/places/query.png");
  -moz-image-region: auto;
}

.bookmark-item[query][tagContainer] {
  list-style-image: url("chrome://browser/skin/places/tag.png");
  -moz-image-region: auto;
}

.bookmark-item[query][dayContainer] {
  list-style-image: url("chrome://browser/skin/places/calendar.png");
  -moz-image-region: auto;
}

.bookmark-item[query][hostContainer] {
  list-style-image: url("chrome://global/skin/icons/folder-item.png");
  -moz-image-region: rect(0px, 32px, 16px, 16px);
}

.bookmark-item[query][hostContainer][open] {
  list-style-image: url("chrome://global/skin/icons/folder-item.png");
  -moz-image-region: rect(16px, 32px, 32px, 16px);
}

.bookmark-item[cutting] > .toolbarbutton-icon,
.bookmark-item[cutting] > .menu-iconic-left > .menu-iconic-icon {
  opacity: 0.5;
}

.bookmark-item[cutting] > .toolbarbutton-text,
.bookmark-item[cutting] > .menu-iconic-left > .menu-iconic-text {
  opacity: 0.7;
}

/* ::::: primary toolbar buttons ::::: */

%include ../shared/toolbarbuttons.inc.css
%include ../shared/menupanel.inc.css

%ifndef WINDOWS_AERO
@media (-moz-windows-theme: luna-silver) {
  :-moz-any(@primaryToolbarButtons@),
  #bookmarks-menu-button.toolbarbutton-1 > .toolbarbutton-menubutton-dropmarker > .dropmarker-icon {
    list-style-image: url("chrome://browser/skin/Toolbar-lunaSilver.png");
  }
}
%endif

#main-window:not([customizing]) .toolbarbutton-1[disabled=true] > .toolbarbutton-icon,
#main-window:not([customizing]) .toolbarbutton-1[disabled=true] > .toolbarbutton-menu-dropmarker,
#main-window:not([customizing]) .toolbarbutton-1[disabled=true] > .toolbarbutton-menubutton-dropmarker,
#main-window:not([customizing]) .toolbarbutton-1[disabled=true] > .toolbarbutton-menubutton-button > .toolbarbutton-icon,
#main-window:not([customizing]) .toolbarbutton-1 > .toolbarbutton-menubutton-button[disabled] > .toolbarbutton-icon {
  opacity: .4;
}

.toolbarbutton-1 > .toolbarbutton-menu-dropmarker,
.toolbarbutton-1 > .toolbarbutton-menubutton-dropmarker {
  list-style-image: url("chrome://browser/skin/toolbarbutton-dropdown-arrow.png");
}

.toolbarbutton-1 > .toolbarbutton-menu-dropmarker:-moz-lwtheme-brighttext,
.toolbarbutton-1 > .toolbarbutton-menubutton-dropmarker:-moz-lwtheme-brighttext {
  list-style-image: url("chrome://browser/skin/toolbarbutton-dropdown-arrow-inverted.png");
}

.toolbarbutton-1 > .toolbarbutton-icon,
.toolbarbutton-1 > .toolbarbutton-menubutton-button > .toolbarbutton-icon {
  -moz-margin-end: 0;
}

#nav-bar .toolbarbutton-1,
#nav-bar .toolbarbutton-1 > .toolbarbutton-menubutton-button {
  -moz-appearance: none;
  border: none;
  padding: 0;
  background: none;
}

#nav-bar .toolbarbutton-1:not([type=menu-button]),
#nav-bar .toolbarbutton-1 > .toolbarbutton-menubutton-button,
#nav-bar .toolbarbutton-1 > .toolbarbutton-menubutton-dropmarker {
  padding: 5px 2px;
  -moz-box-pack: center;
}

#nav-bar .toolbarbutton-1[type=menu]:not(#back-button):not(#forward-button):not(#feed-button):not(#social-provider-button):not(#PanelUI-menu-button) {
  padding-left: 5px;
  padding-right: 5px;
}

#nav-bar .toolbarbutton-1 > menupopup {
  margin-top: -3px;
}

#nav-bar .toolbarbutton-1 > .toolbarbutton-menubutton-button {
  -moz-padding-end: 0;
}

#nav-bar .toolbarbutton-1 > .toolbarbutton-menubutton-dropmarker {
  -moz-padding-start: 0;
  -moz-box-align: center;
}

#nav-bar .toolbarbutton-1 > .toolbarbutton-icon,
#nav-bar .toolbarbutton-1 > .toolbarbutton-badge-container,
#nav-bar .toolbarbutton-1 > .toolbarbutton-menubutton-button > .toolbarbutton-icon,
#nav-bar .toolbarbutton-1 > .toolbarbutton-menubutton-dropmarker > .dropmarker-icon {
  padding: 2px 6px;
  background: hsla(210,32%,93%,0) padding-box;
  border-radius: 2px;
  border: 1px solid;
  border-color: hsla(210,54%,20%,0) hsla(210,54%,20%,0) hsla(210,54%,20%,0);
  box-shadow: 0 1px hsla(0,0%,100%,0) inset,
              0 1px hsla(210,54%,20%,0),
              0 0 2px hsla(210,54%,20%,0);
  transition-property: background-color, border-color, box-shadow;
  transition-duration: 150ms;
}

#nav-bar .toolbarbutton-1:not(:-moz-any(@primaryToolbarButtons@)) > .toolbarbutton-icon,
#nav-bar .toolbarbutton-1:not(:-moz-any(@primaryToolbarButtons@)) > .toolbarbutton-badge-container,
#nav-bar .toolbarbutton-1:not(:-moz-any(@primaryToolbarButtons@)) > .toolbarbutton-menubutton-button > .toolbarbutton-icon {
  padding: 3px 7px;
}

#nav-bar .toolbarbutton-1[type=menu]:not(#back-button):not(#forward-button):not(#feed-button):not(#social-provider-button):not(#PanelUI-menu-button) > .toolbarbutton-icon,
#nav-bar .toolbarbutton-1[type=menu] > .toolbarbutton-text /* hack for add-ons that forcefully display the label */ {
  -moz-padding-end: 17px;
}

#nav-bar .toolbarbutton-1 > .toolbarbutton-menu-dropmarker {
  -moz-margin-start: -15px;
}

#nav-bar .toolbarbutton-1 > .toolbarbutton-menubutton-button > .toolbarbutton-icon {
  -moz-border-end: none;
}

#nav-bar .toolbarbutton-1 > .toolbarbutton-menubutton-dropmarker > .dropmarker-icon {
  padding: 8px 5px 7px;
}

#nav-bar #social-toolbar-item {
  margin-left: 2px;
  margin-right: 2px;
}

#nav-bar #social-toolbar-item > .toolbarbutton-1 {
  padding-left: 0;
  padding-right: 0;
}

#nav-bar .toolbarbutton-1:not(:hover):not(:active):not([open]) > .toolbarbutton-menubutton-dropmarker::before,
#nav-bar #social-toolbar-item > .toolbarbutton-1:not(:hover):not(:active):not([open]) + .toolbarbutton-1:not(:hover):not(:active):not([open])::before {
  content: "";
  display: -moz-box;
  width: 1px;
  height: 18px;
  -moz-margin-end: -1px;
  background-image: linear-gradient(hsla(210,54%,20%,.2) 0, hsla(210,54%,20%,.2) 18px);
  background-clip: padding-box;
  background-position: center;
  background-repeat: no-repeat;
  background-size: 1px 18px;
  box-shadow: 0 0 0 1px hsla(0,0%,100%,.2);
}

#nav-bar .toolbarbutton-1 > .toolbarbutton-menubutton-button > .toolbarbutton-icon:-moz-locale-dir(ltr),
#nav-bar .toolbarbutton-1 > .toolbarbutton-menubutton-dropmarker > .dropmarker-icon:-moz-locale-dir(rtl) {
  border-top-right-radius: 0;
  border-bottom-right-radius: 0;
}

#nav-bar .toolbarbutton-1 > .toolbarbutton-menubutton-button > .toolbarbutton-icon:-moz-locale-dir(rtl),
#nav-bar .toolbarbutton-1 > .toolbarbutton-menubutton-dropmarker > .dropmarker-icon:-moz-locale-dir(ltr) {
  border-top-left-radius: 0;
  border-bottom-left-radius: 0;
}

#nav-bar .toolbarbutton-1:not([disabled]):-moz-any(:hover,[open]) > .toolbarbutton-menubutton-button > .toolbarbutton-icon,
#nav-bar .toolbarbutton-1:not([disabled]):hover > .toolbarbutton-menubutton-dropmarker > .dropmarker-icon,
#nav-bar .toolbarbutton-1:not([disabled]):not([checked]):not([open]):not(:active):hover > .toolbarbutton-icon,
#nav-bar .toolbarbutton-1:not([disabled]):not([checked]):not([open]):not(:active):hover > .toolbarbutton-badge-container,
@conditionalForwardWithUrlbar@ > .toolbarbutton-1:-moz-any([disabled],:not([open]):not([disabled]):not(:active)) > .toolbarbutton-icon {
  background-image: linear-gradient(hsla(0,0%,100%,.6), hsla(0,0%,100%,.1));
  border-color: hsla(210,54%,20%,.15) hsla(210,54%,20%,.2) hsla(210,54%,20%,.25);
  box-shadow: 0 1px hsla(0,0%,100%,.3) inset,
              0 1px hsla(210,54%,20%,.03),
              0 0 2px hsla(210,54%,20%,.1);
}

#nav-bar .toolbarbutton-1 > .toolbarbutton-menubutton-button:not([disabled]):not([open]):not(:active):hover > .toolbarbutton-icon,
#nav-bar .toolbarbutton-1:not([buttonover]):not([open]):not(:active):hover > .toolbarbutton-menubutton-dropmarker:not([disabled]) > .dropmarker-icon,
@conditionalForwardWithUrlbar@ > #forward-button:not([open]):not(:active):not([disabled]):hover > .toolbarbutton-icon {
  border-color: hsla(210,54%,20%,.3) hsla(210,54%,20%,.35) hsla(210,54%,20%,.4);
  background-color: hsla(210,48%,96%,.75);
  box-shadow: 0 0 1px hsla(210,54%,20%,.03),
              0 0 2px hsla(210,54%,20%,.1);
}

#nav-bar .toolbarbutton-1 > .toolbarbutton-menubutton-button:not([disabled]):hover:active > .toolbarbutton-icon,
#nav-bar .toolbarbutton-1[open] > .toolbarbutton-menubutton-dropmarker:not([disabled]) > .dropmarker-icon,
#nav-bar .toolbarbutton-1:not([disabled]):-moz-any([open],[checked],:hover:active) > .toolbarbutton-icon,
#nav-bar .toolbarbutton-1:not([disabled]):-moz-any([open],[checked],:hover:active) > .toolbarbutton-badge-container {
  background-image: linear-gradient(hsla(0,0%,100%,.6), hsla(0,0%,100%,.1));
  background-color: hsla(210,54%,20%,.15);
  border-color: hsla(210,54%,20%,.3) hsla(210,54%,20%,.35) hsla(210,54%,20%,.4);
  box-shadow: 0 1px 1px hsla(210,54%,20%,.1) inset,
              0 0 1px hsla(210,54%,20%,.2) inset,
              /* allows windows-keyhole-forward-clip-path to be used for non-hover as well as hover: */
              0 1px 0 hsla(210,54%,20%,0),
              0 0 2px hsla(210,54%,20%,0);
  text-shadow: none;
  transition: none;
}

#nav-bar .toolbarbutton-1:-moz-any(:hover,[open]) > .toolbarbutton-menubutton-dropmarker:not([disabled]) > .dropmarker-icon {
  -moz-border-start-color: hsla(210,54%,20%,.35);
}

#nav-bar .toolbarbutton-1[checked]:not(:active):hover > .toolbarbutton-icon {
  background-color: rgba(90%,90%,90%,.4);
  transition: background-color .4s;
}

#TabsToolbar .toolbarbutton-1,
#TabsToolbar .toolbarbutton-1 > .toolbarbutton-menubutton-button,
.tabbrowser-arrowscrollbox > .scrollbutton-up,
.tabbrowser-arrowscrollbox > .scrollbutton-down {
  -moz-appearance: none;
  border-style: none;
  padding: 0 3px;
}

#TabsToolbar .toolbarbutton-1:not([disabled]):hover,
#TabsToolbar .toolbarbutton-1[open],
#TabsToolbar .toolbarbutton-1 > .toolbarbutton-menubutton-button:not([disabled]):hover,
.tabbrowser-arrowscrollbox > .scrollbutton-up:not([disabled]):hover,
.tabbrowser-arrowscrollbox > .scrollbutton-down:not([disabled]):hover {
  background-image: linear-gradient(rgba(255,255,255,0), rgba(255,255,255,.5)),
                    linear-gradient(transparent, rgba(0,0,0,.25) 30%),
                    linear-gradient(transparent, rgba(0,0,0,.25) 30%);
  background-position: 1px -1px, 0 -1px, 100% -1px;
  background-size: calc(100% - 2px) 100%, 1px 100%, 1px 100%;
  background-repeat: no-repeat;
}

/* unified back/forward button */

#forward-button {
  padding: 0 !important;
}

#forward-button > menupopup {
  margin-top: 1px !important;
}

#forward-button > .toolbarbutton-icon {
  /*mask: url(keyhole-forward-mask.svg#mask); XXX: this regresses twinopen */
  clip-path: url(chrome://browser/content/browser.xul#windows-keyhole-forward-clip-path) !important;
  margin-left: -6px !important;
  border-left-style: none !important;
  border-radius: 0 !important;
  padding-left: 7px !important;
  padding-right: 3px !important;
}

@conditionalForwardWithUrlbar@:not([switchingtabs]) > #forward-button {
  transition: opacity @forwardTransitionLength@ ease-out;
}

@conditionalForwardWithUrlbar@:not(:hover) > #forward-button[disabled] {
  opacity: 0;
}

#back-button {
  padding-top: 3px !important;
  padding-bottom: 3px !important;
  -moz-padding-start: 5px !important;
  -moz-padding-end: 0 !important;
  position: relative !important;
  z-index: 1 !important;
  border-radius: 0 10000px 10000px 0 !important;
}

#back-button:-moz-locale-dir(rtl) {
  border-radius: 10000px 0 0 10000px !important;
}

#back-button > menupopup {
  margin-top: -1px !important;
}

#back-button > .toolbarbutton-icon {
  border-radius: 10000px !important;
  padding: 5px !important;
  border: none !important;
  background-image: linear-gradient(hsla(0,0%,100%,.6), hsla(0,0%,100%,.1)) !important;
  box-shadow: 0 1px 0 hsla(0,0%,100%,.3) inset,
              0 0 0 1px hsla(0,0%,100%,.3) inset,
              0 0 0 1px hsla(210,54%,20%,.25),
              0 1px 0 hsla(210,54%,20%,.35) !important;
  transition-property: background-color, box-shadow;
  transition-duration: 250ms;
}

#back-button:not([disabled="true"]):not([open="true"]):not(:active):hover > .toolbarbutton-icon {
  background-color: hsla(210,48%,96%,.75) !important;
  box-shadow: 0 1px 0 hsla(0,0%,100%,.3) inset,
              0 0 0 1px hsla(0,0%,100%,.3) inset,
              0 0 0 1px hsla(210,54%,20%,.3),
              0 1px 0 hsla(210,54%,20%,.4),
              0 0 4px hsla(210,54%,20%,.2) !important;
}

#back-button:not([disabled="true"]):hover:active > .toolbarbutton-icon,
#back-button[open="true"] > .toolbarbutton-icon {
  background-color: hsla(210,54%,20%,.15) !important;
  box-shadow: 0 1px 1px hsla(210,54%,20%,.1) inset,
              0 0 1px hsla(210,54%,20%,.2) inset,
              0 0 0 1px hsla(210,54%,20%,.4),
              0 1px 0 hsla(210,54%,20%,.2) !important;
  transition: none;
}

#back-button[disabled] > .toolbarbutton-icon {
  box-shadow: 0 0 0 1px hsla(210,54%,20%,.55),
              0 1px 0 hsla(210,54%,20%,.65) !important;
  transition: none;
}

.unified-nav-back[_moz-menuactive]:-moz-locale-dir(ltr),
.unified-nav-forward[_moz-menuactive]:-moz-locale-dir(rtl) {
  list-style-image: url("chrome://browser/skin/menu-back.png") !important;
}

.unified-nav-forward[_moz-menuactive]:-moz-locale-dir(ltr),
.unified-nav-back[_moz-menuactive]:-moz-locale-dir(rtl) {
  list-style-image: url("chrome://browser/skin/menu-forward.png") !important;
}

#home-button.bookmark-item {
  list-style-image: url("chrome://browser/skin/Toolbar.png");
}
#home-button.bookmark-item:-moz-lwtheme-brighttext {
  list-style-image: url("chrome://browser/skin/Toolbar-inverted.png");
}

#sync-button[status="active"] {
  list-style-image: url("chrome://browser/skin/sync-throbber.png");
  -moz-image-region: rect(0, 18px, 18px, 0);
}

/* tabview button & menu item */

#tabview-button,
#menu_tabview {
  list-style-image: url(chrome://browser/skin/tabview/tabview.png);
}

#tabview-button:-moz-lwtheme-brighttext {
  list-style-image: url(chrome://browser/skin/tabview/tabview-inverted.png);
}

#tabview-button {
  -moz-image-region: rect(0, 90px, 18px, 72px);
}

#tabview-button[groups="0"] {
  -moz-image-region: rect(0, 18px, 18px, 0);
}

#tabview-button[groups="1"] {
  -moz-image-region: rect(0, 36px, 18px, 18px);
}

#tabview-button[groups="2"] {
  -moz-image-region: rect(0, 54px, 18px, 36px);
}

#tabview-button[groups="3"] {
  -moz-image-region: rect(0, 72px, 18px, 54px);
}

#menu_tabview {
  -moz-image-region: rect(1px, 89px, 17px, 73px);
}

#menu_tabview[groups="0"] {
  -moz-image-region: rect(1px, 17px, 17px, 1px);
}

#menu_tabview[groups="1"] {
  -moz-image-region: rect(1px, 35px, 17px, 19px);
}

#menu_tabview[groups="2"] {
  -moz-image-region: rect(1px, 53px, 17px, 37px);
}

#menu_tabview[groups="3"] {
  -moz-image-region: rect(1px, 71px, 17px, 55px);
}

/* ::::: fullscreen window controls ::::: */

#window-controls {
  -moz-margin-start: 4px;
}

#minimize-button,
#restore-button,
#close-button {
  list-style-image: url("chrome://global/skin/icons/windowControls.png");
  padding: 0;
}

#minimize-button {
  -moz-image-region: rect(0, 16px, 16px, 0);
}
#minimize-button:hover {
  -moz-image-region: rect(16px, 16px, 32px, 0);
}
#minimize-button:hover:active {
  -moz-image-region: rect(32px, 16px, 48px, 0);
}
#restore-button {
  -moz-image-region: rect(0, 32px, 16px, 16px);
}
#restore-button:hover {
  -moz-image-region: rect(16px, 32px, 32px, 16px);
}
#restore-button:hover:active {
  -moz-image-region: rect(32px, 32px, 48px, 16px);
}
#close-button {
  -moz-image-region: rect(0, 48px, 16px, 32px);
  -moz-appearance: none;
  border-style: none;
  margin: 2px;
}
#close-button:hover {
  -moz-image-region: rect(16px, 48px, 32px, 32px);
}
#close-button:hover:active {
  -moz-image-region: rect(32px, 48px, 48px, 32px);
}

/* ::::: Location Bar ::::: */

#urlbar,
.searchbar-textbox {
  -moz-appearance: none;
  margin: 1px 3px;
  padding: 0;
  background-clip: padding-box;
  border: 1px solid ThreeDShadow;
  border-radius: 2px;
}

#urlbar {
  width: 7em;
  -moz-padding-end: 2px;
}

@media (-moz-windows-default-theme) {
  #urlbar,
  .searchbar-textbox {
    @navbarTextboxCustomBorder@
  }
}

#urlbar:-moz-lwtheme,
.searchbar-textbox:-moz-lwtheme {
  background-color: rgba(255,255,255,.8);
  @navbarTextboxCustomBorder@
  color: black;
}

@conditionalForwardWithUrlbar@ > #urlbar-wrapper {
  padding-left: @conditionalForwardWithUrlbarWidth@px;
  -moz-margin-start: -@conditionalForwardWithUrlbarWidth@px;
  position: relative;
  pointer-events: none;
}

@conditionalForwardWithUrlbar@ > #urlbar-wrapper > #urlbar {
  -moz-border-start: none;
  margin-left: 0;
  pointer-events: all;
}

@conditionalForwardWithUrlbar@:not([switchingtabs]) > #urlbar-wrapper > #urlbar {
  transition: margin-left @forwardTransitionLength@ ease-out;
}

@conditionalForwardWithUrlbar@ > #urlbar-wrapper > #urlbar:-moz-locale-dir(ltr) {
  border-top-left-radius: 0;
  border-bottom-left-radius: 0;
}

@conditionalForwardWithUrlbar@ > #urlbar-wrapper > #urlbar:-moz-locale-dir(rtl) {
  border-top-right-radius: 0;
  border-bottom-right-radius: 0;
}

@conditionalForwardWithUrlbar@[forwarddisabled] > #urlbar-wrapper {
  clip-path: url("chrome://browser/content/browser.xul#windows-urlbar-back-button-clip-path");
}

@conditionalForwardWithUrlbar@[forwarddisabled] > #urlbar-wrapper > #urlbar {
  margin-left: -@conditionalForwardWithUrlbarWidth@px;
}

@conditionalForwardWithUrlbar@[forwarddisabled]:hover:not([switchingtabs]) > #urlbar-wrapper > #urlbar {
  /* delay the hiding of the forward button when hovered to avoid accidental clicks on the url bar */
  transition-delay: 100s;
}

@conditionalForwardWithUrlbar@[forwarddisabled]:not(:hover) > #urlbar-wrapper > #urlbar {
  /* when not hovered anymore, trigger a new transition to hide the forward button immediately */
  margin-left: -@conditionalForwardWithUrlbarWidth@.01px;
}

@conditionalForwardWithUrlbar@ > #urlbar-wrapper:-moz-locale-dir(rtl),
@conditionalForwardWithUrlbar@ > #urlbar-wrapper > #urlbar:-moz-locale-dir(rtl) {
  /* let windows-urlbar-back-button-mask clip the urlbar's right side for RTL */
  transform: scaleX(-1);
}

html|*.urlbar-input:-moz-lwtheme::-moz-placeholder,
.searchbar-textbox:-moz-lwtheme > .autocomplete-textbox-container > .textbox-input-box > html|*.textbox-input::-moz-placeholder {
  opacity: 1.0;
  color: #777;
}

#urlbar:-moz-lwtheme[focused="true"],
.searchbar-textbox:-moz-lwtheme[focused="true"] {
  background-color: white;
}

#urlbar-container {
  -moz-box-orient: horizontal;
  -moz-box-align: stretch;
}

.urlbar-textbox-container {
  -moz-box-align: stretch;
}

.urlbar-input-box {
  -moz-margin-start: 0;
  min-width: 4em;
}

#urlbar-icons {
  -moz-box-align: center;
}

.urlbar-icon {
  padding: 0 3px;
}

.searchbar-engine-button,
.search-go-container {
  padding: 2px 2px;
}

.urlbar-icon:hover {
  background-image: radial-gradient(circle closest-side, hsla(200,100%,70%,.3), hsla(200,100%,70%,0));
}

.urlbar-icon[open="true"],
.urlbar-icon:hover:active {
  background-image: radial-gradient(circle closest-side, hsla(200,100%,70%,.1), hsla(200,100%,70%,0));
}

#urlbar-search-splitter {
  min-width: 6px;
  -moz-margin-start: -3px;
  border: none;
  background: transparent;
}

#urlbar-search-splitter + #urlbar-container > #urlbar-wrapper > #urlbar,
#urlbar-search-splitter + #search-container > #searchbar > .searchbar-textbox {
  -moz-margin-start: 0;
}

#urlbar-display-box {
  -moz-border-end: 1px solid #AAA;
  -moz-margin-end: 3px;
}

#urlbar-display {
  margin-top: 0;
  margin-bottom: 0;
  -moz-margin-start: 0;
  color: GrayText;
}

/* identity box */

#identity-box {
  padding: 2px;
  font-size: .9em;
}

#identity-box:-moz-locale-dir(ltr) {
  border-top-left-radius: 1.5px;
  border-bottom-left-radius: 1.5px;
}

#identity-box:-moz-locale-dir(rtl) {
  border-top-right-radius: 1.5px;
  border-bottom-right-radius: 1.5px;
}

#notification-popup-box:not([hidden]) + #identity-box {
  -moz-padding-start: 10px;
  border-radius: 0;
}

@conditionalForwardWithUrlbar@ > #urlbar-wrapper > #urlbar > #identity-box {
  border-radius: 0;
}

@conditionalForwardWithUrlbar@[forwarddisabled] > #urlbar-wrapper > #urlbar > #notification-popup-box[hidden] + #identity-box:-moz-locale-dir(ltr) {
  padding-left: 5px;
  transition: padding-left;
}

@conditionalForwardWithUrlbar@[forwarddisabled] > #urlbar-wrapper > #urlbar > #notification-popup-box[hidden] + #identity-box:-moz-locale-dir(rtl) {
  padding-right: 5px;
  transition: padding-right;
}

@conditionalForwardWithUrlbar@[forwarddisabled]:hover:not([switchingtabs]) > #urlbar-wrapper > #urlbar > #notification-popup-box[hidden] + #identity-box {
  /* forward button hiding is delayed when hovered */
  transition-delay: 100s;
}

@conditionalForwardWithUrlbar@[forwarddisabled]:not(:hover) > #urlbar-wrapper > #urlbar > #notification-popup-box[hidden] + #identity-box:-moz-locale-dir(ltr) {
  /* when not hovered anymore, trigger a new non-delayed transition to react to the forward button hiding */
  padding-left: 5.01px;
}

@conditionalForwardWithUrlbar@[forwarddisabled]:not(:hover) > #urlbar-wrapper > #urlbar > #notification-popup-box[hidden] + #identity-box:-moz-locale-dir(rtl) {
  /* when not hovered anymore, trigger a new non-delayed transition to react to the forward button hiding */
  padding-right: 5.01px;
}

#urlbar[pageproxystate="valid"] > #identity-box.chromeUI,
#urlbar[pageproxystate="valid"] > #identity-box.verifiedIdentity {
  -moz-margin-end: 4px;
}

#identity-box.verifiedIdentity:not(:-moz-lwtheme) {
  background-color: #fff;
}

#identity-box:-moz-focusring {
  outline: 1px dotted #000;
  outline-offset: -3px;
}

#identity-icon-labels {
  -moz-padding-start: 2px;
  -moz-padding-end: 5px;
}

/* Location bar dropmarker */

.urlbar-history-dropmarker {
  -moz-appearance: none;
  padding: 0 3px;
  background-color: transparent;
  border: none;
  width: auto;
  list-style-image: url("chrome://browser/skin/urlbar-history-dropmarker.png");
  -moz-image-region: rect(0px, 11px, 14px, 0px);
}

.urlbar-history-dropmarker:hover {
  background-image: radial-gradient(circle closest-side, hsla(205,100%,70%,.3), hsla(205,100%,70%,0));
  -moz-image-region: rect(0px, 22px, 14px, 11px);
}

.urlbar-history-dropmarker:hover:active,
.urlbar-history-dropmarker[open="true"] {
  background-image: radial-gradient(circle closest-side, hsla(205,100%,70%,.1), hsla(205,100%,70%,0));
  -moz-image-region: rect(0px, 33px, 14px, 22px);
}

/* page proxy icon */

%include ../shared/identity-block.inc.css

#page-proxy-favicon {
  margin-top: 1px;
  margin-bottom: 1px;
  -moz-margin-start: 3px;
  -moz-margin-end: 2px;
  -moz-image-region: rect(0, 16px, 16px, 0);
}

@conditionalForwardWithUrlbar@ > #urlbar-wrapper > #urlbar > #identity-box > #page-proxy-favicon {
  -moz-margin-end: 1px;
}

#identity-box:hover > #page-proxy-favicon {
  -moz-image-region: rect(0, 32px, 16px, 16px);
}

#identity-box:hover:active > #page-proxy-favicon,
#identity-box[open=true] > #page-proxy-favicon {
  -moz-image-region: rect(0, 48px, 16px, 32px);
}

/* autocomplete */

#treecolAutoCompleteImage {
  max-width: 36px;
}

.ac-result-type-bookmark,
.autocomplete-treebody::-moz-tree-image(bookmark, treecolAutoCompleteImage) {
  list-style-image: url("chrome://browser/skin/places/bookmark.png");
  -moz-image-region: rect(0px 48px 16px 32px);
  width: 16px;
  height: 16px;
}

.ac-result-type-keyword,
.autocomplete-treebody::-moz-tree-image(keyword, treecolAutoCompleteImage) {
  list-style-image: url(chrome://global/skin/icons/Search-glass.png);
  -moz-image-region: rect(0px 32px 16px 16px);
  width: 16px;
  height: 16px;
}

.ac-result-type-tag,
.autocomplete-treebody::-moz-tree-image(tag, treecolAutoCompleteImage) {
  list-style-image: url("chrome://browser/skin/places/tag.png");
  width: 16px;
  height: 16px;
}

.ac-comment {
  font-size: 1.06em;
}

.ac-extra > .ac-comment {
  font-size: 1em;
}

.ac-url-text,
.ac-action-text {
  font-size: 1em;
  color: -moz-nativehyperlinktext;
}

%ifndef WINDOWS_AERO
@media (-moz-windows-default-theme) {
  .ac-url-text:not([selected="true"]),
  .ac-action-text:not([selected="true"]) {
    color: #008800;
  }
}
%endif

richlistitem[type~="action"][actiontype="switchtab"] > .ac-url-box > .ac-action-icon {
  list-style-image: url("chrome://browser/skin/actionicon-tab.png");
  -moz-image-region: rect(0, 16px, 11px, 0);
  padding: 0 3px;
}

%ifdef WINDOWS_AERO
@media not all and (-moz-windows-default-theme) {
%endif
  richlistitem[type~="action"][actiontype="switchtab"][selected="true"] > .ac-url-box > .ac-action-icon {
    -moz-image-region: rect(11px, 16px, 22px, 0);
  }

  .ac-comment[selected="true"],
  .ac-url-text[selected="true"],
  .ac-action-text[selected="true"] {
    color: inherit !important;
  }
%ifdef WINDOWS_AERO
}
%endif

.autocomplete-treebody::-moz-tree-cell-text(treecolAutoCompleteComment) {
  color: GrayText;
}

.autocomplete-treebody::-moz-tree-cell-text(suggesthint, treecolAutoCompleteComment),
.autocomplete-treebody::-moz-tree-cell-text(suggestfirst, treecolAutoCompleteComment)
{
  color: GrayText;
  font-size: smaller;
}

.autocomplete-treebody::-moz-tree-cell(suggesthint) {
  border-top: 1px solid GrayText;
}

/* combined go/reload/stop button in location bar */

#urlbar > toolbarbutton {
  -moz-appearance: none;
  padding: 0 2px;
  background-origin: border-box;
  border: none;
  list-style-image: url("chrome://browser/skin/reload-stop-go.png");
}

#urlbar-reload-button {
  -moz-image-region: rect(0, 14px, 14px, 0);
}

#urlbar-reload-button:not([disabled]):hover {
  background-image: radial-gradient(circle closest-side, hsla(200,100%,70%,.2), hsla(200,100%,70%,0));
  -moz-image-region: rect(14px, 14px, 28px, 0);
}

#urlbar-reload-button:not([disabled]):hover:active {
  background-image: radial-gradient(circle closest-side, hsla(200,100%,60%,.1), hsla(200,100%,60%,0));
  -moz-image-region: rect(28px, 14px, 42px, 0);
}

#urlbar-reload-button:-moz-locale-dir(rtl) > .toolbarbutton-icon {
  transform: scaleX(-1);
}

#urlbar-go-button {
  -moz-image-region: rect(0, 42px, 14px, 28px);
}

#urlbar-go-button:hover {
  background-image: radial-gradient(circle closest-side, hsla(110,70%,50%,.2), hsla(110,70%,50%,0));
  -moz-image-region: rect(14px, 42px, 28px, 28px);
}

#urlbar-go-button:hover:active {
  background-image: radial-gradient(circle closest-side, hsla(110,70%,50%,.1), hsla(110,70%,50%,0));
  -moz-image-region: rect(28px, 42px, 42px, 28px);
}

#urlbar-go-button:-moz-locale-dir(rtl) > .toolbarbutton-icon {
  transform: scaleX(-1);
}

#urlbar-stop-button {
  -moz-image-region: rect(0, 28px, 14px, 14px);
}

#urlbar-stop-button:not([disabled]):hover {
  background-image: radial-gradient(circle closest-side, hsla(5,100%,75%,.3), hsla(5,100%,75%,0));
  -moz-image-region: rect(14px, 28px, 28px, 14px);
}

#urlbar-stop-button:hover:active {
  background-image: radial-gradient(circle closest-side, hsla(5,100%,75%,.1), hsla(5,100%,75%,0));
  -moz-image-region: rect(28px, 28px, 42px, 14px);
}

/* popup blocker button */

#page-report-button {
  list-style-image: url("chrome://browser/skin/urlbar-popup-blocked.png");
  -moz-image-region: rect(0, 16px, 16px, 0);
}

#page-report-button:hover {
  -moz-image-region: rect(0, 32px, 16px, 16px);
}

#page-report-button:hover:active,
#page-report-button[open="true"] {
  -moz-image-region: rect(0, 48px, 16px, 32px);
}


/* social share panel */

#social-share-panel > iframe {
  background: linear-gradient(to bottom, #f0f4f7, #fafbfc);
  width: 300px;
  height: 150px;
}

#social-share-button {
  list-style-image: url(chrome://browser/skin/social/share-button.png);
  -moz-image-region: rect(0, 16px, 16px, 0);
}

.social-share-toolbar {
  border-right: 1px solid #e2e5e8;
  background: linear-gradient(to bottom, #ffffff, #f5f7fa);
}

#social-share-provider-buttons {
  padding: 6px;
}

#social-share-provider-buttons > .share-provider-button {
  -moz-appearance: none;
  padding: 5px;
  margin: 1px;
  border: none;
  background: none;
  border-radius: 2px;
}

#social-share-provider-buttons > .share-provider-button[checked="true"]:not([disabled="true"]),
#social-share-provider-buttons > .share-provider-button:hover,
#social-share-provider-buttons > .share-provider-button:active {
  padding: 4px;
  border: 1px solid #aeb8c1;
  box-shadow: inset 1px 1px 1px rgba(10, 31, 51, 0.1);
}

#social-share-provider-buttons > .share-provider-button[checked="true"]:not([disabled="true"]) {
  background: linear-gradient(to bottom, rgba(230,232,234,.65), #d2d5d9);
}

#social-share-provider-buttons > .share-provider-button > .toolbarbutton-text {
  display: none;
}
#social-share-provider-buttons > .share-provider-button > .toolbarbutton-icon {
  width: 16px;
  min-height: 16px;
  max-height: 16px;
}

/* fixup corners for share panel */
.social-panel > .social-panel-frame {
  border-radius: inherit;
}

#social-share-panel {
  max-height: 600px;
  min-height: 100px;
  max-width: 800px;
  min-width: 300px;
}

.social-share-frame {
  background: linear-gradient(to bottom, #f0f4f7, #fafbfc);
  width: 330px;
  height: 150px;
  /* we resize our panels dynamically, make it look nice */
  transition: height 100ms ease-out, width 100ms ease-out;
}

.social-share-frame:-moz-locale-dir(ltr) {
  border-top-left-radius: 0;
  border-bottom-left-radius: 0;
  border-top-right-radius: inherit;
  border-bottom-right-radius: inherit;
}

.social-share-frame:-moz-locale-dir(rtl) {
  border-top-left-radius: inherit;
  border-bottom-left-radius: inherit;
  border-top-right-radius: 0;
  border-bottom-right-radius: 0;
}

#social-share-panel > .social-share-toolbar:-moz-locale-dir(ltr) {
  border-top-left-radius: inherit;
  border-bottom-left-radius: inherit;
}

#social-share-panel > .social-share-toolbar:-moz-locale-dir(rtl) {
  border-top-right-radius: inherit;
  border-bottom-right-radius: inherit;
}

#social-share-provider-buttons:-moz-locale-dir(ltr) {
  border-top-left-radius: inherit;
  border-bottom-left-radius: inherit;
}

#social-share-provider-buttons:-moz-locale-dir(rtl) {
  border-top-right-radius: inherit;
  border-bottom-right-radius: inherit;
}

/* social recommending panel */

#social-mark-button {
  -moz-image-region: rect(0, 16px, 16px, 0);
}

/* bookmarks menu-button */

#bookmarks-menu-button.bookmark-item {
  list-style-image: url("chrome://browser/skin/places/bookmark.png");
  -moz-image-region: rect(0px 16px 16px 0px);
}

#bookmarks-menu-button.bookmark-item[starred] {
  -moz-image-region: rect(0px 48px 16px 32px);
}

#bookmarks-menu-button.bookmark-item > .toolbarbutton-menubutton-button > .toolbarbutton-icon {
  -moz-margin-start: 5px;
}

#bookmarks-menu-button[customizableui-areatype="toolbar"] > .toolbarbutton-menubutton-dropmarker > .dropmarker-icon {
  padding-top: 2px;
  padding-bottom: 2px;
}

#BMB_bookmarksPopup[side="top"],
#BMB_bookmarksPopup[side="bottom"] {
  margin-left: -20px;
  margin-right: -20px;
}

#BMB_bookmarksPopup[side="left"],
#BMB_bookmarksPopup[side="right"] {
  margin-top: -20px;
  margin-bottom: -20px;
}

/* bookmarking panel */

#editBookmarkPanelStarIcon {
  list-style-image: url("chrome://browser/skin/places/starred48.png");
  width: 48px;
  height: 48px;
}

#editBookmarkPanelStarIcon[unstarred] {
  list-style-image: url("chrome://browser/skin/places/unstarred48.png");
}

#editBookmarkPanelTitle {
  font-size: 130%;
}

#editBookmarkPanelHeader,
#editBookmarkPanelContent {
  margin-bottom: .5em;
}

/* Implements editBookmarkPanel resizing on folderTree un-collapse. */
#editBMPanel_folderTree {
  min-width: 27em;
}

.panel-promo-box {
  margin: 10px -10px -10px;
  padding: 8px 10px;
  border-top: 1px solid ThreeDShadow;
  background-image: linear-gradient(hsla(0,0%,0%,.15), hsla(0,0%,0%,.08) 6px);
  border-bottom-left-radius: 3px;
  border-bottom-right-radius: 3px;
}

@media (-moz-windows-default-theme) {
  .panel-promo-box {
    border-top-style: none;
    background: #f1f5fb;
    color: GrayText;
    box-shadow: 0px 1px 2px rgb(204,214,234) inset;
  }
}

.panel-promo-icon {
  list-style-image: url("chrome://browser/skin/sync-notification-24.png");
  -moz-margin-end: 10px;
  vertical-align: middle;
}

.panel-promo-closebutton {
  -moz-appearance: none;
  border: none;
  -moz-margin-end: -10px;
  margin-top: -5px;
}

.panel-promo-closebutton > .toolbarbutton-text {
  padding: 0;
  margin: 0;
}

/* ::::: content area ::::: */

#sidebar {
  background-color: Window;
}

#sidebar-title {
  -moz-padding-start: 0px;
}

.browserContainer > findbar {
  background-color: -moz-dialog;
  color: -moz-DialogText;
  text-shadow: none;
}

/* Tabstrip */

#TabsToolbar {
  min-height: 0;
  padding: 0;
}

#TabsToolbar:not(:-moz-lwtheme) {
  background-image: linear-gradient(to top, @toolbarShadowColor@ 2px, rgba(0,0,0,.05) 2px, transparent 50%);
}

#main-window[tabsintitlebar] #TabsToolbar {
  background-color: transparent;
}

%ifndef WINDOWS_AERO
@media (-moz-windows-default-theme) {
  #main-window[sizemode=normal] #TabsToolbar {
    padding-left: 2px;
    padding-right: 2px;
  }
}
%endif

<<<<<<< HEAD
.tabbrowser-tab,
.tabs-newtab-button {
  -moz-appearance: none;
  background: @toolbarShadowOnTab@, @bgTabTexture@,
              linear-gradient(-moz-dialog, -moz-dialog);
  background-origin: border-box;
  background-position: 1px 2px;
  background-size: calc(100% - 2px) calc(100% - 2px);
  background-repeat: no-repeat;
  margin: 0;
  padding: 2px 0 4px;
  border-width: 4px 3px 0;
  border-style: solid;
  border-image: url(tabbrowser/tab.png) 4 3 0 fill repeat stretch;
  border-radius: 0;
}

.tabbrowser-tab[remote] {
  text-decoration: underline;
}

.tabbrowser-tab:hover,
.tabs-newtab-button:hover {
  background-image: @toolbarShadowOnTab@, @bgTabTextureHover@,
                    linear-gradient(-moz-dialog, -moz-dialog);
}
=======
%include ../shared/tabs.inc.css
>>>>>>> 452a0c6e

%ifndef WINDOWS_AERO
/* Use lighter colors of buttons and text in the titlebar on luna-blue */
@media (-moz-windows-theme: luna-blue) {
  #main-window[tabsintitlebar]:not([inFullscreen]) .tabbrowser-arrowscrollbox > .scrollbutton-up,
  #main-window[tabsintitlebar]:not([inFullscreen]) .tabbrowser-arrowscrollbox > .scrollbutton-down {
    list-style-image: url(chrome://browser/skin/tabbrowser/tab-arrow-left-inverted.png);
  }

  #main-window[tabsintitlebar]:not([inFullscreen]) .tabs-newtab-button,
  #main-window[tabsintitlebar]:not([inFullscreen]) #TabsToolbar > #new-tab-button,
  #main-window[tabsintitlebar]:not([inFullscreen]) #TabsToolbar > toolbarpaletteitem > #new-tab-button {
    list-style-image: url(chrome://browser/skin/tabbrowser/newtab-inverted.png);
  }

  #main-window[tabsintitlebar]:not([inFullscreen]) #TabsToolbar > #alltabs-button {
    list-style-image: url("chrome://browser/skin/toolbarbutton-dropdown-arrow-inverted.png");
  }

  #main-window[tabsintitlebar]:not([inFullscreen]) #TabsToolbar > #tabview-button {
    list-style-image: url(chrome://browser/skin/tabview/tabview-inverted.png);
  }

  #main-window[tabsintitlebar]:not([inFullscreen]) .tab-close-button:not(:hover):not([selected="true"]) {
    -moz-image-region: rect(0, 64px, 16px, 48px);
  }

  #tabbrowser-tabs[movingtab] > .tabbrowser-tab[beforeselected]:not([last-visible-tab])::after,
  .tabbrowser-tab:not([selected]):not([afterselected-visible]):not([afterhovered]):not([first-visible-tab]):not(:hover)::before,
  #tabbrowser-tabs:not([overflow]) > .tabbrowser-tab[last-visible-tab]:not([selected]):not([beforehovered]):not(:hover)::after {
    background-image: url("chrome://browser/skin/tabbrowser/tab-separator-luna-blue.png");
  }
}
%endif

#main-window[tabsintitlebar]:not([inFullscreen]) .tabbrowser-tab:not([selected]):not(:-moz-lwtheme) {
  color: CaptionText;
}

/* The selected tab should keep dark text with lightweight themes */
.tabbrowser-tab:-moz-lwtheme:not([selected=true]) {
  color: inherit;
}

.tabbrowser-tab[selected=true]:-moz-lwtheme {
  /* Copied from :root:-moz-lwtheme-darktext in global.css */
  text-shadow: 0 -0.5px 1.5px white;
}

/* tabbrowser-tab focus ring */
.tabbrowser-tab:focus > .tab-stack > .tab-content > .tab-label {
  outline: 1px dotted;
}

/* Tab DnD indicator */
.tab-drop-indicator {
  list-style-image: url(chrome://browser/skin/tabbrowser/tabDragIndicator.png);
  margin-bottom: -9px;
  z-index: 3;
}

/* Tab close button */
.tab-close-button {
  -moz-appearance: none;
  border: none;
}

/* Tab scrollbox arrow, tabstrip new tab and all-tabs buttons */

.tabbrowser-arrowscrollbox > .scrollbutton-up,
.tabbrowser-arrowscrollbox > .scrollbutton-down {
  list-style-image: url("chrome://browser/skin/tabbrowser/tab-arrow-left.png");
  margin: 0;
  padding-right: 2px;
  border-right: 2px solid transparent;
  background-origin: border-box;
}

.tabbrowser-arrowscrollbox > .scrollbutton-up:-moz-lwtheme-brighttext,
.tabbrowser-arrowscrollbox > .scrollbutton-down:-moz-lwtheme-brighttext {
  list-style-image: url(chrome://browser/skin/tabbrowser/tab-arrow-left-inverted.png);
}

.tabbrowser-arrowscrollbox > .scrollbutton-up[disabled],
.tabbrowser-arrowscrollbox > .scrollbutton-down[disabled] {
  opacity: .4;
}

.tabbrowser-arrowscrollbox > .scrollbutton-up:-moz-locale-dir(rtl),
.tabbrowser-arrowscrollbox > .scrollbutton-down:-moz-locale-dir(ltr) {
  transform: scaleX(-1);
}

.tabbrowser-arrowscrollbox > .scrollbutton-down {
  transition: 1s background-color ease-out;
}

.tabbrowser-arrowscrollbox > .scrollbutton-down[notifybgtab] {
  background-color: Highlight;
  transition: none;
}

.tabbrowser-arrowscrollbox > .scrollbutton-up:not([disabled]),
.tabbrowser-arrowscrollbox > .scrollbutton-down:not([disabled]) {
  border-width: 0 2px 0 0;
  border-style: solid;
  border-image: url("chrome://browser/skin/tabbrowser/tab-overflow-border.png") 0 2 0 2 fill;
}

.tabs-newtab-button > .toolbarbutton-icon {
  margin-top: -1px;
  margin-bottom: -1px;
}

.tabs-newtab-button,
#TabsToolbar > #new-tab-button,
#TabsToolbar > toolbarpaletteitem > #new-tab-button {
  list-style-image: url(chrome://browser/skin/tabbrowser/newtab.png);
  -moz-image-region: auto;
}

.tabs-newtab-button:-moz-lwtheme-brighttext,
#TabsToolbar > #new-tab-button:-moz-lwtheme-brighttext,
#TabsToolbar > toolbarpaletteitem > #new-tab-button:-moz-lwtheme-brighttext {
  list-style-image: url(chrome://browser/skin/tabbrowser/newtab-inverted.png);
}

#TabsToolbar > #new-tab-button {
  width: 26px;
}

#alltabs-button {
  list-style-image: url("chrome://browser/skin/toolbarbutton-dropdown-arrow.png");
}

#alltabs-button:-moz-lwtheme-brighttext {
  list-style-image: url("chrome://browser/skin/toolbarbutton-dropdown-arrow-inverted.png");
}

#alltabs-button > .toolbarbutton-icon {
  margin: 0 2px;
}

#alltabs-button > .toolbarbutton-menu-dropmarker {
  display: none;
}

/* All tabs menupopup */
.alltabs-item > .menu-iconic-left > .menu-iconic-icon {
  list-style-image: url("chrome://mozapps/skin/places/defaultFavicon.png");
}

.alltabs-item[selected="true"] {
  font-weight: bold;
}

.alltabs-item[busy] > .menu-iconic-left > .menu-iconic-icon {
  list-style-image: url("chrome://global/skin/icons/loading_16.png");
}

.alltabs-item[tabIsVisible] {
  /* box-shadow instead of background-color to work around native styling */
  box-shadow: inset -5px 0 ThreeDShadow;
}

/* Tabstrip close button */
.tabs-closebutton {
  -moz-appearance: none;
  padding: 4px 2px;
  margin: 0px;
  border: none;
}

.tabs-closebutton > .toolbarbutton-icon {
  -moz-margin-end: 0px !important;
  -moz-padding-end: 2px !important;
  -moz-padding-start: 2px !important;
}

toolbarbutton.chevron {
  list-style-image: url("chrome://global/skin/toolbar/chevron.gif") !important;
}

toolbarbutton.chevron:-moz-locale-dir(rtl) > .toolbarbutton-icon {
  transform: scaleX(-1);
}

toolbarbutton.chevron > .toolbarbutton-text,
toolbarbutton.chevron > .toolbarbutton-menu-dropmarker {
  display: none;
}

toolbarbutton.chevron > .toolbarbutton-icon {
  margin: 0;
}

#sidebar-throbber[loading="true"] {
  list-style-image: url("chrome://global/skin/icons/loading_16.png");
  -moz-margin-end: 4px;
}

/* Bookmarks toolbar */
#PlacesToolbarDropIndicator {
  list-style-image: url(chrome://browser/skin/places/toolbarDropMarker.png);
}

toolbarbutton.bookmark-item[dragover="true"][open="true"] {
  -moz-appearance: none;
  background: Highlight !important;
  color: HighlightText !important;
}

/* rules for menupopup drop indicators */
.menupopup-drop-indicator-bar {
  position: relative;
  /* these two margins must together compensate the indicator's height */
  margin-top: -1px;
  margin-bottom: -1px;
}

.menupopup-drop-indicator {
  list-style-image: none;
  height: 2px;
  -moz-margin-end: -4em;
  background-color: Highlight;
}

/* ::::: Identity Indicator Styling ::::: */

/* Popup Icons */
#identity-popup-icon {
  height: 64px;
  width: 64px;
  padding: 0;
  list-style-image: url("chrome://browser/skin/identity.png");
  -moz-image-region: rect(0px, 64px, 64px, 0px);
}

#identity-popup.verifiedDomain > #identity-popup-container > #identity-popup-icon {
  -moz-image-region: rect(64px, 64px, 128px, 0px);
}

#identity-popup.verifiedIdentity > #identity-popup-container > #identity-popup-icon {
  -moz-image-region: rect(128px, 64px, 192px, 0px);
}

/* Popup Body Text */
.identity-popup-description {
  white-space: pre-wrap;
  -moz-padding-start: 15px;
  margin: 2px 0 4px;
}

.identity-popup-label {
  white-space: pre-wrap;
  -moz-padding-start: 15px;
  margin: 0;
}

#identity-popup-content-host,
#identity-popup-content-box.verifiedIdentity > #identity-popup-content-owner {
  font-size: 1.2em;
}

#identity-popup-content-host {
  margin-top: 3px;
  margin-bottom: 5px;
  font-weight: bold;
  max-width: 300px;
}

#identity-popup-content-owner {
  margin-top: 4px;
  margin-bottom: 0 !important;
  font-weight: bold;
  max-width: 300px;
}

.verifiedDomain > #identity-popup-content-owner {
  font-weight: normal;
}

#identity-popup-content-verifier {
  margin: 4px 0 2px;
}

#identity-popup-content-box.verifiedIdentity > #identity-popup-encryption ,
#identity-popup-content-box.verifiedDomain > #identity-popup-encryption {
  margin-top: 10px;
  -moz-margin-start: -24px;
}

#identity-popup-content-box.verifiedIdentity > #identity-popup-encryption > vbox > #identity-popup-encryption-icon ,
#identity-popup-content-box.verifiedDomain > #identity-popup-encryption > vbox > #identity-popup-encryption-icon {
  list-style-image: url("chrome://browser/skin/Secure24.png");
}

#identity-popup-more-info-button {
  margin-top: 6px;
  margin-bottom: 0;
  -moz-margin-end: 0;
}

#identity-popup > .panel-arrowcontainer > .panel-arrowcontent {
  padding: 0;
}

#identity-popup-container {
  min-width: 280px;
  padding: 10px;
}

#identity-popup-button-container {
  background: linear-gradient(to bottom, rgba(0,0,0,0.04) 60%, transparent);
  padding: 10px;
  margin-top: 5px;
}

.popup-notification-icon {
  width: 64px;
  height: 64px;
  -moz-margin-end: 10px;
}

.popup-notification-icon[popupid="geolocation"] {
  list-style-image: url(chrome://browser/skin/Geolocation-64.png);
}

.popup-notification-icon[popupid="xpinstall-disabled"],
.popup-notification-icon[popupid="addon-progress"],
.popup-notification-icon[popupid="addon-install-cancelled"],
.popup-notification-icon[popupid="addon-install-blocked"],
.popup-notification-icon[popupid="addon-install-failed"],
.popup-notification-icon[popupid="addon-install-complete"] {
  list-style-image: url(chrome://mozapps/skin/extensions/extensionGeneric.png);
  width: 32px;
  height: 32px;
}

.popup-notification-icon[popupid="click-to-play-plugins"] {
  list-style-image: url(chrome://mozapps/skin/plugins/pluginBlocked-64.png);
}

.popup-notification-icon[popupid="plugins-not-found"] {
  list-style-image: url(chrome://browser/skin/pluginInstall-64.png);
}

.popup-notification-icon[popupid="web-notifications"] {
  list-style-image: url(chrome://browser/skin/notification-64.png);
}

.addon-progress-description {
  width: 350px;
  max-width: 350px;
}

.popup-progress-label,
.popup-progress-meter {
  -moz-margin-start: 0;
  -moz-margin-end: 0;
}

.popup-progress-cancel {
  -moz-appearance: none;
  background: transparent;
  border: none;
  padding: 0;
  margin: 0;
  min-height: 0;
  min-width: 0;
  list-style-image: url(chrome://mozapps/skin/downloads/downloadButtons.png);
  -moz-image-region: rect(0px, 32px, 16px, 16px);
}

.popup-progress-cancel:hover {
  -moz-image-region: rect(16px, 32px, 32px, 16px);
}

.popup-progress-cancel:active {
  -moz-image-region: rect(32px, 32px, 48px, 16px);
}

.popup-notification-icon[popupid="indexedDB-permissions-prompt"],
.popup-notification-icon[popupid="indexedDB-quota-prompt"],
.popup-notification-icon[popupid*="offline-app-requested"],
.popup-notification-icon[popupid="offline-app-usage"] {
  list-style-image: url(chrome://global/skin/icons/question-64.png);
}

.popup-notification-icon[popupid="password-save"],
.popup-notification-icon[popupid="password-change"] {
  list-style-image: url(chrome://mozapps/skin/passwordmgr/key-64.png);
}

.popup-notification-icon[popupid="webapps-install"] {
  list-style-image: url(chrome://global/skin/icons/webapps-64.png);
}

.popup-notification-icon[popupid="mixed-content-blocked"] {
  list-style-image: url(chrome://browser/skin/mixed-content-blocked-64.png);
}

.popup-notification-icon[popupid="webRTC-sharingDevices"],
.popup-notification-icon[popupid="webRTC-shareDevices"] {
  list-style-image: url(chrome://browser/skin/webRTC-shareDevice-64.png);
}

.popup-notification-icon[popupid="pointerLock"] {
  list-style-image: url(chrome://browser/skin/pointerLock-64.png);
}

/* Notification icon box */
#notification-popup-box {
  position: relative;
  background-color: #fff;
  background-clip: padding-box;
  padding-left: 3px;
  border-radius: 2.5px 0 0 2.5px;
  border-width: 0 8px 0 0;
  border-style: solid;
  border-image: url("chrome://browser/skin/urlbar-arrow.png") 0 8 0 0 fill;
  -moz-margin-end: -8px;
}

@conditionalForwardWithUrlbar@[forwarddisabled] > #urlbar-wrapper > #urlbar > #notification-popup-box {
  padding-left: 5px;
}

#notification-popup-box:-moz-locale-dir(rtl),
.notification-anchor-icon:-moz-locale-dir(rtl) {
  transform: scaleX(-1);
}

.notification-anchor-icon {
  width: 16px;
  height: 16px;
  margin: 0 2px;
}

.notification-anchor-icon:-moz-focusring {
  outline: 1px dotted -moz-DialogText;
  outline-offset: -3px;
}

.default-notification-icon,
#default-notification-icon {
  list-style-image: url(chrome://global/skin/icons/information-16.png);
}

.identity-notification-icon,
#identity-notification-icon {
  list-style-image: url(chrome://mozapps/skin/profile/profileicon.png);
}

.geo-notification-icon,
#geo-notification-icon {
  list-style-image: url(chrome://browser/skin/Geolocation-16.png);
}

#addons-notification-icon {
  list-style-image: url(chrome://mozapps/skin/extensions/extensionGeneric-16.png);
}

.indexedDB-notification-icon,
#indexedDB-notification-icon {
  list-style-image: url(chrome://global/skin/icons/question-16.png);
}

#password-notification-icon {
  list-style-image: url(chrome://mozapps/skin/passwordmgr/key-16.png);
}

#webapps-notification-icon {
  list-style-image: url(chrome://global/skin/icons/webapps-16.png);
}

#plugins-notification-icon {
  list-style-image: url(chrome://browser/skin/notification-pluginNormal.png);
}

#alert-plugins-notification-icon {
  list-style-image: url(chrome://browser/skin/notification-pluginAlert.png);
}

#blocked-plugins-notification-icon {
  list-style-image: url(chrome://browser/skin/notification-pluginBlocked.png);
}

#plugins-notification-icon,
#alert-plugins-notification-icon,
#blocked-plugins-notification-icon {
  -moz-image-region: rect(0, 16px, 16px, 0);
}

#plugins-notification-icon:hover,
#alert-plugins-notification-icon:hover,
#blocked-plugins-notification-icon:hover {
  -moz-image-region: rect(0, 32px, 16px, 16px);
}

#plugins-notification-icon:active,
#alert-plugins-notification-icon:active,
#blocked-plugins-notification-icon:active {
  -moz-image-region: rect(0, 48px, 16px, 32px);
}

#plugin-install-notification-icon {
  list-style-image: url(chrome://browser/skin/pluginInstall-16.png);
}

#notification-popup-box[hidden] {
  /* Override display:none to make the pluginBlockedNotification animation work
     when showing the notification repeatedly. */
  display: -moz-box;
  visibility: collapse;
}

#blocked-plugins-notification-icon[showing] {
  animation: pluginBlockedNotification 500ms ease 0s 5 alternate both;
}

@keyframes pluginBlockedNotification {
  from {
    opacity: 0;
  }
  to {
    opacity: 1;
  }
}

.mixed-content-blocked-notification-icon,
#mixed-content-blocked-notification-icon {
  list-style-image: url(chrome://browser/skin/mixed-content-blocked-16.png);
}

.webRTC-shareDevices-notification-icon,
#webRTC-shareDevices-notification-icon {
  list-style-image: url(chrome://browser/skin/webRTC-shareDevice-16.png);
}

.webRTC-sharingDevices-notification-icon,
#webRTC-sharingDevices-notification-icon {
  list-style-image: url(chrome://browser/skin/webRTC-sharingDevice-16.png);
}

.web-notifications-notification-icon,
#web-notifications-notification-icon {
  list-style-image: url(chrome://browser/skin/notification-16.png);
}

#pointerLock-notification-icon {
  list-style-image: url(chrome://browser/skin/pointerLock-16.png);
}
#pointerLock-cancel {
  margin: 0px;
}

/* Bookmarks roots menu-items */
#subscribeToPageMenuitem:not([disabled]),
#subscribeToPageMenupopup,
#BMB_subscribeToPageMenuitem:not([disabled]),
#BMB_subscribeToPageMenupopup {
  list-style-image: url("chrome://browser/skin/feeds/feedIcon16.png");
}

#bookmarksToolbarFolderMenu,
#BMB_bookmarksToolbar,
#panelMenu_bookmarksToolbar {
  list-style-image: url("chrome://browser/skin/places/bookmarksToolbar.png");
  -moz-image-region: auto;
}

#BMB_unsortedBookmarks,
#panelMenu_unsortedBookmarks {
  list-style-image: url("chrome://browser/skin/places/unsortedBookmarks.png");
  -moz-image-region: auto;
}

/* ::::: Keyboard UI Panel ::::: */

.KUI-panel {
  -moz-appearance: none;
  background: rgba(27%,27%,27%,.9) url(KUI-background.png) repeat-x;
  color: white;
  border-style: none;
  border-radius: 20px;
}

.KUI-panel[level="top"] {
  background-color: rgba(27%,27%,27%,.65);
}

/* Ctrl-Tab */

#ctrlTab-panel {
  padding: 20px 10px 10px;
  font-weight: bold;
  text-shadow: 0 0 1px rgb(27%,27%,27%), 0 0 2px rgb(27%,27%,27%);
}

.ctrlTab-favicon[src] {
  background-color: white;
  width: 20px;
  height: 20px;
  padding: 2px;
}

.ctrlTab-preview-inner > .tabPreview-canvas {
  box-shadow: 1px 1px 2px rgb(12%,12%,12%);
}

.ctrlTab-preview:not(#ctrlTab-showAll) > * > .ctrlTab-preview-inner > .tabPreview-canvas {
  margin-bottom: 2px;
}

.ctrlTab-preview-inner {
  padding-bottom: 10px;
}

#ctrlTab-showAll:not(:focus) > * > .ctrlTab-preview-inner {
  padding: 10px;
  background-color: rgba(255,255,255,.2);
  border-radius: .5em;
}

.ctrlTab-preview:focus > * > .ctrlTab-preview-inner {
  color: white;
  background-color: rgba(0,0,0,.6);
  text-shadow: none;
  padding: 8px;
  border: 2px solid white;
  border-radius: .5em;
}

.ctrlTab-preview:not(#ctrlTab-showAll):focus > * > .ctrlTab-preview-inner {
  margin: -10px -10px 0;
}

#ctrlTab-showAll {
  margin-top: .5em;
}

/* Status panel */

.statuspanel-label {
  margin: 0;
  padding: 2px 4px;
  background: linear-gradient(#fff, #ddd);
  border: 1px none #ccc;
  border-top-style: solid;
  color: #333;
  text-shadow: none;
}

.statuspanel-label:-moz-locale-dir(ltr):not([mirror]),
.statuspanel-label:-moz-locale-dir(rtl)[mirror] {
  border-right-style: solid;
  /* disabled for triggering grayscale AA (bug 659213)
  border-top-right-radius: .3em;
  */
  margin-right: 1em;
}

.statuspanel-label:-moz-locale-dir(rtl):not([mirror]),
.statuspanel-label:-moz-locale-dir(ltr)[mirror] {
  border-left-style: solid;
  /* disabled for triggering grayscale AA (bug 659213)
  border-top-left-radius: .3em;
  */
  margin-left: 1em;
}

#full-screen-warning-message {
  background-image: url("chrome://browser/skin/fullscreen-darknoise.png");
  color: white;
  border-radius: 4px;
  margin-top: 30px;
  padding: 30px 50px;
  box-shadow: 0 0 2px white;
}

#full-screen-warning-container[obscure-browser] {
  background-color: rgba(0,0,0,0.3);
}

.full-screen-description {
  font-size: 150%;
}

#full-screen-domain-text {
  font-size: 300%;
}

.full-screen-approval-button,
#full-screen-remember-decision {
  font-size: 120%;
}

%include ../shared/devtools/responsivedesign.inc.css
%include ../shared/devtools/highlighter.inc.css
%include ../shared/devtools/commandline.inc.css
%include ../shared/plugin-doorhanger.inc.css

/* Error counter */

#developer-toolbar-toolbox-button[error-count]:before {
  color: #FDF3DE;
  min-width: 16px;
  text-shadow: none;
  background-image: linear-gradient(#B4211B, #8A1915);
  border-radius: 1px;
  -moz-margin-end: 5px;
}

/* Social toolbar item */

#social-provider-button {
  -moz-image-region: rect(0, 16px, 16px, 0);
  list-style-image: url(chrome://browser/skin/social/services-16.png);
}

#social-provider-button > .toolbarbutton-menu-dropmarker {
  display: none;
}

.toolbarbutton-badge-container {
  margin: 0;
  padding: 0;
  position: relative;
}

#nav-bar .toolbarbutton-1 > .toolbarbutton-badge-container {
  padding: 2px 5px;
}

.toolbarbutton-1 > .toolbarbutton-badge-container > .toolbar-icon {
  position: absolute;
  top: 2px;
  right: 2px;
}

.toolbarbutton-badge-container > .toolbarbutton-icon[label]:not([label=""]) {
  -moz-margin-end: 0;
}

.toolbarbutton-badge[badge=""] {
  display: none;
}
.toolbarbutton-badge[badge]:not([badge=""])::after {
  /* The |content| property is set in the content stylesheet. */
  font-size: 9px;
  font-weight: bold;
  padding: 0 1px;
  color: #fff;
  background-color: rgb(240,61,37);
  border: 1px solid rgb(216,55,34);
  border-radius: 2px;
  box-shadow: 0 1px 0 rgba(0,39,121,0.77);
  position: absolute;
  top: 0;
  right: 0;
}

#nav-bar .toolbarbutton-badge[badge]:not([badge=""])::after {
  top: 1px;
  right: 1px;
}

.toolbarbutton-badge[badge]:not([badge=""]):-moz-locale-dir(rtl)::after {
  left: 0;
  right: auto;
}

#nav-bar .toolbarbutton-badge[badge]:not([badge=""]):-moz-locale-dir(rtl)::after {
  left: 1px;
  right: auto;
}

.popup-notification-icon[popupid="servicesInstall"] {
  list-style-image: url(chrome://browser/skin/social/services-64.png);
}
#servicesInstall-notification-icon {
  list-style-image: url(chrome://browser/skin/social/services-16.png);
}
#social-undoactivation-button,
#servicesInstall-learnmore-link {
  -moz-margin-start: 0; /* override default label margin to match description margin */
}

#socialActivatedNotification .popup-notification-button-container {
  margin-left: 6px;
}

.social-activation-icon {
  width: auto;
  height: auto;
  max-height: 64px;
  max-width: 64px;
}

#social-activation-message {
  max-width: 250px;
}

#social-activation-message > label {
  margin: 0;
}

/* social toolbar provider menu */
.social-statusarea-popup {
  margin-top: 0;
  margin-left: -12px;
  margin-right: -12px;
}

.social-statusarea-user {
  -moz-appearance: none;
  border-bottom: 1px solid rgb(221,221,221);
  background-color: -moz-Dialog;
  position: relative;
  cursor: pointer;
  list-style-image:url("chrome://global/skin/icons/information-32.png");
}

.social-statusarea-user-portrait {
  width: 32px;
  height: 32px;
  border-radius: 2px;
  margin: 10px;
}

.social-statusarea-loggedInStatus {
  -moz-appearance: none;
  background: transparent;
  border: none;
  color: -moz-nativehyperlinktext;
  min-width: 0;
  margin: 0 6px;
  list-style-image: none;
}

.social-statusarea-user[_moz-menuactive] > vbox > .social-statusarea-loggedInStatus {
  text-decoration: underline;
}

.social-panel > .panel-arrowcontainer > .panel-arrowcontent {
  padding: 0;
}

.social-panel-frame {
  border-radius: inherit;
}

%include ../shared/social/chat.inc.css

.chat-titlebar {
  background-color: #c4cfde;
  background-image: linear-gradient(rgba(255,255,255,.5), rgba(255,255,255,0));
}

.chat-titlebar[selected] {
  background-color: #dae3f0;
}

.chatbar-button {
  -moz-appearance: none;
  background-color: #c4cfde;
  background-image: linear-gradient(rgba(255,255,255,.5), rgba(255,255,255,0));
}

.chatbar-button > .toolbarbutton-icon {
  -moz-margin-end: 0;
}

.chatbar-button:hover,
.chatbar-button[open="true"] {
  background-color: #dae3f0;
}

.chatbar-button[activity]:not([open="true"]) {
  background-image: radial-gradient(circle farthest-corner at center 3px, rgb(255,255,255) 3%, rgba(186,221,251,0.75) 40%, rgba(127,179,255,0.5) 80%, rgba(127,179,255,0.25));
}

chatbox {
  border-top-left-radius: 2.5px;
  border-top-right-radius: 2.5px;
}

/* Customization mode */

%include ../shared/customizableui/customizeMode.inc.css

#main-window[customizing] {
  background-image: url("chrome://browser/skin/customizableui/customizeMode-gridTexture.png");
  background-attachment: fixed;
}

#main-window[customizing] #tab-view-deck {
  padding: 2em;
}

#customization-container {
  border-left: 1px solid @toolbarShadowColor@;
  border-right: 1px solid @toolbarShadowColor@;
  background-clip: padding-box;
}

/* End customization mode */

#main-window[privatebrowsingmode=temporary] #toolbar-menubar {
  background-image: url("chrome://browser/skin/privatebrowsing-dark.png");
  background-position: top right;
  background-repeat: no-repeat;
}

#main-window[privatebrowsingmode=temporary] #toolbar-menubar:-moz-locale-dir(rtl) {
  background-position: top left;
}<|MERGE_RESOLUTION|>--- conflicted
+++ resolved
@@ -1419,36 +1419,7 @@
 }
 %endif
 
-<<<<<<< HEAD
-.tabbrowser-tab,
-.tabs-newtab-button {
-  -moz-appearance: none;
-  background: @toolbarShadowOnTab@, @bgTabTexture@,
-              linear-gradient(-moz-dialog, -moz-dialog);
-  background-origin: border-box;
-  background-position: 1px 2px;
-  background-size: calc(100% - 2px) calc(100% - 2px);
-  background-repeat: no-repeat;
-  margin: 0;
-  padding: 2px 0 4px;
-  border-width: 4px 3px 0;
-  border-style: solid;
-  border-image: url(tabbrowser/tab.png) 4 3 0 fill repeat stretch;
-  border-radius: 0;
-}
-
-.tabbrowser-tab[remote] {
-  text-decoration: underline;
-}
-
-.tabbrowser-tab:hover,
-.tabs-newtab-button:hover {
-  background-image: @toolbarShadowOnTab@, @bgTabTextureHover@,
-                    linear-gradient(-moz-dialog, -moz-dialog);
-}
-=======
 %include ../shared/tabs.inc.css
->>>>>>> 452a0c6e
 
 %ifndef WINDOWS_AERO
 /* Use lighter colors of buttons and text in the titlebar on luna-blue */
