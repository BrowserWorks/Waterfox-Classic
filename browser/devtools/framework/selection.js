/* -*- indent-tabs-mode: nil; js-indent-level: 2 -*- */
/* vim: set ft=javascript ts=2 et sw=2 tw=80: */
/* This Source Code Form is subject to the terms of the Mozilla Public
 * License, v. 2.0. If a copy of the MPL was not distributed with this
 * file, You can obtain one at http://mozilla.org/MPL/2.0/. */

"use strict";

<<<<<<< HEAD
const { Cu, Ci } = require("chrome");
const { getRootBindingParent } = require("devtools/toolkit/layout/utils");

let EventEmitter = require("devtools/toolkit/event-emitter");
=======
const {Cu, Ci} = require("chrome");
var EventEmitter = require("devtools/toolkit/event-emitter");
var LayoutHelpers = require("devtools/toolkit/layout-helpers");
>>>>>>> 4561f6d6

/**
 * API
 *
 *   new Selection(walker=null, node=null, track={attributes,detached});
 *   destroy()
 *   node (readonly)
 *   setNode(node, origin="unknown")
 *
 * Helpers:
 *
 *   window
 *   document
 *   isRoot()
 *   isNode()
 *   isHTMLNode()
 *
 * Check the nature of the node:
 *
 *   isElementNode()
 *   isAttributeNode()
 *   isTextNode()
 *   isCDATANode()
 *   isEntityRefNode()
 *   isEntityNode()
 *   isProcessingInstructionNode()
 *   isCommentNode()
 *   isDocumentNode()
 *   isDocumentTypeNode()
 *   isDocumentFragmentNode()
 *   isNotationNode()
 *
 * Events:
 *   "new-node" when the inner node changed
 *   "before-new-node" when the inner node is set to change
 *   "attribute-changed" when an attribute is changed (only if tracked)
 *   "detached" when the node (or one of its parents) is removed from the document (only if tracked)
 *   "reparented" when the node (or one of its parents) is moved under a different node (only if tracked)
 */

/**
 * A Selection object. Hold a reference to a node.
 * Includes some helpers, fire some helpful events.
 *
 * @param node Inner node.
 *    Can be null. Can be (un)set in the future via the "node" property;
 * @param trackAttribute Tell if events should be fired when the attributes of
 *    the node change.
 *
 */
function Selection(walker, node=null, track={attributes:true,detached:true}) {
  EventEmitter.decorate(this);

  this._onMutations = this._onMutations.bind(this);
  this.track = track;
  this.setWalker(walker);
  this.setNode(node);
}

exports.Selection = Selection;

Selection.prototype = {
  _walker: null,
  _node: null,

  _onMutations: function(mutations) {
    let attributeChange = false;
    let pseudoChange = false;
    let detached = false;
    let parentNode = null;

    for (let m of mutations) {
      if (!attributeChange && m.type == "attributes") {
        attributeChange = true;
      }
      if (m.type == "childList") {
        if (!detached && !this.isConnected()) {
          if (this.isNode()) {
            parentNode = m.target;
          }
          detached = true;
        }
      }
      if (m.type == "pseudoClassLock") {
        pseudoChange = true;
      }
    }

    // Fire our events depending on what changed in the mutations array
    if (attributeChange) {
      this.emit("attribute-changed");
    }
    if (pseudoChange) {
      this.emit("pseudoclass");
    }
    if (detached) {
      let rawNode = null;
      if (parentNode && parentNode.isLocal_toBeDeprecated()) {
        rawNode = parentNode.rawNode();
      }

      this.emit("detached", rawNode, null);
      this.emit("detached-front", parentNode);
    }
  },

  destroy: function() {
    this.setNode(null);
    this.setWalker(null);
  },

  setWalker: function(walker) {
    if (this._walker) {
      this._walker.off("mutations", this._onMutations);
    }
    this._walker = walker;
    if (this._walker) {
      this._walker.on("mutations", this._onMutations);
    }
  },

  // Not remote-safe
  setNode: function(value, reason="unknown") {
    if (value) {
      value = this._walker.frontForRawNode(value);
    }
    this.setNodeFront(value, reason);
  },

  // Not remote-safe
  get node() {
    return this._node;
  },

  // Not remote-safe
  get window() {
    if (this.isNode()) {
      return this.node.ownerDocument.defaultView;
    }
    return null;
  },

  // Not remote-safe
  get document() {
    if (this.isNode()) {
      return this.node.ownerDocument;
    }
    return null;
  },

  setNodeFront: function(value, reason="unknown") {
    this.reason = reason;

    // We used to return here if the node had not changed but we now need to
    // set the node even if it is already set otherwise it is not possible to
    // e.g. highlight the same node twice.
    let rawValue = null;
    if (value && value.isLocal_toBeDeprecated()) {
      rawValue = value.rawNode();
    }
    this.emit("before-new-node", rawValue, reason);
    this.emit("before-new-node-front", value, reason);
    let previousNode = this._node;
    let previousFront = this._nodeFront;
    this._node = rawValue;
    this._nodeFront = value;
    this.emit("new-node", previousNode, this.reason);
    this.emit("new-node-front", value, this.reason);
  },

  get documentFront() {
    return this._walker.document(this._nodeFront);
  },

  get nodeFront() {
    return this._nodeFront;
  },

  isRoot: function() {
    return this.isNode() &&
           this.isConnected() &&
           this._nodeFront.isDocumentElement;
  },

  isNode: function() {
    if (!this._nodeFront) {
      return false;
    }

    // As long as tools are still accessing node.rawNode(),
    // this needs to stay here.
    if (this._node && Cu.isDeadWrapper(this._node)) {
      return false;
    }

    return true;
  },

  isLocal: function() {
    return !!this._node;
  },

  isConnected: function() {
    let node = this._nodeFront;
    if (!node || !node.actorID) {
      return false;
    }

    // As long as there are still tools going around
    // accessing node.rawNode, this needs to stay.
    let rawNode = null;
    if (node.isLocal_toBeDeprecated()) {
      rawNode = node.rawNode();
    }
    if (rawNode) {
      try {
        let doc = this.document;
        if (doc && doc.defaultView) {
          let docEl = doc.documentElement;
          let bindingParent = getRootBindingParent(rawNode);

          if (docEl.contains(bindingParent)) {
            return true;
          }
        }
      } catch (e) {
        // "can't access dead object" error
      }
      return false;
    }

    while(node) {
      if (node === this._walker.rootNode) {
        return true;
      }
      node = node.parentNode();
    };
    return false;
  },

  isHTMLNode: function() {
    let xhtml_ns = "http://www.w3.org/1999/xhtml";
    return this.isNode() && this.nodeFront.namespaceURI == xhtml_ns;
  },

  // Node type

  isElementNode: function() {
    return this.isNode() && this.nodeFront.nodeType == Ci.nsIDOMNode.ELEMENT_NODE;
  },

  isPseudoElementNode: function() {
    return this.isNode() && this.nodeFront.isPseudoElement;
  },

  isAnonymousNode: function() {
    return this.isNode() && this.nodeFront.isAnonymous;
  },

  isAttributeNode: function() {
    return this.isNode() && this.nodeFront.nodeType == Ci.nsIDOMNode.ATTRIBUTE_NODE;
  },

  isTextNode: function() {
    return this.isNode() && this.nodeFront.nodeType == Ci.nsIDOMNode.TEXT_NODE;
  },

  isCDATANode: function() {
    return this.isNode() && this.nodeFront.nodeType == Ci.nsIDOMNode.CDATA_SECTION_NODE;
  },

  isEntityRefNode: function() {
    return this.isNode() && this.nodeFront.nodeType == Ci.nsIDOMNode.ENTITY_REFERENCE_NODE;
  },

  isEntityNode: function() {
    return this.isNode() && this.nodeFront.nodeType == Ci.nsIDOMNode.ENTITY_NODE;
  },

  isProcessingInstructionNode: function() {
    return this.isNode() && this.nodeFront.nodeType == Ci.nsIDOMNode.PROCESSING_INSTRUCTION_NODE;
  },

  isCommentNode: function() {
    return this.isNode() && this.nodeFront.nodeType == Ci.nsIDOMNode.PROCESSING_INSTRUCTION_NODE;
  },

  isDocumentNode: function() {
    return this.isNode() && this.nodeFront.nodeType == Ci.nsIDOMNode.DOCUMENT_NODE;
  },

  /**
   * @returns true if the selection is the <body> HTML element.
   */
  isBodyNode: function() {
    return this.isHTMLNode() &&
           this.isConnected() &&
           this.nodeFront.nodeName === "BODY";
  },

  /**
   * @returns true if the selection is the <head> HTML element.
   */
  isHeadNode: function() {
    return this.isHTMLNode() &&
           this.isConnected() &&
           this.nodeFront.nodeName === "HEAD";
  },

  isDocumentTypeNode: function() {
    return this.isNode() && this.nodeFront.nodeType == Ci.nsIDOMNode.DOCUMENT_TYPE_NODE;
  },

  isDocumentFragmentNode: function() {
    return this.isNode() && this.nodeFront.nodeType == Ci.nsIDOMNode.DOCUMENT_FRAGMENT_NODE;
  },

  isNotationNode: function() {
    return this.isNode() && this.nodeFront.nodeType == Ci.nsIDOMNode.NOTATION_NODE;
  },
};<|MERGE_RESOLUTION|>--- conflicted
+++ resolved
@@ -6,16 +6,9 @@
 
 "use strict";
 
-<<<<<<< HEAD
 const { Cu, Ci } = require("chrome");
 const { getRootBindingParent } = require("devtools/toolkit/layout/utils");
-
-let EventEmitter = require("devtools/toolkit/event-emitter");
-=======
-const {Cu, Ci} = require("chrome");
 var EventEmitter = require("devtools/toolkit/event-emitter");
-var LayoutHelpers = require("devtools/toolkit/layout-helpers");
->>>>>>> 4561f6d6
 
 /**
  * API
