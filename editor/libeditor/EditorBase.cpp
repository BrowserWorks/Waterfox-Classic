/* -*- Mode: C++; tab-width: 2; indent-tabs-mode: nil; c-basic-offset: 2 -*- */
/* This Source Code Form is subject to the terms of the Mozilla Public
 * License, v. 2.0. If a copy of the MPL was not distributed with this
 * file, You can obtain one at http://mozilla.org/MPL/2.0/. */

#include "mozilla/EditorBase.h"

#include "mozilla/DebugOnly.h"          // for DebugOnly
#include "mozilla/Encoding.h"           // for Encoding

#include <stdio.h>                      // for nullptr, stdout
#include <string.h>                     // for strcmp

#include "ChangeAttributeTransaction.h" // for ChangeAttributeTransaction
#include "CompositionTransaction.h"     // for CompositionTransaction
#include "CreateElementTransaction.h"   // for CreateElementTransaction
#include "DeleteNodeTransaction.h"      // for DeleteNodeTransaction
#include "DeleteRangeTransaction.h"     // for DeleteRangeTransaction
#include "DeleteTextTransaction.h"      // for DeleteTextTransaction
#include "EditAggregateTransaction.h"   // for EditAggregateTransaction
#include "EditorEventListener.h"        // for EditorEventListener
#include "InsertNodeTransaction.h"      // for InsertNodeTransaction
#include "InsertTextTransaction.h"      // for InsertTextTransaction
#include "JoinNodeTransaction.h"        // for JoinNodeTransaction
#include "PlaceholderTransaction.h"     // for PlaceholderTransaction
#include "SetTextTransaction.h"         // for SetTextTransaction
#include "SplitNodeTransaction.h"       // for SplitNodeTransaction
#include "StyleSheetTransactions.h"     // for AddStyleSheetTransaction, etc.
#include "TextEditUtils.h"              // for TextEditUtils
#include "mozInlineSpellChecker.h"      // for mozInlineSpellChecker
#include "mozilla/CheckedInt.h"         // for CheckedInt
#include "mozilla/EditorUtils.h"        // for AutoRules, etc.
#include "mozilla/EditTransactionBase.h" // for EditTransactionBase
#include "mozilla/FlushType.h"          // for FlushType::Frames
#include "mozilla/IMEStateManager.h"    // for IMEStateManager
#include "mozilla/Preferences.h"        // for Preferences
#include "mozilla/dom/Selection.h"      // for Selection, etc.
#include "mozilla/Services.h"           // for GetObserverService
#include "mozilla/TextComposition.h"    // for TextComposition
#include "mozilla/TextEvents.h"
#include "mozilla/dom/Element.h"        // for Element, nsINode::AsElement
#include "mozilla/dom/HTMLBodyElement.h"
#include "mozilla/dom/Text.h"
#include "mozilla/dom/Event.h"
#include "mozilla/mozalloc.h"           // for operator new, etc.
#include "nsAString.h"                  // for nsAString::Length, etc.
#include "nsCCUncollectableMarker.h"    // for nsCCUncollectableMarker
#include "nsCaret.h"                    // for nsCaret
#include "nsCaseTreatment.h"
#include "nsCharTraits.h"               // for NS_IS_HIGH_SURROGATE, etc.
#include "nsComponentManagerUtils.h"    // for do_CreateInstance
#include "nsComputedDOMStyle.h"         // for nsComputedDOMStyle
#include "nsContentUtils.h"             // for nsContentUtils
#include "nsDOMString.h"                // for DOMStringIsNull
#include "nsDebug.h"                    // for NS_ENSURE_TRUE, etc.
#include "nsError.h"                    // for NS_OK, etc.
#include "nsFocusManager.h"             // for nsFocusManager
#include "nsFrameSelection.h"           // for nsFrameSelection
#include "nsGkAtoms.h"                  // for nsGkAtoms, nsGkAtoms::dir
#include "nsIAbsorbingTransaction.h"    // for nsIAbsorbingTransaction
#include "nsIAtom.h"                    // for nsIAtom
#include "nsIContent.h"                 // for nsIContent
#include "nsIDOMAttr.h"                 // for nsIDOMAttr
#include "nsIDOMCharacterData.h"        // for nsIDOMCharacterData
#include "nsIDOMDocument.h"             // for nsIDOMDocument
#include "nsIDOMElement.h"              // for nsIDOMElement
#include "nsIDOMEvent.h"                // for nsIDOMEvent
#include "nsIDOMEventListener.h"        // for nsIDOMEventListener
#include "nsIDOMEventTarget.h"          // for nsIDOMEventTarget
#include "nsIDOMHTMLElement.h"          // for nsIDOMHTMLElement
#include "nsIDOMMozNamedAttrMap.h"      // for nsIDOMMozNamedAttrMap
#include "nsIDOMMouseEvent.h"           // for nsIDOMMouseEvent
#include "nsIDOMNode.h"                 // for nsIDOMNode, etc.
#include "nsIDOMNodeList.h"             // for nsIDOMNodeList
#include "nsIDocumentStateListener.h"   // for nsIDocumentStateListener
#include "nsIEditActionListener.h"      // for nsIEditActionListener
#include "nsIEditorObserver.h"          // for nsIEditorObserver
#include "nsIEditorSpellCheck.h"        // for nsIEditorSpellCheck
#include "nsIFrame.h"                   // for nsIFrame
#include "nsIHTMLDocument.h"            // for nsIHTMLDocument
#include "nsIInlineSpellChecker.h"      // for nsIInlineSpellChecker, etc.
#include "nsNameSpaceManager.h"        // for kNameSpaceID_None, etc.
#include "nsINode.h"                    // for nsINode, etc.
#include "nsIPlaintextEditor.h"         // for nsIPlaintextEditor, etc.
#include "nsIPresShell.h"               // for nsIPresShell
#include "nsISelectionController.h"     // for nsISelectionController, etc.
#include "nsISelectionDisplay.h"        // for nsISelectionDisplay, etc.
#include "nsISupportsBase.h"            // for nsISupports
#include "nsISupportsUtils.h"           // for NS_ADDREF, NS_IF_ADDREF
#include "nsITransaction.h"             // for nsITransaction
#include "nsITransactionManager.h"
#include "nsIWeakReference.h"           // for nsISupportsWeakReference
#include "nsIWidget.h"                  // for nsIWidget, IMEState, etc.
#include "nsPIDOMWindow.h"              // for nsPIDOMWindow
#include "nsPresContext.h"              // for nsPresContext
#include "nsRange.h"                    // for nsRange
#include "nsReadableUtils.h"            // for EmptyString, ToNewCString
#include "nsString.h"                   // for nsAutoString, nsString, etc.
#include "nsStringFwd.h"                // for nsString
#include "nsStyleConsts.h"              // for NS_STYLE_DIRECTION_RTL, etc.
#include "nsStyleContext.h"             // for nsStyleContext
#include "nsStyleStruct.h"              // for nsStyleDisplay, nsStyleText, etc.
#include "nsStyleStructFwd.h"           // for nsIFrame::StyleUIReset, etc.
#include "nsTextNode.h"                 // for nsTextNode
#include "nsThreadUtils.h"              // for nsRunnable
#include "nsTransactionManager.h"       // for nsTransactionManager
#include "prtime.h"                     // for PR_Now

class nsIOutputStream;
class nsIParserService;
class nsITransferable;

#ifdef DEBUG
#include "nsIDOMHTMLDocument.h"         // for nsIDOMHTMLDocument
#endif

// Defined in nsEditorRegistration.cpp
extern nsIParserService *sParserService;

namespace mozilla {

using namespace dom;
using namespace widget;

/*****************************************************************************
 * mozilla::EditorBase
 *****************************************************************************/

EditorBase::EditorBase()
  : mPlaceholderName(nullptr)
  , mModCount(0)
  , mFlags(0)
  , mUpdateCount(0)
  , mPlaceholderBatch(0)
  , mAction(EditAction::none)
  , mIMETextOffset(0)
  , mIMETextLength(0)
  , mDirection(eNone)
  , mDocDirtyState(-1)
  , mSpellcheckCheckboxState(eTriUnset)
  , mShouldTxnSetSelection(true)
  , mDidPreDestroy(false)
  , mDidPostCreate(false)
  , mDispatchInputEvent(true)
  , mIsInEditAction(false)
  , mHidingCaret(false)
  , mSpellCheckerDictionaryUpdated(true)
{
}

EditorBase::~EditorBase()
{
  MOZ_ASSERT(!IsInitialized() || mDidPreDestroy,
             "Why PreDestroy hasn't been called?");

  if (mComposition) {
    mComposition->OnEditorDestroyed();
    mComposition = nullptr;
  }
  // If this editor is still hiding the caret, we need to restore it.
  HideCaret(false);
  mTxnMgr = nullptr;
}

NS_IMPL_CYCLE_COLLECTION_CLASS(EditorBase)

NS_IMPL_CYCLE_COLLECTION_UNLINK_BEGIN(EditorBase)
 NS_IMPL_CYCLE_COLLECTION_UNLINK(mRootElement)
 NS_IMPL_CYCLE_COLLECTION_UNLINK(mInlineSpellChecker)
 NS_IMPL_CYCLE_COLLECTION_UNLINK(mTxnMgr)
 NS_IMPL_CYCLE_COLLECTION_UNLINK(mIMETextNode)
 NS_IMPL_CYCLE_COLLECTION_UNLINK(mActionListeners)
 NS_IMPL_CYCLE_COLLECTION_UNLINK(mEditorObservers)
 NS_IMPL_CYCLE_COLLECTION_UNLINK(mDocStateListeners)
 NS_IMPL_CYCLE_COLLECTION_UNLINK(mEventTarget)
 NS_IMPL_CYCLE_COLLECTION_UNLINK(mEventListener)
 NS_IMPL_CYCLE_COLLECTION_UNLINK(mPlaceholderTransaction)
 NS_IMPL_CYCLE_COLLECTION_UNLINK(mSavedSel);
 NS_IMPL_CYCLE_COLLECTION_UNLINK(mRangeUpdater);
NS_IMPL_CYCLE_COLLECTION_UNLINK_END

NS_IMPL_CYCLE_COLLECTION_TRAVERSE_BEGIN(EditorBase)
 nsIDocument* currentDoc =
   tmp->mRootElement ? tmp->mRootElement->GetUncomposedDoc() : nullptr;
 if (currentDoc &&
     nsCCUncollectableMarker::InGeneration(cb, currentDoc->GetMarkedCCGeneration())) {
   return NS_SUCCESS_INTERRUPTED_TRAVERSE;
 }
 NS_IMPL_CYCLE_COLLECTION_TRAVERSE(mRootElement)
 NS_IMPL_CYCLE_COLLECTION_TRAVERSE(mInlineSpellChecker)
 NS_IMPL_CYCLE_COLLECTION_TRAVERSE(mTxnMgr)
 NS_IMPL_CYCLE_COLLECTION_TRAVERSE(mIMETextNode)
 NS_IMPL_CYCLE_COLLECTION_TRAVERSE(mActionListeners)
 NS_IMPL_CYCLE_COLLECTION_TRAVERSE(mEditorObservers)
 NS_IMPL_CYCLE_COLLECTION_TRAVERSE(mDocStateListeners)
 NS_IMPL_CYCLE_COLLECTION_TRAVERSE(mEventTarget)
 NS_IMPL_CYCLE_COLLECTION_TRAVERSE(mEventListener)
 NS_IMPL_CYCLE_COLLECTION_TRAVERSE(mPlaceholderTransaction)
 NS_IMPL_CYCLE_COLLECTION_TRAVERSE(mSavedSel);
 NS_IMPL_CYCLE_COLLECTION_TRAVERSE(mRangeUpdater);
NS_IMPL_CYCLE_COLLECTION_TRAVERSE_END

NS_INTERFACE_MAP_BEGIN_CYCLE_COLLECTION(EditorBase)
 NS_INTERFACE_MAP_ENTRY(nsISupportsWeakReference)
 NS_INTERFACE_MAP_ENTRY(nsIEditor)
 NS_INTERFACE_MAP_ENTRY_AMBIGUOUS(nsISupports, nsIEditor)
NS_INTERFACE_MAP_END

NS_IMPL_CYCLE_COLLECTING_ADDREF(EditorBase)
NS_IMPL_CYCLE_COLLECTING_RELEASE(EditorBase)


NS_IMETHODIMP
EditorBase::Init(nsIDOMDocument* aDOMDocument,
                 nsIContent* aRoot,
                 nsISelectionController* aSelectionController,
                 uint32_t aFlags,
                 const nsAString& aValue)
{
  MOZ_ASSERT(mAction == EditAction::none,
             "Initializing during an edit action is an error");
  MOZ_ASSERT(aDOMDocument);
  if (!aDOMDocument) {
    return NS_ERROR_NULL_POINTER;
  }

  // First only set flags, but other stuff shouldn't be initialized now.
  // Don't move this call after initializing mDocumentWeak.
  // SetFlags() can check whether it's called during initialization or not by
  // them.  Note that SetFlags() will be called by PostCreate().
#ifdef DEBUG
  nsresult rv =
#endif
  SetFlags(aFlags);
  NS_ASSERTION(NS_SUCCEEDED(rv), "SetFlags() failed");

  nsCOMPtr<nsIDocument> document = do_QueryInterface(aDOMDocument);
  mDocumentWeak = document.get();
  // HTML editors currently don't have their own selection controller,
  // so they'll pass null as aSelCon, and we'll get the selection controller
  // off of the presshell.
  nsCOMPtr<nsISelectionController> selectionController;
  if (aSelectionController) {
    mSelectionControllerWeak = aSelectionController;
    selectionController = aSelectionController;
  } else {
    nsCOMPtr<nsIPresShell> presShell = GetPresShell();
    selectionController = do_QueryInterface(presShell);
  }
  MOZ_ASSERT(selectionController,
             "Selection controller should be available at this point");

  //set up root element if we are passed one.
  if (aRoot)
    mRootElement = do_QueryInterface(aRoot);

  mUpdateCount=0;

  // If this is an editor for <input> or <textarea>, mIMETextNode is always
  // recreated with same content. Therefore, we need to forget mIMETextNode,
  // but we need to keep storing mIMETextOffset and mIMETextLength becuase
  // they are necessary to restore IME selection and replacing composing string
  // when this receives eCompositionChange event next time.
  if (mIMETextNode && !mIMETextNode->IsInComposedDoc()) {
    mIMETextNode = nullptr;
  }

  // Show the caret.
  selectionController->SetCaretReadOnly(false);
  selectionController->SetDisplaySelection(
                         nsISelectionController::SELECTION_ON);
  // Show all the selection reflected to user.
  selectionController->SetSelectionFlags(nsISelectionDisplay::DISPLAY_ALL);

  MOZ_ASSERT(IsInitialized());

  // Make sure that the editor will be destroyed properly
  mDidPreDestroy = false;
  // Make sure that the ediotr will be created properly
  mDidPostCreate = false;

  return NS_OK;
}

NS_IMETHODIMP
EditorBase::PostCreate()
{
  // Synchronize some stuff for the flags.  SetFlags() will initialize
  // something by the flag difference.  This is first time of that, so, all
  // initializations must be run.  For such reason, we need to invert mFlags
  // value first.
  mFlags = ~mFlags;
  nsresult rv = SetFlags(~mFlags);
  NS_ENSURE_SUCCESS(rv, rv);

  // These operations only need to happen on the first PostCreate call
  if (!mDidPostCreate) {
    mDidPostCreate = true;

    // Set up listeners
    CreateEventListeners();
    rv = InstallEventListeners();
    NS_ENSURE_SUCCESS(rv, rv);

    // nuke the modification count, so the doc appears unmodified
    // do this before we notify listeners
    ResetModificationCount();

    // update the UI with our state
    NotifyDocumentListeners(eDocumentCreated);
    NotifyDocumentListeners(eDocumentStateChanged);
  }

  // update nsTextStateManager and caret if we have focus
  nsCOMPtr<nsIContent> focusedContent = GetFocusedContent();
  if (focusedContent) {
    nsCOMPtr<nsIDOMEventTarget> target = do_QueryInterface(focusedContent);
    if (target) {
      InitializeSelection(target);
    }

    // If the text control gets reframed during focus, Focus() would not be
    // called, so take a chance here to see if we need to spell check the text
    // control.
    EditorEventListener* listener =
      reinterpret_cast<EditorEventListener*>(mEventListener.get());
    listener->SpellCheckIfNeeded();

    IMEState newState;
    rv = GetPreferredIMEState(&newState);
    NS_ENSURE_SUCCESS(rv, NS_OK);
    nsCOMPtr<nsIContent> content = GetFocusedContentForIME();
    IMEStateManager::UpdateIMEState(newState, content, *this);
  }

  // FYI: This call might cause destroying this editor.
  IMEStateManager::OnEditorInitialized(*this);

  return NS_OK;
}

void
EditorBase::CreateEventListeners()
{
  // Don't create the handler twice
  if (!mEventListener) {
    mEventListener = new EditorEventListener();
  }
}

nsresult
EditorBase::InstallEventListeners()
{
  if (NS_WARN_IF(!IsInitialized()) || NS_WARN_IF(!mEventListener)) {
    return NS_ERROR_NOT_INITIALIZED;
  }

  // Initialize the event target.
  nsCOMPtr<nsIContent> rootContent = GetRoot();
  NS_ENSURE_TRUE(rootContent, NS_ERROR_NOT_AVAILABLE);
  mEventTarget = do_QueryInterface(rootContent->GetParent());
  NS_ENSURE_TRUE(mEventTarget, NS_ERROR_NOT_AVAILABLE);

  EditorEventListener* listener =
    reinterpret_cast<EditorEventListener*>(mEventListener.get());
  nsresult rv = listener->Connect(this);
  if (mComposition) {
    // Restart to handle composition with new editor contents.
    mComposition->StartHandlingComposition(this);
  }
  return rv;
}

void
EditorBase::RemoveEventListeners()
{
  if (!IsInitialized() || !mEventListener) {
    return;
  }
  reinterpret_cast<EditorEventListener*>(mEventListener.get())->Disconnect();
  if (mComposition) {
    // Even if this is called, don't release mComposition because this is
    // may be reused after reframing.
    mComposition->EndHandlingComposition(this);
  }
  mEventTarget = nullptr;
}

bool
EditorBase::GetDesiredSpellCheckState()
{
  // Check user override on this element
  if (mSpellcheckCheckboxState != eTriUnset) {
    return (mSpellcheckCheckboxState == eTriTrue);
  }

  // Check user preferences
  int32_t spellcheckLevel = Preferences::GetInt("layout.spellcheckDefault", 1);

  if (!spellcheckLevel) {
    return false;                    // Spellchecking forced off globally
  }

  if (!CanEnableSpellCheck()) {
    return false;
  }

  nsCOMPtr<nsIPresShell> presShell = GetPresShell();
  if (presShell) {
    nsPresContext* context = presShell->GetPresContext();
    if (context && !context->IsDynamic()) {
      return false;
    }
  }

  // Check DOM state
  nsCOMPtr<nsIContent> content = GetExposedRoot();
  if (!content) {
    return false;
  }

  nsCOMPtr<nsIDOMHTMLElement> element = do_QueryInterface(content);
  if (!element) {
    return false;
  }

  if (!IsPlaintextEditor()) {
    // Some of the page content might be editable and some not, if spellcheck=
    // is explicitly set anywhere, so if there's anything editable on the page,
    // return true and let the spellchecker figure it out.
    nsCOMPtr<nsIHTMLDocument> doc = do_QueryInterface(content->GetUncomposedDoc());
    return doc && doc->IsEditingOn();
  }

  bool enable;
  element->GetSpellcheck(&enable);

  return enable;
}

NS_IMETHODIMP
EditorBase::PreDestroy(bool aDestroyingFrames)
{
  if (mDidPreDestroy)
    return NS_OK;

  IMEStateManager::OnEditorDestroying(*this);

  // Let spellchecker clean up its observers etc. It is important not to
  // actually free the spellchecker here, since the spellchecker could have
  // caused flush notifications, which could have gotten here if a textbox
  // is being removed. Setting the spellchecker to nullptr could free the
  // object that is still in use! It will be freed when the editor is
  // destroyed.
  if (mInlineSpellChecker)
    mInlineSpellChecker->Cleanup(aDestroyingFrames);

  // tell our listeners that the doc is going away
  NotifyDocumentListeners(eDocumentToBeDestroyed);

  // Unregister event listeners
  RemoveEventListeners();
  // If this editor is still hiding the caret, we need to restore it.
  HideCaret(false);
  mActionListeners.Clear();
  mEditorObservers.Clear();
  mDocStateListeners.Clear();
  mInlineSpellChecker = nullptr;
  mSpellcheckCheckboxState = eTriUnset;
  mRootElement = nullptr;

  // Transaction may grab this instance.  Therefore, they should be released
  // here for stopping the circular reference with this instance.
  if (mTxnMgr) {
    mTxnMgr->Clear();
    mTxnMgr = nullptr;
  }

  mDidPreDestroy = true;
  return NS_OK;
}

NS_IMETHODIMP
EditorBase::GetFlags(uint32_t* aFlags)
{
  // NOTE: If you need to override this method, you need to make Flags()
  //       virtual.
  *aFlags = Flags();
  return NS_OK;
}

NS_IMETHODIMP
EditorBase::SetFlags(uint32_t aFlags)
{
  if (mFlags == aFlags) {
    return NS_OK;
  }

  bool spellcheckerWasEnabled = CanEnableSpellCheck();
  mFlags = aFlags;

  if (!IsInitialized()) {
    // If we're initializing, we shouldn't do anything now.
    // SetFlags() will be called by PostCreate(),
    // we should synchronize some stuff for the flags at that time.
    return NS_OK;
  }

  // The flag change may cause the spellchecker state change
  if (CanEnableSpellCheck() != spellcheckerWasEnabled) {
    nsresult rv = SyncRealTimeSpell();
    NS_ENSURE_SUCCESS(rv, rv);
  }

  // If this is called from PostCreate(), it will update the IME state if it's
  // necessary.
  if (!mDidPostCreate) {
    return NS_OK;
  }

  // Might be changing editable state, so, we need to reset current IME state
  // if we're focused and the flag change causes IME state change.
  nsCOMPtr<nsIContent> focusedContent = GetFocusedContent();
  if (focusedContent) {
    IMEState newState;
    nsresult rv = GetPreferredIMEState(&newState);
    if (NS_SUCCEEDED(rv)) {
      // NOTE: When the enabled state isn't going to be modified, this method
      // is going to do nothing.
      nsCOMPtr<nsIContent> content = GetFocusedContentForIME();
      IMEStateManager::UpdateIMEState(newState, content, *this);
    }
  }

  return NS_OK;
}

NS_IMETHODIMP
EditorBase::GetIsSelectionEditable(bool* aIsSelectionEditable)
{
  NS_ENSURE_ARG_POINTER(aIsSelectionEditable);

  // get current selection
  RefPtr<Selection> selection = GetSelection();
  NS_ENSURE_TRUE(selection, NS_ERROR_NULL_POINTER);

  // XXX we just check that the anchor node is editable at the moment
  //     we should check that all nodes in the selection are editable
  nsCOMPtr<nsINode> anchorNode = selection->GetAnchorNode();
  *aIsSelectionEditable = anchorNode && IsEditable(anchorNode);

  return NS_OK;
}

NS_IMETHODIMP
EditorBase::GetIsDocumentEditable(bool* aIsDocumentEditable)
{
  NS_ENSURE_ARG_POINTER(aIsDocumentEditable);
  nsCOMPtr<nsIDocument> doc = GetDocument();
  *aIsDocumentEditable = doc && IsModifiable();

  return NS_OK;
}

already_AddRefed<nsIDocument>
EditorBase::GetDocument()
{
  nsCOMPtr<nsIDocument> document = mDocumentWeak.get();
  return document.forget();
}

already_AddRefed<nsIDOMDocument>
EditorBase::GetDOMDocument()
{
  nsCOMPtr<nsIDOMDocument> domDocument = do_QueryInterface(mDocumentWeak);
  return domDocument.forget();
}

NS_IMETHODIMP
EditorBase::GetDocument(nsIDOMDocument** aDoc)
{
  *aDoc = GetDOMDocument().take();
  return *aDoc ? NS_OK : NS_ERROR_NOT_INITIALIZED;
}

already_AddRefed<nsIPresShell>
EditorBase::GetPresShell()
{
  nsCOMPtr<nsIDocument> document = GetDocument();
  if (NS_WARN_IF(!document)) {
    return nullptr;
  }
  nsCOMPtr<nsIPresShell> presShell = document->GetShell();
  return presShell.forget();
}

already_AddRefed<nsIWidget>
EditorBase::GetWidget()
{
  nsCOMPtr<nsIPresShell> ps = GetPresShell();
  NS_ENSURE_TRUE(ps, nullptr);
  nsPresContext* pc = ps->GetPresContext();
  NS_ENSURE_TRUE(pc, nullptr);
  nsCOMPtr<nsIWidget> widget = pc->GetRootWidget();
  NS_ENSURE_TRUE(widget.get(), nullptr);
  return widget.forget();
}

NS_IMETHODIMP
EditorBase::GetContentsMIMEType(char** aContentsMIMEType)
{
  NS_ENSURE_ARG_POINTER(aContentsMIMEType);
  *aContentsMIMEType = ToNewCString(mContentMIMEType);
  return NS_OK;
}

NS_IMETHODIMP
EditorBase::SetContentsMIMEType(const char* aContentsMIMEType)
{
  mContentMIMEType.Assign(aContentsMIMEType ? aContentsMIMEType : "");
  return NS_OK;
}

NS_IMETHODIMP
EditorBase::GetSelectionController(nsISelectionController** aSel)
{
  NS_ENSURE_TRUE(aSel, NS_ERROR_NULL_POINTER);
  *aSel = nullptr; // init out param
  nsCOMPtr<nsISelectionController> selCon = GetSelectionController();
  if (NS_WARN_IF(!selCon)) {
    return NS_ERROR_NOT_INITIALIZED;
  }
  selCon.forget(aSel);
  return NS_OK;
}

already_AddRefed<nsISelectionController>
EditorBase::GetSelectionController()
{
  nsCOMPtr<nsISelectionController> selectionController;
  if (mSelectionControllerWeak) {
    selectionController = mSelectionControllerWeak.get();
  } else {
    nsCOMPtr<nsIPresShell> presShell = GetPresShell();
    selectionController = do_QueryInterface(presShell);
  }
  return selectionController.forget();
}

NS_IMETHODIMP
EditorBase::DeleteSelection(EDirection aAction,
                            EStripWrappers aStripWrappers)
{
  MOZ_ASSERT(aStripWrappers == eStrip || aStripWrappers == eNoStrip);
  return DeleteSelectionImpl(aAction, aStripWrappers);
}

NS_IMETHODIMP
EditorBase::GetSelection(nsISelection** aSelection)
{
  return GetSelection(SelectionType::eNormal, aSelection);
}

nsresult
EditorBase::GetSelection(SelectionType aSelectionType,
                         nsISelection** aSelection)
{
  NS_ENSURE_TRUE(aSelection, NS_ERROR_NULL_POINTER);
  *aSelection = nullptr;
  nsCOMPtr<nsISelectionController> selcon = GetSelectionController();
  if (!selcon) {
    return NS_ERROR_NOT_INITIALIZED;
  }
  return selcon->GetSelection(ToRawSelectionType(aSelectionType), aSelection);
}

Selection*
EditorBase::GetSelection(SelectionType aSelectionType)
{
  nsCOMPtr<nsISelection> sel;
  nsresult rv = GetSelection(aSelectionType, getter_AddRefs(sel));
  if (NS_WARN_IF(NS_FAILED(rv)) || NS_WARN_IF(!sel)) {
    return nullptr;
  }

  return sel->AsSelection();
}

NS_IMETHODIMP
EditorBase::DoTransaction(nsITransaction* aTxn)
{
  return DoTransaction(nullptr, aTxn);
}

nsresult
EditorBase::DoTransaction(Selection* aSelection, nsITransaction* aTxn)
{
  if (mPlaceholderBatch && !mPlaceholderTransaction) {
    mPlaceholderTransaction =
      new PlaceholderTransaction(*this, mPlaceholderName, Move(mSelState));
    MOZ_ASSERT(mSelState.isNothing());

    // We will recurse, but will not hit this case in the nested call
    DoTransaction(mPlaceholderTransaction);

    if (mTxnMgr) {
      nsCOMPtr<nsITransaction> topTransaction = mTxnMgr->PeekUndoStack();
      nsCOMPtr<nsIAbsorbingTransaction> topAbsorbingTransaction =
        do_QueryInterface(topTransaction);
      if (topAbsorbingTransaction) {
        RefPtr<PlaceholderTransaction> topPlaceholderTransaction =
          topAbsorbingTransaction->AsPlaceholderTransaction();
        if (topPlaceholderTransaction) {
          // there is a placeholder transaction on top of the undo stack.  It
          // is either the one we just created, or an earlier one that we are
          // now merging into.  From here on out remember this placeholder
          // instead of the one we just created.
          mPlaceholderTransaction = topPlaceholderTransaction;
        }
      }
    }
  }

  if (aTxn) {
    // XXX: Why are we doing selection specific batching stuff here?
    // XXX: Most entry points into the editor have auto variables that
    // XXX: should trigger Begin/EndUpdateViewBatch() calls that will make
    // XXX: these selection batch calls no-ops.
    // XXX:
    // XXX: I suspect that this was placed here to avoid multiple
    // XXX: selection changed notifications from happening until after
    // XXX: the transaction was done. I suppose that can still happen
    // XXX: if an embedding application called DoTransaction() directly
    // XXX: to pump its own transactions through the system, but in that
    // XXX: case, wouldn't we want to use Begin/EndUpdateViewBatch() or
    // XXX: its auto equivalent AutoUpdateViewBatch to ensure that
    // XXX: selection listeners have access to accurate frame data?
    // XXX:
    // XXX: Note that if we did add Begin/EndUpdateViewBatch() calls
    // XXX: we will need to make sure that they are disabled during
    // XXX: the init of the editor for text widgets to avoid layout
    // XXX: re-entry during initial reflow. - kin

    // get the selection and start a batch change
    RefPtr<Selection> selection = aSelection ? aSelection : GetSelection();
    NS_ENSURE_TRUE(selection, NS_ERROR_NULL_POINTER);

    selection->StartBatchChanges();

    nsresult rv;
    if (mTxnMgr) {
      RefPtr<nsTransactionManager> txnMgr = mTxnMgr;
      rv = txnMgr->DoTransaction(aTxn);
    } else {
      rv = aTxn->DoTransaction();
    }
    if (NS_SUCCEEDED(rv)) {
      DoAfterDoTransaction(aTxn);
    }

    // no need to check rv here, don't lose result of operation
    selection->EndBatchChanges();

    NS_ENSURE_SUCCESS(rv, rv);
  }

  return NS_OK;
}

NS_IMETHODIMP
EditorBase::EnableUndo(bool aEnable)
{
  if (aEnable) {
    if (!mTxnMgr) {
      mTxnMgr = new nsTransactionManager();
    }
    mTxnMgr->SetMaxTransactionCount(-1);
  } else if (mTxnMgr) {
    // disable the transaction manager if it is enabled
    mTxnMgr->Clear();
    mTxnMgr->SetMaxTransactionCount(0);
  }

  return NS_OK;
}

NS_IMETHODIMP
EditorBase::GetNumberOfUndoItems(int32_t* aNumItems)
{
  *aNumItems = NumberOfUndoItems();
  return *aNumItems >= 0 ? NS_OK : NS_ERROR_FAILURE;
}

int32_t
EditorBase::NumberOfUndoItems() const
{
  if (!mTxnMgr) {
    return 0;
  }
  int32_t numItems = 0;
  if (NS_WARN_IF(NS_FAILED(mTxnMgr->GetNumberOfUndoItems(&numItems)))) {
    return -1;
  }
  return numItems;
}

NS_IMETHODIMP
EditorBase::GetNumberOfRedoItems(int32_t* aNumItems)
{
  *aNumItems = NumberOfRedoItems();
  return *aNumItems >= 0 ? NS_OK : NS_ERROR_FAILURE;
}

int32_t
EditorBase::NumberOfRedoItems() const
{
  if (!mTxnMgr) {
    return 0;
  }
  int32_t numItems = 0;
  if (NS_WARN_IF(NS_FAILED(mTxnMgr->GetNumberOfRedoItems(&numItems)))) {
    return -1;
  }
  return numItems;
}

NS_IMETHODIMP
EditorBase::GetTransactionManager(nsITransactionManager** aTxnManager)
{
  // NOTE: If you need to override this method, you need to make
  //       GetTransactionManager() virtual.
  if (NS_WARN_IF(!aTxnManager)) {
    return NS_ERROR_INVALID_ARG;
  }
  *aTxnManager = GetTransactionManager().take();
  if (NS_WARN_IF(!*aTxnManager)) {
    return NS_ERROR_FAILURE;
  }
  return NS_OK;
}

already_AddRefed<nsITransactionManager>
EditorBase::GetTransactionManager() const
{
  nsCOMPtr<nsITransactionManager> transactionManager = mTxnMgr.get();
  return transactionManager.forget();
}

NS_IMETHODIMP
EditorBase::Undo(uint32_t aCount)
{
  ForceCompositionEnd();

  bool hasTxnMgr, hasTransaction = false;
  CanUndo(&hasTxnMgr, &hasTransaction);
  NS_ENSURE_TRUE(hasTransaction, NS_OK);

  AutoRules beginRulesSniffing(this, EditAction::undo, nsIEditor::eNone);

  if (!mTxnMgr) {
    return NS_OK;
  }

  RefPtr<nsTransactionManager> txnMgr = mTxnMgr;
  for (uint32_t i = 0; i < aCount; ++i) {
    nsresult rv = txnMgr->UndoTransaction();
    NS_ENSURE_SUCCESS(rv, rv);

    DoAfterUndoTransaction();
  }

  return NS_OK;
}

NS_IMETHODIMP
EditorBase::CanUndo(bool* aIsEnabled,
                    bool* aCanUndo)
{
  NS_ENSURE_TRUE(aIsEnabled && aCanUndo, NS_ERROR_NULL_POINTER);
  *aIsEnabled = !!mTxnMgr;
  if (*aIsEnabled) {
    int32_t numTxns = 0;
    mTxnMgr->GetNumberOfUndoItems(&numTxns);
    *aCanUndo = !!numTxns;
  } else {
    *aCanUndo = false;
  }
  return NS_OK;
}

NS_IMETHODIMP
EditorBase::Redo(uint32_t aCount)
{
  bool hasTxnMgr, hasTransaction = false;
  CanRedo(&hasTxnMgr, &hasTransaction);
  NS_ENSURE_TRUE(hasTransaction, NS_OK);

  AutoRules beginRulesSniffing(this, EditAction::redo, nsIEditor::eNone);

  if (!mTxnMgr) {
    return NS_OK;
  }

  RefPtr<nsTransactionManager> txnMgr = mTxnMgr;
  for (uint32_t i = 0; i < aCount; ++i) {
    nsresult rv = txnMgr->RedoTransaction();
    NS_ENSURE_SUCCESS(rv, rv);

    DoAfterRedoTransaction();
  }

  return NS_OK;
}

NS_IMETHODIMP
EditorBase::CanRedo(bool* aIsEnabled, bool* aCanRedo)
{
  NS_ENSURE_TRUE(aIsEnabled && aCanRedo, NS_ERROR_NULL_POINTER);

  *aIsEnabled = !!mTxnMgr;
  if (*aIsEnabled) {
    int32_t numTxns = 0;
    mTxnMgr->GetNumberOfRedoItems(&numTxns);
    *aCanRedo = !!numTxns;
  } else {
    *aCanRedo = false;
  }
  return NS_OK;
}

NS_IMETHODIMP
EditorBase::BeginTransaction()
{
  BeginUpdateViewBatch();

  if (mTxnMgr) {
    RefPtr<nsTransactionManager> txnMgr = mTxnMgr;
    txnMgr->BeginBatch(nullptr);
  }

  return NS_OK;
}

NS_IMETHODIMP
EditorBase::EndTransaction()
{
  if (mTxnMgr) {
    RefPtr<nsTransactionManager> txnMgr = mTxnMgr;
    txnMgr->EndBatch(false);
  }

  EndUpdateViewBatch();

  return NS_OK;
}


// These two routines are similar to the above, but do not use
// the transaction managers batching feature.  Instead we use
// a placeholder transaction to wrap up any further transaction
// while the batch is open.  The advantage of this is that
// placeholder transactions can later merge, if needed.  Merging
// is unavailable between transaction manager batches.

NS_IMETHODIMP
EditorBase::BeginPlaceHolderTransaction(nsIAtom* aName)
{
  MOZ_ASSERT(mPlaceholderBatch >= 0, "negative placeholder batch count!");
  if (!mPlaceholderBatch) {
    NotifyEditorObservers(eNotifyEditorObserversOfBefore);
    // time to turn on the batch
    BeginUpdateViewBatch();
    mPlaceholderTransaction = nullptr;
    mPlaceholderName = aName;
    RefPtr<Selection> selection = GetSelection();
    if (selection) {
      mSelState.emplace();
      mSelState->SaveSelection(selection);
      // Composition transaction can modify multiple nodes and it merges text
      // node for ime into single text node.
      // So if current selection is into IME text node, it might be failed
      // to restore selection by UndoTransaction.
      // So we need update selection by range updater.
      if (mPlaceholderName == nsGkAtoms::IMETxnName) {
        mRangeUpdater.RegisterSelectionState(*mSelState);
      }
    }
  }
  mPlaceholderBatch++;

  return NS_OK;
}

NS_IMETHODIMP
EditorBase::EndPlaceHolderTransaction()
{
  MOZ_ASSERT(mPlaceholderBatch > 0,
             "zero or negative placeholder batch count when ending batch!");
  if (mPlaceholderBatch == 1) {
    RefPtr<Selection> selection = GetSelection();

    // By making the assumption that no reflow happens during the calls
    // to EndUpdateViewBatch and ScrollSelectionIntoView, we are able to
    // allow the selection to cache a frame offset which is used by the
    // caret drawing code. We only enable this cache here; at other times,
    // we have no way to know whether reflow invalidates it
    // See bugs 35296 and 199412.
    if (selection) {
      selection->SetCanCacheFrameOffset(true);
    }

    {
      // Hide the caret here to avoid hiding it twice, once in EndUpdateViewBatch
      // and once in ScrollSelectionIntoView.
      RefPtr<nsCaret> caret;
      nsCOMPtr<nsIPresShell> presShell = GetPresShell();

      if (presShell) {
        caret = presShell->GetCaret();
      }

      // time to turn off the batch
      EndUpdateViewBatch();
      // make sure selection is in view

      // After ScrollSelectionIntoView(), the pending notifications might be
      // flushed and PresShell/PresContext/Frames may be dead. See bug 418470.
      ScrollSelectionIntoView(false);
    }

    // cached for frame offset are Not available now
    if (selection) {
      selection->SetCanCacheFrameOffset(false);
    }

    if (mSelState) {
      // we saved the selection state, but never got to hand it to placeholder
      // (else we ould have nulled out this pointer), so destroy it to prevent leaks.
      if (mPlaceholderName == nsGkAtoms::IMETxnName) {
        mRangeUpdater.DropSelectionState(*mSelState);
      }
      mSelState.reset();
    }
    // We might have never made a placeholder if no action took place.
    if (mPlaceholderTransaction) {
      mPlaceholderTransaction->EndPlaceHolderBatch();
      // notify editor observers of action but if composing, it's done by
      // compositionchange event handler.
      if (!mComposition) {
        NotifyEditorObservers(eNotifyEditorObserversOfEnd);
      }
      mPlaceholderTransaction = nullptr;
    } else {
      NotifyEditorObservers(eNotifyEditorObserversOfCancel);
    }
  }
  mPlaceholderBatch--;

  return NS_OK;
}

NS_IMETHODIMP
EditorBase::ShouldTxnSetSelection(bool* aResult)
{
  NS_ENSURE_TRUE(aResult, NS_ERROR_NULL_POINTER);
  *aResult = mShouldTxnSetSelection;
  return NS_OK;
}

NS_IMETHODIMP
EditorBase::SetShouldTxnSetSelection(bool aShould)
{
  mShouldTxnSetSelection = aShould;
  return NS_OK;
}

NS_IMETHODIMP
EditorBase::GetDocumentIsEmpty(bool* aDocumentIsEmpty)
{
  *aDocumentIsEmpty = true;

  dom::Element* root = GetRoot();
  NS_ENSURE_TRUE(root, NS_ERROR_NULL_POINTER);

  *aDocumentIsEmpty = !root->HasChildren();
  return NS_OK;
}

// XXX: The rule system should tell us which node to select all on (ie, the
//      root, or the body)
NS_IMETHODIMP
EditorBase::SelectAll()
{
  // XXX Why doesn't this check if the document is alive?
  if (!IsInitialized()) {
    return NS_ERROR_NOT_INITIALIZED;
  }
  ForceCompositionEnd();

  RefPtr<Selection> selection = GetSelection();
  NS_ENSURE_TRUE(selection, NS_ERROR_NOT_INITIALIZED);
  return SelectEntireDocument(selection);
}

NS_IMETHODIMP
EditorBase::BeginningOfDocument()
{
  // XXX Why doesn't this check if the document is alive?
  if (!IsInitialized()) {
    return NS_ERROR_NOT_INITIALIZED;
  }

  // get the selection
  RefPtr<Selection> selection = GetSelection();
  NS_ENSURE_TRUE(selection, NS_ERROR_NOT_INITIALIZED);

  // get the root element
  dom::Element* rootElement = GetRoot();
  NS_ENSURE_TRUE(rootElement, NS_ERROR_NULL_POINTER);

  // find first editable thingy
  nsCOMPtr<nsINode> firstNode = GetFirstEditableNode(rootElement);
  if (!firstNode) {
    // just the root node, set selection to inside the root
    return selection->Collapse(rootElement, 0);
  }

  if (firstNode->NodeType() == nsIDOMNode::TEXT_NODE) {
    // If firstNode is text, set selection to beginning of the text node.
    return selection->Collapse(firstNode, 0);
  }

  // Otherwise, it's a leaf node and we set the selection just in front of it.
  nsCOMPtr<nsIContent> parent = firstNode->GetParent();
  if (!parent) {
    return NS_ERROR_NULL_POINTER;
  }

  int32_t offsetInParent = parent->IndexOf(firstNode);
  return selection->Collapse(parent, offsetInParent);
}

NS_IMETHODIMP
EditorBase::EndOfDocument()
{
  // XXX Why doesn't this check if the document is alive?
  if (NS_WARN_IF(!IsInitialized())) {
    return NS_ERROR_NOT_INITIALIZED;
  }

  // get selection
  RefPtr<Selection> selection = GetSelection();
  NS_ENSURE_TRUE(selection, NS_ERROR_NULL_POINTER);

  // get the root element
  nsINode* node = GetRoot();
  NS_ENSURE_TRUE(node, NS_ERROR_NULL_POINTER);
  nsINode* child = node->GetLastChild();

  while (child && IsContainer(child->AsDOMNode())) {
    node = child;
    child = node->GetLastChild();
  }

  uint32_t length = node->Length();
  return selection->Collapse(node, int32_t(length));
}

NS_IMETHODIMP
EditorBase::GetDocumentModified(bool* outDocModified)
{
  NS_ENSURE_TRUE(outDocModified, NS_ERROR_NULL_POINTER);

  int32_t  modCount = 0;
  GetModificationCount(&modCount);

  *outDocModified = (modCount != 0);
  return NS_OK;
}

NS_IMETHODIMP
EditorBase::GetDocumentCharacterSet(nsACString& characterSet)
{
  nsCOMPtr<nsIDocument> document = GetDocument();
  if (NS_WARN_IF(!document)) {
    return NS_ERROR_UNEXPECTED;
  }
  document->GetDocumentCharacterSet()->Name(characterSet);
  return NS_OK;
}

NS_IMETHODIMP
EditorBase::SetDocumentCharacterSet(const nsACString& characterSet)
{
  nsCOMPtr<nsIDocument> document = GetDocument();
  if (NS_WARN_IF(!document)) {
    return NS_ERROR_UNEXPECTED;
  }
  // This method is scriptable, so add-ons could pass in something other
  // than a canonical name.
  auto encoding = Encoding::ForLabelNoReplacement(characterSet);
  if (!encoding) {
    return NS_ERROR_INVALID_ARG;
  }
  document->SetDocumentCharacterSet(WrapNotNull(encoding));
  return NS_OK;
}

NS_IMETHODIMP
EditorBase::Cut()
{
  return NS_ERROR_NOT_IMPLEMENTED;
}

NS_IMETHODIMP
EditorBase::CanCut(bool* aCanCut)
{
  return NS_ERROR_NOT_IMPLEMENTED;
}

NS_IMETHODIMP
EditorBase::Copy()
{
  return NS_ERROR_NOT_IMPLEMENTED;
}

NS_IMETHODIMP
EditorBase::CanCopy(bool* aCanCut)
{
  return NS_ERROR_NOT_IMPLEMENTED;
}

NS_IMETHODIMP
EditorBase::CanDelete(bool* aCanDelete)
{
  return NS_ERROR_NOT_IMPLEMENTED;
}

NS_IMETHODIMP
EditorBase::Paste(int32_t aSelectionType)
{
  return NS_ERROR_NOT_IMPLEMENTED;
}

NS_IMETHODIMP
EditorBase::PasteTransferable(nsITransferable* aTransferable)
{
  return NS_ERROR_NOT_IMPLEMENTED;
}

NS_IMETHODIMP
EditorBase::CanPaste(int32_t aSelectionType, bool* aCanPaste)
{
  return NS_ERROR_NOT_IMPLEMENTED;
}

NS_IMETHODIMP
EditorBase::CanPasteTransferable(nsITransferable* aTransferable,
                                 bool* aCanPaste)
{
  return NS_ERROR_NOT_IMPLEMENTED;
}

NS_IMETHODIMP
EditorBase::SetAttribute(nsIDOMElement* aElement,
                         const nsAString& aAttribute,
                         const nsAString& aValue)
{
  if (NS_WARN_IF(aAttribute.IsEmpty())) {
    return NS_ERROR_FAILURE;
  }
  nsCOMPtr<Element> element = do_QueryInterface(aElement);
  NS_ENSURE_TRUE(element, NS_ERROR_NULL_POINTER);
  nsCOMPtr<nsIAtom> attribute = NS_Atomize(aAttribute);

  return SetAttribute(element, attribute, aValue);
}

nsresult
EditorBase::SetAttribute(Element* aElement,
                         nsIAtom* aAttribute,
                         const nsAString& aValue)
{
  RefPtr<ChangeAttributeTransaction> transaction =
    CreateTxnForSetAttribute(*aElement, *aAttribute, aValue);
  return DoTransaction(transaction);
}

NS_IMETHODIMP
EditorBase::GetAttributeValue(nsIDOMElement* aElement,
                              const nsAString& aAttribute,
                              nsAString& aResultValue,
                              bool* aResultIsSet)
{
  NS_ENSURE_TRUE(aResultIsSet, NS_ERROR_NULL_POINTER);
  *aResultIsSet = false;
  if (!aElement) {
    return NS_OK;
  }
  nsAutoString value;
  nsresult rv = aElement->GetAttribute(aAttribute, value);
  NS_ENSURE_SUCCESS(rv, rv);
  if (!DOMStringIsNull(value)) {
    *aResultIsSet = true;
    aResultValue = value;
  }
  return rv;
}

NS_IMETHODIMP
EditorBase::RemoveAttribute(nsIDOMElement* aElement,
                            const nsAString& aAttribute)
{
  if (NS_WARN_IF(aAttribute.IsEmpty())) {
    return NS_ERROR_FAILURE;
  }
  nsCOMPtr<Element> element = do_QueryInterface(aElement);
  NS_ENSURE_TRUE(element, NS_ERROR_NULL_POINTER);
  nsCOMPtr<nsIAtom> attribute = NS_Atomize(aAttribute);

  return RemoveAttribute(element, attribute);
}

nsresult
EditorBase::RemoveAttribute(Element* aElement,
                            nsIAtom* aAttribute)
{
  RefPtr<ChangeAttributeTransaction> transaction =
    CreateTxnForRemoveAttribute(*aElement, *aAttribute);
  return DoTransaction(transaction);
}

bool
EditorBase::OutputsMozDirty()
{
  // Return true for Composer (!eEditorAllowInteraction) or mail
  // (eEditorMailMask), but false for webpages.
  return !(mFlags & nsIPlaintextEditor::eEditorAllowInteraction) ||
          (mFlags & nsIPlaintextEditor::eEditorMailMask);
}

NS_IMETHODIMP
EditorBase::MarkNodeDirty(nsIDOMNode* aNode)
{
  // Mark the node dirty, but not for webpages (bug 599983)
  if (!OutputsMozDirty()) {
    return NS_OK;
  }
  nsCOMPtr<dom::Element> element = do_QueryInterface(aNode);
  if (element) {
    element->SetAttr(kNameSpaceID_None, nsGkAtoms::mozdirty,
                     EmptyString(), false);
  }
  return NS_OK;
}

NS_IMETHODIMP
EditorBase::GetInlineSpellChecker(bool autoCreate,
                                  nsIInlineSpellChecker** aInlineSpellChecker)
{
  NS_ENSURE_ARG_POINTER(aInlineSpellChecker);

  if (mDidPreDestroy) {
    // Don't allow people to get or create the spell checker once the editor
    // is going away.
    *aInlineSpellChecker = nullptr;
    return autoCreate ? NS_ERROR_NOT_AVAILABLE : NS_OK;
  }

  // We don't want to show the spell checking UI if there are no spell check dictionaries available.
  bool canSpell = mozInlineSpellChecker::CanEnableInlineSpellChecking();
  if (!canSpell) {
    *aInlineSpellChecker = nullptr;
    return NS_ERROR_FAILURE;
  }

  nsresult rv;
  if (!mInlineSpellChecker && autoCreate) {
    mInlineSpellChecker = do_CreateInstance(MOZ_INLINESPELLCHECKER_CONTRACTID, &rv);
    NS_ENSURE_SUCCESS(rv, rv);
  }

  if (mInlineSpellChecker) {
    rv = mInlineSpellChecker->Init(this);
    if (NS_FAILED(rv)) {
      mInlineSpellChecker = nullptr;
    }
    NS_ENSURE_SUCCESS(rv, rv);
  }

  NS_IF_ADDREF(*aInlineSpellChecker = mInlineSpellChecker);

  return NS_OK;
}

NS_IMETHODIMP
EditorBase::SyncRealTimeSpell()
{
  bool enable = GetDesiredSpellCheckState();

  // Initializes mInlineSpellChecker
  nsCOMPtr<nsIInlineSpellChecker> spellChecker;
  GetInlineSpellChecker(enable, getter_AddRefs(spellChecker));

  if (mInlineSpellChecker) {
    if (!mSpellCheckerDictionaryUpdated && enable) {
      mInlineSpellChecker->UpdateCurrentDictionary();
      mSpellCheckerDictionaryUpdated = true;
    }

    // We might have a mInlineSpellChecker even if there are no dictionaries
    // available since we don't destroy the mInlineSpellChecker when the last
    // dictionariy is removed, but in that case spellChecker is null
    mInlineSpellChecker->SetEnableRealTimeSpell(enable && spellChecker);
  }

  return NS_OK;
}

NS_IMETHODIMP
EditorBase::SetSpellcheckUserOverride(bool enable)
{
  mSpellcheckCheckboxState = enable ? eTriTrue : eTriFalse;

  return SyncRealTimeSpell();
}

NS_IMETHODIMP
EditorBase::CreateNode(const nsAString& aTag,
                       nsIDOMNode* aParent,
                       int32_t aPosition,
                       nsIDOMNode** aNewNode)
{
  nsCOMPtr<nsIAtom> tag = NS_Atomize(aTag);
  nsCOMPtr<nsINode> parent = do_QueryInterface(aParent);
  NS_ENSURE_STATE(parent);
  *aNewNode = GetAsDOMNode(CreateNode(tag, parent, aPosition).take());
  NS_ENSURE_STATE(*aNewNode);
  return NS_OK;
}

already_AddRefed<Element>
EditorBase::CreateNode(nsIAtom* aTag,
                       nsINode* aParent,
                       int32_t aPosition)
{
  MOZ_ASSERT(aTag && aParent);

  AutoRules beginRulesSniffing(this, EditAction::createNode, nsIEditor::eNext);

  {
    AutoActionListenerArray listeners(mActionListeners);
    for (auto& listener : listeners) {
      listener->WillCreateNode(nsDependentAtomString(aTag),
                               GetAsDOMNode(aParent), aPosition);
    }
  }

  nsCOMPtr<Element> ret;

  RefPtr<CreateElementTransaction> transaction =
    CreateTxnForCreateElement(*aTag, *aParent, aPosition);
  nsresult rv = DoTransaction(transaction);
  if (NS_SUCCEEDED(rv)) {
    ret = transaction->GetNewNode();
    MOZ_ASSERT(ret);
  }

  mRangeUpdater.SelAdjCreateNode(aParent, aPosition);

  {
    AutoActionListenerArray listeners(mActionListeners);
    for (auto& listener : listeners) {
      listener->DidCreateNode(nsDependentAtomString(aTag), GetAsDOMNode(ret),
                              GetAsDOMNode(aParent), aPosition, rv);
    }
  }

  return ret.forget();
}

NS_IMETHODIMP
EditorBase::InsertNode(nsIDOMNode* aNode,
                       nsIDOMNode* aParent,
                       int32_t aPosition)
{
  nsCOMPtr<nsIContent> node = do_QueryInterface(aNode);
  nsCOMPtr<nsINode> parent = do_QueryInterface(aParent);
  NS_ENSURE_TRUE(node && parent, NS_ERROR_NULL_POINTER);

  return InsertNode(*node, *parent, aPosition);
}

nsresult
EditorBase::InsertNode(nsIContent& aNode,
                       nsINode& aParent,
                       int32_t aPosition)
{
  AutoRules beginRulesSniffing(this, EditAction::insertNode, nsIEditor::eNext);

  {
    AutoActionListenerArray listeners(mActionListeners);
    for (auto& listener : listeners) {
      listener->WillInsertNode(aNode.AsDOMNode(), aParent.AsDOMNode(),
                               aPosition);
    }
  }

  RefPtr<InsertNodeTransaction> transaction =
    CreateTxnForInsertNode(aNode, aParent, aPosition);
  nsresult rv = DoTransaction(transaction);

  mRangeUpdater.SelAdjInsertNode(&aParent, aPosition);

  {
    AutoActionListenerArray listeners(mActionListeners);
    for (auto& listener : listeners) {
      listener->DidInsertNode(aNode.AsDOMNode(), aParent.AsDOMNode(), aPosition,
                              rv);
    }
  }

  return rv;
}

NS_IMETHODIMP
EditorBase::SplitNode(nsIDOMNode* aNode,
                      int32_t aOffset,
                      nsIDOMNode** aNewLeftNode)
{
  nsCOMPtr<nsIContent> node = do_QueryInterface(aNode);
  NS_ENSURE_STATE(node);
  ErrorResult rv;
  nsCOMPtr<nsIContent> newNode = SplitNode(*node, aOffset, rv);
  *aNewLeftNode = GetAsDOMNode(newNode.forget().take());
  return rv.StealNSResult();
}

nsIContent*
EditorBase::SplitNode(nsIContent& aNode,
                      int32_t aOffset,
                      ErrorResult& aResult)
{
  AutoRules beginRulesSniffing(this, EditAction::splitNode, nsIEditor::eNext);

  {
    AutoActionListenerArray listeners(mActionListeners);
    for (auto& listener : listeners) {
      listener->WillSplitNode(aNode.AsDOMNode(), aOffset);
    }
  }

  RefPtr<SplitNodeTransaction> transaction =
    CreateTxnForSplitNode(aNode, aOffset);
  aResult = DoTransaction(transaction);

  nsCOMPtr<nsIContent> newNode = aResult.Failed() ? nullptr
                                                  : transaction->GetNewNode();

  mRangeUpdater.SelAdjSplitNode(aNode, aOffset, newNode);

  nsresult rv = aResult.StealNSResult();
  {
    AutoActionListenerArray listeners(mActionListeners);
    for (auto& listener : listeners) {
      listener->DidSplitNode(aNode.AsDOMNode(), aOffset, GetAsDOMNode(newNode),
                             rv);
    }
  }
  // Note: result might be a success code, so we can't use Throw() to
  // set it on aResult.
  aResult = rv;

  return newNode;
}

NS_IMETHODIMP
EditorBase::JoinNodes(nsIDOMNode* aLeftNode,
                      nsIDOMNode* aRightNode,
                      nsIDOMNode*)
{
  nsCOMPtr<nsINode> leftNode = do_QueryInterface(aLeftNode);
  nsCOMPtr<nsINode> rightNode = do_QueryInterface(aRightNode);
  NS_ENSURE_STATE(leftNode && rightNode && leftNode->GetParentNode());
  return JoinNodes(*leftNode, *rightNode);
}

nsresult
EditorBase::JoinNodes(nsINode& aLeftNode,
                      nsINode& aRightNode)
{
  nsCOMPtr<nsINode> parent = aLeftNode.GetParentNode();
  MOZ_ASSERT(parent);

  AutoRules beginRulesSniffing(this, EditAction::joinNode,
                               nsIEditor::ePrevious);

  // Remember some values; later used for saved selection updating.
  // Find the offset between the nodes to be joined.
  int32_t offset = parent->IndexOf(&aRightNode);
  // Find the number of children of the lefthand node
  uint32_t oldLeftNodeLen = aLeftNode.Length();

  {
    AutoActionListenerArray listeners(mActionListeners);
    for (auto& listener : listeners) {
      listener->WillJoinNodes(aLeftNode.AsDOMNode(), aRightNode.AsDOMNode(),
                              parent->AsDOMNode());
    }
  }

  nsresult rv = NS_OK;
  RefPtr<JoinNodeTransaction> transaction =
    CreateTxnForJoinNode(aLeftNode, aRightNode);
  if (transaction)  {
    rv = DoTransaction(transaction);
  }

  mRangeUpdater.SelAdjJoinNodes(aLeftNode, aRightNode, *parent, offset,
                                (int32_t)oldLeftNodeLen);

  {
    AutoActionListenerArray listeners(mActionListeners);
    for (auto& listener : listeners) {
      listener->DidJoinNodes(aLeftNode.AsDOMNode(), aRightNode.AsDOMNode(),
                             parent->AsDOMNode(), rv);
    }
  }

  return rv;
}

NS_IMETHODIMP
EditorBase::DeleteNode(nsIDOMNode* aNode)
{
  nsCOMPtr<nsINode> node = do_QueryInterface(aNode);
  NS_ENSURE_STATE(node);
  return DeleteNode(node);
}

nsresult
EditorBase::DeleteNode(nsINode* aNode)
{
  AutoRules beginRulesSniffing(this, EditAction::createNode,
                               nsIEditor::ePrevious);

  // save node location for selection updating code.
  {
    AutoActionListenerArray listeners(mActionListeners);
    for (auto& listener : listeners) {
      listener->WillDeleteNode(aNode->AsDOMNode());
    }
  }

  RefPtr<DeleteNodeTransaction> deleteNodeTransaction =
    CreateTxnForDeleteNode(aNode);
  nsresult rv = deleteNodeTransaction ? DoTransaction(deleteNodeTransaction) :
                                        NS_ERROR_FAILURE;

  {
    AutoActionListenerArray listeners(mActionListeners);
    for (auto& listener : listeners) {
      listener->DidDeleteNode(aNode->AsDOMNode(), rv);
    }
  }

  NS_ENSURE_SUCCESS(rv, rv);
  return NS_OK;
}

/**
 * ReplaceContainer() replaces inNode with a new node (outNode) which is
 * constructed to be of type aNodeType.  Put inNodes children into outNode.
 * Callers responsibility to make sure inNode's children can go in outNode.
 */
already_AddRefed<Element>
EditorBase::ReplaceContainer(Element* aOldContainer,
                             nsIAtom* aNodeType,
                             nsIAtom* aAttribute,
                             const nsAString* aValue,
                             ECloneAttributes aCloneAttributes)
{
  MOZ_ASSERT(aOldContainer && aNodeType);

  nsCOMPtr<nsIContent> parent = aOldContainer->GetParent();
  NS_ENSURE_TRUE(parent, nullptr);

  int32_t offset = parent->IndexOf(aOldContainer);

  // create new container
  nsCOMPtr<Element> ret = CreateHTMLContent(aNodeType);
  NS_ENSURE_TRUE(ret, nullptr);

  // set attribute if needed
  if (aAttribute && aValue && aAttribute != nsGkAtoms::_empty) {
    nsresult rv = ret->SetAttr(kNameSpaceID_None, aAttribute, *aValue, true);
    NS_ENSURE_SUCCESS(rv, nullptr);
  }
  if (aCloneAttributes == eCloneAttributes) {
    CloneAttributes(ret, aOldContainer);
  }

  // notify our internal selection state listener
  // (Note: An AutoSelectionRestorer object must be created
  //  before calling this to initialize mRangeUpdater)
  AutoReplaceContainerSelNotify selStateNotify(mRangeUpdater, aOldContainer,
                                               ret);
  {
    AutoTransactionsConserveSelection conserveSelection(this);
    while (aOldContainer->HasChildren()) {
      nsCOMPtr<nsIContent> child = aOldContainer->GetFirstChild();

      nsresult rv = DeleteNode(child);
      NS_ENSURE_SUCCESS(rv, nullptr);

      rv = InsertNode(*child, *ret, -1);
      NS_ENSURE_SUCCESS(rv, nullptr);
    }
  }

  // insert new container into tree
  nsresult rv = InsertNode(*ret, *parent, offset);
  NS_ENSURE_SUCCESS(rv, nullptr);

  // delete old container
  rv = DeleteNode(aOldContainer);
  NS_ENSURE_SUCCESS(rv, nullptr);

  return ret.forget();
}

/**
 * RemoveContainer() removes inNode, reparenting its children (if any) into the
 * parent of inNode.
 */
nsresult
EditorBase::RemoveContainer(nsIContent* aNode)
{
  MOZ_ASSERT(aNode);

  nsCOMPtr<nsINode> parent = aNode->GetParentNode();
  NS_ENSURE_STATE(parent);

  int32_t offset = parent->IndexOf(aNode);

  // Loop through the children of inNode and promote them into inNode's parent
  uint32_t nodeOrigLen = aNode->GetChildCount();

  // notify our internal selection state listener
  AutoRemoveContainerSelNotify selNotify(mRangeUpdater, aNode, parent,
                                         offset, nodeOrigLen);

  while (aNode->HasChildren()) {
    nsCOMPtr<nsIContent> child = aNode->GetLastChild();
    nsresult rv = DeleteNode(child);
    NS_ENSURE_SUCCESS(rv, rv);

    rv = InsertNode(*child, *parent, offset);
    NS_ENSURE_SUCCESS(rv, rv);
  }

  return DeleteNode(aNode);
}

/**
 * InsertContainerAbove() inserts a new parent for inNode, which is contructed
 * to be of type aNodeType.  outNode becomes a child of inNode's earlier
 * parent.  Caller's responsibility to make sure inNode's can be child of
 * outNode, and outNode can be child of old parent.
 */
already_AddRefed<Element>
EditorBase::InsertContainerAbove(nsIContent* aNode,
                                 nsIAtom* aNodeType,
                                 nsIAtom* aAttribute,
                                 const nsAString* aValue)
{
  MOZ_ASSERT(aNode && aNodeType);

  nsCOMPtr<nsIContent> parent = aNode->GetParent();
  NS_ENSURE_TRUE(parent, nullptr);
  int32_t offset = parent->IndexOf(aNode);

  // Create new container
  nsCOMPtr<Element> newContent = CreateHTMLContent(aNodeType);
  NS_ENSURE_TRUE(newContent, nullptr);

  // Set attribute if needed
  if (aAttribute && aValue && aAttribute != nsGkAtoms::_empty) {
    nsresult rv =
      newContent->SetAttr(kNameSpaceID_None, aAttribute, *aValue, true);
    NS_ENSURE_SUCCESS(rv, nullptr);
  }

  // Notify our internal selection state listener
  AutoInsertContainerSelNotify selNotify(mRangeUpdater);

  // Put inNode in new parent, outNode
  nsresult rv = DeleteNode(aNode);
  NS_ENSURE_SUCCESS(rv, nullptr);

  {
    AutoTransactionsConserveSelection conserveSelection(this);
    rv = InsertNode(*aNode, *newContent, 0);
    NS_ENSURE_SUCCESS(rv, nullptr);
  }

  // Put new parent in doc
  rv = InsertNode(*newContent, *parent, offset);
  NS_ENSURE_SUCCESS(rv, nullptr);

  return newContent.forget();
}

/**
 * MoveNode() moves aNode to {aParent,aOffset}.
 */
nsresult
EditorBase::MoveNode(nsIContent* aNode,
                     nsINode* aParent,
                     int32_t aOffset)
{
  MOZ_ASSERT(aNode);
  MOZ_ASSERT(aParent);
  MOZ_ASSERT(aOffset == -1 ||
             (0 <= aOffset &&
              AssertedCast<uint32_t>(aOffset) <= aParent->Length()));

  nsCOMPtr<nsINode> oldParent = aNode->GetParentNode();
  int32_t oldOffset = oldParent ? oldParent->IndexOf(aNode) : -1;

  if (aOffset == -1) {
    // Magic value meaning "move to end of aParent"
    aOffset = AssertedCast<int32_t>(aParent->Length());
  }

  // Don't do anything if it's already in right place
  if (aParent == oldParent && aOffset == oldOffset) {
    return NS_OK;
  }

  // Notify our internal selection state listener
  AutoMoveNodeSelNotify selNotify(mRangeUpdater, oldParent, oldOffset,
                                  aParent, aOffset);

  // Need to adjust aOffset if we're moving aNode later in its current parent
  if (aParent == oldParent && oldOffset < aOffset) {
    // When we delete aNode, it will make the offsets after it off by one
    aOffset--;
  }

  // Hold a reference so aNode doesn't go away when we remove it (bug 772282)
  nsCOMPtr<nsINode> kungFuDeathGrip = aNode;

  nsresult rv = DeleteNode(aNode);
  NS_ENSURE_SUCCESS(rv, rv);

  return InsertNode(*aNode, *aParent, aOffset);
}

NS_IMETHODIMP
EditorBase::AddEditorObserver(nsIEditorObserver* aObserver)
{
  // we don't keep ownership of the observers.  They must
  // remove themselves as observers before they are destroyed.

  NS_ENSURE_TRUE(aObserver, NS_ERROR_NULL_POINTER);

  // Make sure the listener isn't already on the list
  if (!mEditorObservers.Contains(aObserver)) {
    mEditorObservers.AppendElement(*aObserver);
  }

  return NS_OK;
}

NS_IMETHODIMP
EditorBase::RemoveEditorObserver(nsIEditorObserver* aObserver)
{
  NS_ENSURE_TRUE(aObserver, NS_ERROR_FAILURE);

  mEditorObservers.RemoveElement(aObserver);

  return NS_OK;
}

class EditorInputEventDispatcher final : public Runnable
{
public:
  EditorInputEventDispatcher(EditorBase* aEditorBase,
                             nsIContent* aTarget,
                             bool aIsComposing)
    : Runnable("EditorInputEventDispatcher")
    , mEditorBase(aEditorBase)
    , mTarget(aTarget)
    , mIsComposing(aIsComposing)
  {
  }

  NS_IMETHOD Run() override
  {
    // Note that we don't need to check mDispatchInputEvent here.  We need
    // to check it only when the editor requests to dispatch the input event.

    if (!mTarget->IsInComposedDoc()) {
      return NS_OK;
    }

    nsCOMPtr<nsIPresShell> ps = mEditorBase->GetPresShell();
    if (!ps) {
      return NS_OK;
    }

    nsCOMPtr<nsIWidget> widget = mEditorBase->GetWidget();
    if (!widget) {
      return NS_OK;
    }

    // Even if the change is caused by untrusted event, we need to dispatch
    // trusted input event since it's a fact.
    InternalEditorInputEvent inputEvent(true, eEditorInput, widget);
    inputEvent.mTime = static_cast<uint64_t>(PR_Now() / 1000);
    inputEvent.mIsComposing = mIsComposing;
    nsEventStatus status = nsEventStatus_eIgnore;
    nsresult rv =
      ps->HandleEventWithTarget(&inputEvent, nullptr, mTarget, &status);
    NS_ENSURE_SUCCESS(rv, NS_OK); // print the warning if error
    return NS_OK;
  }

private:
  RefPtr<EditorBase> mEditorBase;
  nsCOMPtr<nsIContent> mTarget;
  bool mIsComposing;
};

void
EditorBase::NotifyEditorObservers(NotificationForEditorObservers aNotification)
{
  // Copy the observers since EditAction()s can modify mEditorObservers.
  AutoEditorObserverArray observers(mEditorObservers);
  switch (aNotification) {
    case eNotifyEditorObserversOfEnd:
      mIsInEditAction = false;
      for (auto& observer : observers) {
        observer->EditAction();
      }

      if (!mDispatchInputEvent) {
        return;
      }

      FireInputEvent();
      break;
    case eNotifyEditorObserversOfBefore:
      if (NS_WARN_IF(mIsInEditAction)) {
        break;
      }
      mIsInEditAction = true;
      for (auto& observer : observers) {
        observer->BeforeEditAction();
      }
      break;
    case eNotifyEditorObserversOfCancel:
      mIsInEditAction = false;
      for (auto& observer : observers) {
        observer->CancelEditAction();
      }
      break;
    default:
      MOZ_CRASH("Handle all notifications here");
      break;
  }
}

void
EditorBase::FireInputEvent()
{
  // We don't need to dispatch multiple input events if there is a pending
  // input event.  However, it may have different event target.  If we resolved
  // this issue, we need to manage the pending events in an array.  But it's
  // overwork.  We don't need to do it for the very rare case.

  nsCOMPtr<nsIContent> target = GetInputEventTargetContent();
  NS_ENSURE_TRUE_VOID(target);

  // NOTE: Don't refer IsIMEComposing() because it returns false even before
  //       compositionend.  However, DOM Level 3 Events defines it should be
  //       true after compositionstart and before compositionend.
  nsContentUtils::AddScriptRunner(
    new EditorInputEventDispatcher(this, target, !!GetComposition()));
}

NS_IMETHODIMP
EditorBase::AddEditActionListener(nsIEditActionListener* aListener)
{
  NS_ENSURE_TRUE(aListener, NS_ERROR_NULL_POINTER);

  // Make sure the listener isn't already on the list
  if (!mActionListeners.Contains(aListener)) {
    mActionListeners.AppendElement(*aListener);
  }

  return NS_OK;
}

NS_IMETHODIMP
EditorBase::RemoveEditActionListener(nsIEditActionListener* aListener)
{
  NS_ENSURE_TRUE(aListener, NS_ERROR_FAILURE);

  mActionListeners.RemoveElement(aListener);

  return NS_OK;
}

NS_IMETHODIMP
EditorBase::AddDocumentStateListener(nsIDocumentStateListener* aListener)
{
  NS_ENSURE_TRUE(aListener, NS_ERROR_NULL_POINTER);

  if (!mDocStateListeners.Contains(aListener)) {
    mDocStateListeners.AppendElement(*aListener);
  }

  return NS_OK;
}

NS_IMETHODIMP
EditorBase::RemoveDocumentStateListener(nsIDocumentStateListener* aListener)
{
  NS_ENSURE_TRUE(aListener, NS_ERROR_NULL_POINTER);

  mDocStateListeners.RemoveElement(aListener);

  return NS_OK;
}

NS_IMETHODIMP
EditorBase::OutputToString(const nsAString& aFormatType,
                           uint32_t aFlags,
                           nsAString& aOutputString)
{
  // these should be implemented by derived classes.
  return NS_ERROR_NOT_IMPLEMENTED;
}

NS_IMETHODIMP
EditorBase::OutputToStream(nsIOutputStream* aOutputStream,
                           const nsAString& aFormatType,
                           const nsACString& aCharsetOverride,
                           uint32_t aFlags)
{
  // these should be implemented by derived classes.
  return NS_ERROR_NOT_IMPLEMENTED;
}

NS_IMETHODIMP
EditorBase::DumpContentTree()
{
#ifdef DEBUG
  if (mRootElement) {
    mRootElement->List(stdout);
  }
#endif
  return NS_OK;
}

NS_IMETHODIMP
EditorBase::DebugDumpContent()
{
#ifdef DEBUG
  nsCOMPtr<nsIDocument> document = GetDocument();
  if (NS_WARN_IF(!document)) {
    return NS_ERROR_NOT_INITIALIZED;
  }
  nsCOMPtr<nsIDOMHTMLDocument> domHTMLDocument = do_QueryInterface(document);
  if (NS_WARN_IF(!domHTMLDocument)) {
    return NS_ERROR_NOT_INITIALIZED;
  }
  nsCOMPtr<nsIDOMHTMLElement> bodyElement;
  domHTMLDocument->GetBody(getter_AddRefs(bodyElement));
  nsCOMPtr<nsIContent> content = do_QueryInterface(bodyElement);
  if (content) {
    content->List();
  }
#endif
  return NS_OK;
}

NS_IMETHODIMP
EditorBase::DebugUnitTests(int32_t* outNumTests,
                           int32_t* outNumTestsFailed)
{
#ifdef DEBUG
  NS_NOTREACHED("This should never get called. Overridden by subclasses");
#endif
  return NS_OK;
}

bool
EditorBase::ArePreservingSelection()
{
  return !(mSavedSel.IsEmpty());
}

void
EditorBase::PreserveSelectionAcrossActions(Selection* aSel)
{
  mSavedSel.SaveSelection(aSel);
  mRangeUpdater.RegisterSelectionState(mSavedSel);
}

nsresult
EditorBase::RestorePreservedSelection(Selection* aSel)
{
  if (mSavedSel.IsEmpty()) {
    return NS_ERROR_FAILURE;
  }
  mSavedSel.RestoreSelection(aSel);
  StopPreservingSelection();
  return NS_OK;
}

void
EditorBase::StopPreservingSelection()
{
  mRangeUpdater.DropSelectionState(mSavedSel);
  mSavedSel.MakeEmpty();
}

bool
EditorBase::EnsureComposition(WidgetCompositionEvent* aCompositionEvent)
{
  if (mComposition) {
    return true;
  }
  // The compositionstart event must cause creating new TextComposition
  // instance at being dispatched by IMEStateManager.
  mComposition = IMEStateManager::GetTextCompositionFor(aCompositionEvent);
  if (!mComposition) {
    // However, TextComposition may be committed before the composition
    // event comes here.
    return false;
  }
  mComposition->StartHandlingComposition(this);
  return true;
}

nsresult
EditorBase::BeginIMEComposition(WidgetCompositionEvent* aCompositionEvent)
{
  MOZ_ASSERT(!mComposition, "There is composition already");
  if (!EnsureComposition(aCompositionEvent)) {
    return NS_OK;
  }
  return NS_OK;
}

void
EditorBase::EndIMEComposition()
{
  NS_ENSURE_TRUE_VOID(mComposition); // nothing to do

  // commit the IME transaction..we can get at it via the transaction mgr.
  // Note that this means IME won't work without an undo stack!
  if (mTxnMgr) {
    nsCOMPtr<nsITransaction> txn = mTxnMgr->PeekUndoStack();
    nsCOMPtr<nsIAbsorbingTransaction> plcTxn = do_QueryInterface(txn);
    if (plcTxn) {
      DebugOnly<nsresult> rv = plcTxn->Commit();
      NS_ASSERTION(NS_SUCCEEDED(rv),
                   "nsIAbsorbingTransaction::Commit() failed");
    }
  }

  // Composition string may have hidden the caret.  Therefore, we need to
  // cancel it here.
  HideCaret(false);

  /* reset the data we need to construct a transaction */
  mIMETextNode = nullptr;
  mIMETextOffset = 0;
  mIMETextLength = 0;
  mComposition->EndHandlingComposition(this);
  mComposition = nullptr;

  // notify editor observers of action
  NotifyEditorObservers(eNotifyEditorObserversOfEnd);
}

NS_IMETHODIMP
EditorBase::ForceCompositionEnd()
{
  nsCOMPtr<nsIPresShell> ps = GetPresShell();
  if (!ps) {
    return NS_ERROR_NOT_AVAILABLE;
  }
  nsPresContext* pc = ps->GetPresContext();
  if (!pc) {
    return NS_ERROR_NOT_AVAILABLE;
  }

  return mComposition ?
    IMEStateManager::NotifyIME(REQUEST_TO_COMMIT_COMPOSITION, pc) : NS_OK;
}

NS_IMETHODIMP
EditorBase::GetPreferredIMEState(IMEState* aState)
{
  NS_ENSURE_ARG_POINTER(aState);
  aState->mEnabled = IMEState::ENABLED;
  aState->mOpen = IMEState::DONT_CHANGE_OPEN_STATE;

  if (IsReadonly() || IsDisabled()) {
    aState->mEnabled = IMEState::DISABLED;
    return NS_OK;
  }

  nsCOMPtr<nsIContent> content = GetRoot();
  NS_ENSURE_TRUE(content, NS_ERROR_FAILURE);

  nsIFrame* frame = content->GetPrimaryFrame();
  NS_ENSURE_TRUE(frame, NS_ERROR_FAILURE);

  switch (frame->StyleUIReset()->mIMEMode) {
    case NS_STYLE_IME_MODE_AUTO:
      if (IsPasswordEditor())
        aState->mEnabled = IMEState::PASSWORD;
      break;
    case NS_STYLE_IME_MODE_DISABLED:
      // we should use password state for |ime-mode: disabled;|.
      aState->mEnabled = IMEState::PASSWORD;
      break;
    case NS_STYLE_IME_MODE_ACTIVE:
      aState->mOpen = IMEState::OPEN;
      break;
    case NS_STYLE_IME_MODE_INACTIVE:
      aState->mOpen = IMEState::CLOSED;
      break;
  }

  return NS_OK;
}

NS_IMETHODIMP
EditorBase::GetComposing(bool* aResult)
{
  NS_ENSURE_ARG_POINTER(aResult);
  *aResult = IsIMEComposing();
  return NS_OK;
}

NS_IMETHODIMP
EditorBase::GetRootElement(nsIDOMElement** aRootElement)
{
  NS_ENSURE_ARG_POINTER(aRootElement);
  NS_ENSURE_TRUE(mRootElement, NS_ERROR_NOT_AVAILABLE);
  nsCOMPtr<nsIDOMElement> rootElement = do_QueryInterface(mRootElement);
  rootElement.forget(aRootElement);
  return NS_OK;
}

/**
 * All editor operations which alter the doc should be prefaced
 * with a call to StartOperation, naming the action and direction.
 */
NS_IMETHODIMP
EditorBase::StartOperation(EditAction opID,
                           nsIEditor::EDirection aDirection)
{
  mAction = opID;
  mDirection = aDirection;
  return NS_OK;
}

/**
 * All editor operations which alter the doc should be followed
 * with a call to EndOperation.
 */
NS_IMETHODIMP
EditorBase::EndOperation()
{
  mAction = EditAction::none;
  mDirection = eNone;
  return NS_OK;
}

NS_IMETHODIMP
EditorBase::CloneAttribute(const nsAString& aAttribute,
                           nsIDOMNode* aDestNode,
                           nsIDOMNode* aSourceNode)
{
  NS_ENSURE_TRUE(aDestNode && aSourceNode, NS_ERROR_NULL_POINTER);
  if (NS_WARN_IF(aAttribute.IsEmpty())) {
    return NS_ERROR_FAILURE;
  }

  nsCOMPtr<Element> destElement = do_QueryInterface(aDestNode);
  nsCOMPtr<Element> sourceElement = do_QueryInterface(aSourceNode);
  NS_ENSURE_TRUE(destElement && sourceElement, NS_ERROR_NO_INTERFACE);

  nsCOMPtr<nsIAtom> attribute = NS_Atomize(aAttribute);
  return CloneAttribute(attribute, destElement, sourceElement);
}

nsresult
EditorBase::CloneAttribute(nsIAtom* aAttribute,
                           Element* aDestElement,
                           Element* aSourceElement)
{
  nsAutoString attrValue;
  if (aSourceElement->GetAttr(kNameSpaceID_None, aAttribute, attrValue)) {
    return SetAttribute(aDestElement, aAttribute, attrValue);
  }
  return RemoveAttribute(aDestElement, aAttribute);
}

/**
 * @param aDest     Must be a DOM element.
 * @param aSource   Must be a DOM element.
 */
NS_IMETHODIMP
EditorBase::CloneAttributes(nsIDOMNode* aDest,
                            nsIDOMNode* aSource)
{
  NS_ENSURE_TRUE(aDest && aSource, NS_ERROR_NULL_POINTER);

  nsCOMPtr<Element> dest = do_QueryInterface(aDest);
  nsCOMPtr<Element> source = do_QueryInterface(aSource);
  NS_ENSURE_TRUE(dest && source, NS_ERROR_NO_INTERFACE);

  CloneAttributes(dest, source);

  return NS_OK;
}

void
EditorBase::CloneAttributes(Element* aDest,
                            Element* aSource)
{
  MOZ_ASSERT(aDest && aSource);

  AutoEditBatch beginBatching(this);

  // Use transaction system for undo only if destination is already in the
  // document
  NS_ENSURE_TRUE(GetRoot(), );
  bool destInBody = GetRoot()->Contains(aDest);

  // Clear existing attributes
  RefPtr<nsDOMAttributeMap> destAttributes = aDest->Attributes();
  while (RefPtr<Attr> attr = destAttributes->Item(0)) {
    if (destInBody) {
      RemoveAttribute(aDest, attr->NodeInfo()->NameAtom());
    } else {
      aDest->UnsetAttr(kNameSpaceID_None, attr->NodeInfo()->NameAtom(), true);
    }
  }

  // Set just the attributes that the source element has
  RefPtr<nsDOMAttributeMap> sourceAttributes = aSource->Attributes();
  uint32_t sourceCount = sourceAttributes->Length();
  for (uint32_t i = 0; i < sourceCount; i++) {
    RefPtr<Attr> attr = sourceAttributes->Item(i);
    nsAutoString value;
    attr->GetValue(value);
    if (destInBody) {
      SetAttributeOrEquivalent(aDest, attr->NodeInfo()->NameAtom(), value,
                               false);
    } else {
      // The element is not inserted in the document yet, we don't want to put
      // a transaction on the UndoStack
      SetAttributeOrEquivalent(aDest, attr->NodeInfo()->NameAtom(), value,
                               true);
    }
  }
}

nsresult
EditorBase::ScrollSelectionIntoView(bool aScrollToAnchor)
{
  nsCOMPtr<nsISelectionController> selectionController =
    GetSelectionController();
  if (!selectionController) {
    return NS_OK;
  }

  int16_t region = nsISelectionController::SELECTION_FOCUS_REGION;
  if (aScrollToAnchor) {
    region = nsISelectionController::SELECTION_ANCHOR_REGION;
  }
  selectionController->ScrollSelectionIntoView(
                         nsISelectionController::SELECTION_NORMAL,
                         region,
                         nsISelectionController::SCROLL_OVERFLOW_HIDDEN);
  return NS_OK;
}

void
EditorBase::FindBetterInsertionPoint(nsCOMPtr<nsIDOMNode>& aNode,
                                     int32_t& aOffset)
{
  nsCOMPtr<nsINode> node = do_QueryInterface(aNode);
  FindBetterInsertionPoint(node, aOffset);
  aNode = do_QueryInterface(node);
}

void
EditorBase::FindBetterInsertionPoint(nsCOMPtr<nsINode>& aNode,
                                     int32_t& aOffset)
{
  if (aNode->IsNodeOfType(nsINode::eTEXT)) {
    // There is no "better" insertion point.
    return;
  }

  if (!IsPlaintextEditor()) {
    // We cannot find "better" insertion point in HTML editor.
    // WARNING: When you add some code to find better node in HTML editor,
    //          you need to call this before calling InsertTextImpl() in
    //          HTMLEditRules.
    return;
  }

  nsCOMPtr<nsINode> node = aNode;
  int32_t offset = aOffset;

  nsCOMPtr<nsINode> root = GetRoot();
  if (aNode == root) {
    // In some cases, aNode is the anonymous DIV, and offset is 0.  To avoid
    // injecting unneeded text nodes, we first look to see if we have one
    // available.  In that case, we'll just adjust node and offset accordingly.
    if (!offset && node->HasChildren() &&
        node->GetFirstChild()->IsNodeOfType(nsINode::eTEXT)) {
      aNode = node->GetFirstChild();
      aOffset = 0;
      return;
    }

    // In some other cases, aNode is the anonymous DIV, and offset points to the
    // terminating mozBR.  In that case, we'll adjust aInOutNode and
    // aInOutOffset to the preceding text node, if any.
    if (offset > 0 && node->GetChildAt(offset - 1) &&
        node->GetChildAt(offset - 1)->IsNodeOfType(nsINode::eTEXT)) {
      NS_ENSURE_TRUE_VOID(node->Length() <= INT32_MAX);
      aNode = node->GetChildAt(offset - 1);
      aOffset = static_cast<int32_t>(aNode->Length());
      return;
    }
  }

  // Sometimes, aNode is the mozBR element itself.  In that case, we'll adjust
  // the insertion point to the previous text node, if one exists, or to the
  // parent anonymous DIV.
  if (TextEditUtils::IsMozBR(node) && !offset) {
    if (node->GetPreviousSibling() &&
        node->GetPreviousSibling()->IsNodeOfType(nsINode::eTEXT)) {
      NS_ENSURE_TRUE_VOID(node->Length() <= INT32_MAX);
      aNode = node->GetPreviousSibling();
      aOffset = static_cast<int32_t>(aNode->Length());
      return;
    }

    if (node->GetParentNode() && node->GetParentNode() == root) {
      aNode = node->GetParentNode();
      aOffset = 0;
      return;
    }
  }
}

nsresult
EditorBase::InsertTextImpl(const nsAString& aStringToInsert,
                           nsCOMPtr<nsINode>* aInOutNode,
                           int32_t* aInOutOffset,
                           nsIDocument* aDoc)
{
  // NOTE: caller *must* have already used AutoTransactionsConserveSelection
  // stack-based class to turn off txn selection updating.  Caller also turned
  // on rules sniffing if desired.

  NS_ENSURE_TRUE(aInOutNode && *aInOutNode && aInOutOffset && aDoc,
                 NS_ERROR_NULL_POINTER);

  if (!ShouldHandleIMEComposition() && aStringToInsert.IsEmpty()) {
    return NS_OK;
  }

  // This method doesn't support over INT32_MAX length text since aInOutOffset
  // is int32_t*.
  CheckedInt<int32_t> lengthToInsert(aStringToInsert.Length());
  NS_ENSURE_TRUE(lengthToInsert.isValid(), NS_ERROR_INVALID_ARG);

  nsCOMPtr<nsINode> node = *aInOutNode;
  int32_t offset = *aInOutOffset;

  // In some cases, the node may be the anonymous div elemnt or a mozBR
  // element.  Let's try to look for better insertion point in the nearest
  // text node if there is.
  FindBetterInsertionPoint(node, offset);

  // If a neighboring text node already exists, use that
  if (!node->IsNodeOfType(nsINode::eTEXT)) {
    if (offset && node->GetChildAt(offset - 1)->IsNodeOfType(nsINode::eTEXT)) {
      node = node->GetChildAt(offset - 1);
      offset = node->Length();
    } else if (offset < static_cast<int32_t>(node->Length()) &&
               node->GetChildAt(offset)->IsNodeOfType(nsINode::eTEXT)) {
      node = node->GetChildAt(offset);
      offset = 0;
    }
  }

  if (ShouldHandleIMEComposition()) {
    CheckedInt<int32_t> newOffset;
    if (!node->IsNodeOfType(nsINode::eTEXT)) {
      // create a text node
      RefPtr<nsTextNode> newNode = aDoc->CreateTextNode(EmptyString());
      // then we insert it into the dom tree
      nsresult rv = InsertNode(*newNode, *node, offset);
      NS_ENSURE_SUCCESS(rv, rv);
      node = newNode;
      offset = 0;
      newOffset = lengthToInsert;
    } else {
      newOffset = lengthToInsert + offset;
      NS_ENSURE_TRUE(newOffset.isValid(), NS_ERROR_FAILURE);
    }
    nsresult rv =
      InsertTextIntoTextNodeImpl(aStringToInsert, *node->GetAsText(), offset);
    NS_ENSURE_SUCCESS(rv, rv);
    offset = newOffset.value();
  } else {
    if (node->IsNodeOfType(nsINode::eTEXT)) {
      CheckedInt<int32_t> newOffset = lengthToInsert + offset;
      NS_ENSURE_TRUE(newOffset.isValid(), NS_ERROR_FAILURE);
      // we are inserting text into an existing text node.
      nsresult rv =
        InsertTextIntoTextNodeImpl(aStringToInsert, *node->GetAsText(), offset);
      NS_ENSURE_SUCCESS(rv, rv);
      offset = newOffset.value();
    } else {
      // we are inserting text into a non-text node.  first we have to create a
      // textnode (this also populates it with the text)
      RefPtr<nsTextNode> newNode = aDoc->CreateTextNode(aStringToInsert);
      // then we insert it into the dom tree
      nsresult rv = InsertNode(*newNode, *node, offset);
      NS_ENSURE_SUCCESS(rv, rv);
      node = newNode;
      offset = lengthToInsert.value();
    }
  }

  *aInOutNode = node;
  *aInOutOffset = offset;
  return NS_OK;
}

nsresult
EditorBase::InsertTextIntoTextNodeImpl(const nsAString& aStringToInsert,
                                       Text& aTextNode,
                                       int32_t aOffset,
                                       bool aSuppressIME)
{
  RefPtr<EditTransactionBase> transaction;
  bool isIMETransaction = false;
  RefPtr<Text> insertedTextNode = &aTextNode;
  int32_t insertedOffset = aOffset;
  // aSuppressIME is used when editor must insert text, yet this text is not
  // part of the current IME operation. Example: adjusting whitespace around an
  // IME insertion.
  if (ShouldHandleIMEComposition() && !aSuppressIME) {
    if (!mIMETextNode) {
      mIMETextNode = &aTextNode;
      mIMETextOffset = aOffset;
    }
    transaction = CreateTxnForComposition(aStringToInsert);
    isIMETransaction = true;
    // All characters of the composition string will be replaced with
    // aStringToInsert.  So, we need to emulate to remove the composition
    // string.
    insertedTextNode = mIMETextNode;
    insertedOffset = mIMETextOffset;
    mIMETextLength = aStringToInsert.Length();
  } else {
    transaction = CreateTxnForInsertText(aStringToInsert, aTextNode, aOffset);
  }

  // Let listeners know what's up
  {
    AutoActionListenerArray listeners(mActionListeners);
    for (auto& listener : listeners) {
      listener->WillInsertText(
        static_cast<nsIDOMCharacterData*>(insertedTextNode->AsDOMNode()),
        insertedOffset, aStringToInsert);
    }
  }

  // XXX We may not need these view batches anymore.  This is handled at a
  // higher level now I believe.
  BeginUpdateViewBatch();
  nsresult rv = DoTransaction(transaction);
  EndUpdateViewBatch();

  // let listeners know what happened
  {
    AutoActionListenerArray listeners(mActionListeners);
    for (auto& listener : listeners) {
      listener->DidInsertText(
        static_cast<nsIDOMCharacterData*>(insertedTextNode->AsDOMNode()),
        insertedOffset, aStringToInsert, rv);
    }
  }

  // Added some cruft here for bug 43366.  Layout was crashing because we left
  // an empty text node lying around in the document.  So I delete empty text
  // nodes caused by IME.  I have to mark the IME transaction as "fixed", which
  // means that furure IME txns won't merge with it.  This is because we don't
  // want future IME txns trying to put their text into a node that is no
  // longer in the document.  This does not break undo/redo, because all these
  // txns are wrapped in a parent PlaceHolder txn, and placeholder txns are
  // already savvy to having multiple ime txns inside them.

  // Delete empty IME text node if there is one
  if (isIMETransaction && mIMETextNode) {
    uint32_t len = mIMETextNode->Length();
    if (!len) {
      DeleteNode(mIMETextNode);
      mIMETextNode = nullptr;
      static_cast<CompositionTransaction*>(transaction.get())->MarkFixed();
    }
  }

  return rv;
}

nsresult
EditorBase::SelectEntireDocument(Selection* aSelection)
{
  if (!aSelection) {
    return NS_ERROR_NULL_POINTER;
  }

  nsCOMPtr<nsIDOMElement> rootElement = do_QueryInterface(GetRoot());
  if (!rootElement) {
    return NS_ERROR_NOT_INITIALIZED;
  }

  return aSelection->SelectAllChildren(rootElement);
}

nsINode*
EditorBase::GetFirstEditableNode(nsINode* aRoot)
{
  MOZ_ASSERT(aRoot);

  nsIContent* node = GetLeftmostChild(aRoot);
  if (node && !IsEditable(node)) {
    node = GetNextNode(node, /* aEditableNode = */ true);
  }

  return (node != aRoot) ? node : nullptr;
}

nsresult
EditorBase::NotifyDocumentListeners(
              TDocumentListenerNotification aNotificationType)
{
  if (!mDocStateListeners.Length()) {
    // Maybe there just aren't any.
    return NS_OK;
  }

  AutoDocumentStateListenerArray listeners(mDocStateListeners);
  nsresult rv = NS_OK;

  switch (aNotificationType) {
    case eDocumentCreated:
      for (auto& listener : listeners) {
        rv = listener->NotifyDocumentCreated();
        if (NS_FAILED(rv)) {
          break;
        }
      }
      break;

    case eDocumentToBeDestroyed:
      for (auto& listener : listeners) {
        rv = listener->NotifyDocumentWillBeDestroyed();
        if (NS_FAILED(rv)) {
          break;
        }
      }
      break;

    case eDocumentStateChanged: {
      bool docIsDirty;
      rv = GetDocumentModified(&docIsDirty);
      NS_ENSURE_SUCCESS(rv, rv);

      if (static_cast<int8_t>(docIsDirty) == mDocDirtyState) {
        return NS_OK;
      }

      mDocDirtyState = docIsDirty;

      for (auto& listener : listeners) {
        rv = listener->NotifyDocumentStateChanged(mDocDirtyState);
        if (NS_FAILED(rv)) {
          break;
        }
      }
      break;
    }
    default:
      NS_NOTREACHED("Unknown notification");
  }

  return rv;
}

nsresult
EditorBase::SetTextImpl(Selection& aSelection, const nsAString& aString,
                        Text& aCharData)
{
  SetTextTransaction transaction(aCharData, aString, *this, &mRangeUpdater);

  uint32_t length = aCharData.Length();

  AutoRules beginRulesSniffing(this, EditAction::setText,
                               nsIEditor::eNext);

  // Let listeners know what's up
  {
    AutoActionListenerArray listeners(mActionListeners);
    for (auto& listener : listeners) {
      if (length) {
        listener->WillDeleteText(
          static_cast<nsIDOMCharacterData*>(aCharData.AsDOMNode()), 0,
          length);
      }
      if (!aString.IsEmpty()) {
        listener->WillInsertText(
          static_cast<nsIDOMCharacterData*>(aCharData.AsDOMNode()), 0,
          aString);
      }
    }
  }

  // We don't support undo here, so we don't really need all of the transaction
  // machinery, therefore we can run our transaction directly, breaking all of
  // the rules!
  nsresult rv = transaction.DoTransaction();

  // Let listeners know what happened
  {
    AutoActionListenerArray listeners(mActionListeners);
    for (auto& listener : listeners) {
      if (length) {
        listener->DidDeleteText(
          static_cast<nsIDOMCharacterData*>(aCharData.AsDOMNode()), 0,
          length, rv);
      }
      if (!aString.IsEmpty()) {
        listener->DidInsertText(
          static_cast<nsIDOMCharacterData*>(aCharData.AsDOMNode()), 0,
          aString, rv);
      }
    }
  }

  return rv;
}

already_AddRefed<InsertTextTransaction>
EditorBase::CreateTxnForInsertText(const nsAString& aStringToInsert,
                                   Text& aTextNode,
                                   int32_t aOffset)
{
  RefPtr<InsertTextTransaction> transaction =
    new InsertTextTransaction(aTextNode, aOffset, aStringToInsert, *this,
                              &mRangeUpdater);
  return transaction.forget();
}

nsresult
EditorBase::DeleteText(nsGenericDOMDataNode& aCharData,
                       uint32_t aOffset,
                       uint32_t aLength)
{
  RefPtr<DeleteTextTransaction> transaction =
    CreateTxnForDeleteText(aCharData, aOffset, aLength);
  NS_ENSURE_STATE(transaction);

  AutoRules beginRulesSniffing(this, EditAction::deleteText,
                               nsIEditor::ePrevious);

  // Let listeners know what's up
  {
    AutoActionListenerArray listeners(mActionListeners);
    for (auto& listener : listeners) {
      listener->WillDeleteText(
          static_cast<nsIDOMCharacterData*>(GetAsDOMNode(&aCharData)), aOffset,
          aLength);
    }
  }

  nsresult rv = DoTransaction(transaction);

  // Let listeners know what happened
  {
    AutoActionListenerArray listeners(mActionListeners);
    for (auto& listener : listeners) {
      listener->DidDeleteText(
          static_cast<nsIDOMCharacterData*>(GetAsDOMNode(&aCharData)), aOffset,
          aLength, rv);
    }
  }

  return rv;
}

already_AddRefed<DeleteTextTransaction>
EditorBase::CreateTxnForDeleteText(nsGenericDOMDataNode& aCharData,
                                   uint32_t aOffset,
                                   uint32_t aLength)
{
  RefPtr<DeleteTextTransaction> deleteTextTransaction =
    new DeleteTextTransaction(*this, aCharData, aOffset, aLength,
                              &mRangeUpdater);
  // If it's not editable, the transaction shouldn't be recorded since it
  // should never be undone/redone.
  if (NS_WARN_IF(!deleteTextTransaction->CanDoIt())) {
    return nullptr;
  }
  return deleteTextTransaction.forget();
}

already_AddRefed<SplitNodeTransaction>
EditorBase::CreateTxnForSplitNode(nsIContent& aNode,
                                  uint32_t aOffset)
{
  RefPtr<SplitNodeTransaction> transaction =
    new SplitNodeTransaction(*this, aNode, aOffset);
  return transaction.forget();
}

already_AddRefed<JoinNodeTransaction>
EditorBase::CreateTxnForJoinNode(nsINode& aLeftNode,
                                 nsINode& aRightNode)
{
  RefPtr<JoinNodeTransaction> joinNodeTransaction =
    new JoinNodeTransaction(*this, aLeftNode, aRightNode);
  // If it's not editable, the transaction shouldn't be recorded since it
  // should never be undone/redone.
  if (NS_WARN_IF(!joinNodeTransaction->CanDoIt())) {
    return nullptr;
  }
  return joinNodeTransaction.forget();
}

struct SavedRange final
{
  RefPtr<Selection> mSelection;
  nsCOMPtr<nsINode> mStartContainer;
  nsCOMPtr<nsINode> mEndContainer;
  int32_t mStartOffset;
  int32_t mEndOffset;
};

nsresult
EditorBase::SplitNodeImpl(nsIContent& aExistingRightNode,
                          int32_t aOffset,
                          nsIContent& aNewLeftNode)
{
  // Remember all selection points.
  AutoTArray<SavedRange, 10> savedRanges;
  for (size_t i = 0; i < kPresentSelectionTypeCount; ++i) {
    SelectionType selectionType(ToSelectionType(1 << i));
    SavedRange range;
    range.mSelection = GetSelection(selectionType);
    if (selectionType == SelectionType::eNormal) {
      NS_ENSURE_TRUE(range.mSelection, NS_ERROR_NULL_POINTER);
    } else if (!range.mSelection) {
      // For non-normal selections, skip over the non-existing ones.
      continue;
    }

    for (uint32_t j = 0; j < range.mSelection->RangeCount(); ++j) {
      RefPtr<nsRange> r = range.mSelection->GetRangeAt(j);
      MOZ_ASSERT(r->IsPositioned());
      range.mStartContainer = r->GetStartContainer();
      range.mStartOffset = r->StartOffset();
      range.mEndContainer = r->GetEndContainer();
      range.mEndOffset = r->EndOffset();

      savedRanges.AppendElement(range);
    }
  }

  nsCOMPtr<nsINode> parent = aExistingRightNode.GetParentNode();
  NS_ENSURE_TRUE(parent, NS_ERROR_NULL_POINTER);

  ErrorResult rv;
  nsCOMPtr<nsINode> refNode = &aExistingRightNode;
  parent->InsertBefore(aNewLeftNode, refNode, rv);
  NS_ENSURE_TRUE(!rv.Failed(), rv.StealNSResult());

  // Split the children between the two nodes.  At this point,
  // aExistingRightNode has all the children.  Move all the children whose
  // index is < aOffset to aNewLeftNode.
  if (aOffset < 0) {
    // This means move no children
    return NS_OK;
  }

  // If it's a text node, just shuffle around some text
  if (aExistingRightNode.GetAsText() && aNewLeftNode.GetAsText()) {
    // Fix right node
    nsAutoString leftText;
    aExistingRightNode.GetAsText()->SubstringData(0, aOffset, leftText);
    aExistingRightNode.GetAsText()->DeleteData(0, aOffset);
    // Fix left node
    aNewLeftNode.GetAsText()->SetData(leftText);
  } else {
    // Otherwise it's an interior node, so shuffle around the children. Go
    // through list backwards so deletes don't interfere with the iteration.
    nsCOMPtr<nsINodeList> childNodes = aExistingRightNode.ChildNodes();
    for (int32_t i = aOffset - 1; i >= 0; i--) {
      nsCOMPtr<nsIContent> childNode = childNodes->Item(i);
      if (childNode) {
        aExistingRightNode.RemoveChild(*childNode, rv);
        if (!rv.Failed()) {
          nsCOMPtr<nsIContent> firstChild = aNewLeftNode.GetFirstChild();
          aNewLeftNode.InsertBefore(*childNode, firstChild, rv);
        }
      }
      if (rv.Failed()) {
        break;
      }
    }
  }

  // Handle selection
  nsCOMPtr<nsIPresShell> ps = GetPresShell();
  if (ps) {
    ps->FlushPendingNotifications(FlushType::Frames);
  }

  bool shouldSetSelection = GetShouldTxnSetSelection();

  RefPtr<Selection> previousSelection;
  for (size_t i = 0; i < savedRanges.Length(); ++i) {
    // Adjust the selection if needed.
    SavedRange& range = savedRanges[i];

    // If we have not seen the selection yet, clear all of its ranges.
    if (range.mSelection != previousSelection) {
      nsresult rv = range.mSelection->RemoveAllRanges();
      NS_ENSURE_SUCCESS(rv, rv);
      previousSelection = range.mSelection;
    }

    if (shouldSetSelection &&
        range.mSelection->Type() == SelectionType::eNormal) {
      // If the editor should adjust the selection, don't bother restoring
      // the ranges for the normal selection here.
      continue;
    }

    // Split the selection into existing node and new node.
    if (range.mStartContainer == &aExistingRightNode) {
      if (range.mStartOffset < aOffset) {
        range.mStartContainer = &aNewLeftNode;
      } else {
        range.mStartOffset -= aOffset;
      }
    }

    if (range.mEndContainer == &aExistingRightNode) {
      if (range.mEndOffset < aOffset) {
        range.mEndContainer = &aNewLeftNode;
      } else {
        range.mEndOffset -= aOffset;
      }
    }

    RefPtr<nsRange> newRange;
    nsresult rv = nsRange::CreateRange(range.mStartContainer,
                                       range.mStartOffset,
                                       range.mEndContainer,
                                       range.mEndOffset,
                                       getter_AddRefs(newRange));
    NS_ENSURE_SUCCESS(rv, rv);
    rv = range.mSelection->AddRange(newRange);
    NS_ENSURE_SUCCESS(rv, rv);
  }

  if (shouldSetSelection) {
    // Editor wants us to set selection at split point.
    RefPtr<Selection> selection = GetSelection();
    NS_ENSURE_TRUE(selection, NS_ERROR_NULL_POINTER);
    selection->Collapse(&aNewLeftNode, aOffset);
  }

  return NS_OK;
}

nsresult
EditorBase::JoinNodesImpl(nsINode* aNodeToKeep,
                          nsINode* aNodeToJoin,
                          nsINode* aParent)
{
  MOZ_ASSERT(aNodeToKeep);
  MOZ_ASSERT(aNodeToJoin);
  MOZ_ASSERT(aParent);

  uint32_t firstNodeLength = aNodeToJoin->Length();

  int32_t joinOffset;
  GetNodeLocation(aNodeToJoin, &joinOffset);
  int32_t keepOffset;
  nsINode* parent = GetNodeLocation(aNodeToKeep, &keepOffset);

  // Remember all selection points.
  AutoTArray<SavedRange, 10> savedRanges;
  for (size_t i = 0; i < kPresentSelectionTypeCount; ++i) {
    SelectionType selectionType(ToSelectionType(1 << i));
    SavedRange range;
    range.mSelection = GetSelection(selectionType);
    if (selectionType == SelectionType::eNormal) {
      NS_ENSURE_TRUE(range.mSelection, NS_ERROR_NULL_POINTER);
    } else if (!range.mSelection) {
      // For non-normal selections, skip over the non-existing ones.
      continue;
    }

    for (uint32_t j = 0; j < range.mSelection->RangeCount(); ++j) {
      RefPtr<nsRange> r = range.mSelection->GetRangeAt(j);
      MOZ_ASSERT(r->IsPositioned());
      range.mStartContainer = r->GetStartContainer();
      range.mStartOffset = r->StartOffset();
      range.mEndContainer = r->GetEndContainer();
      range.mEndOffset = r->EndOffset();

      // If selection endpoint is between the nodes, remember it as being
      // in the one that is going away instead.  This simplifies later selection
      // adjustment logic at end of this method.
      if (range.mStartContainer) {
        if (range.mStartContainer == parent &&
            joinOffset < range.mStartOffset &&
            range.mStartOffset <= keepOffset) {
          range.mStartContainer = aNodeToJoin;
          range.mStartOffset = firstNodeLength;
        }
        if (range.mEndContainer == parent &&
            joinOffset < range.mEndOffset &&
            range.mEndOffset <= keepOffset) {
          range.mEndContainer = aNodeToJoin;
          range.mEndOffset = firstNodeLength;
        }
      }

      savedRanges.AppendElement(range);
    }
  }

  // OK, ready to do join now.
  // If it's a text node, just shuffle around some text.
  if (IsTextNode(aNodeToKeep) && IsTextNode(aNodeToJoin)) {
    nsAutoString rightText;
    nsAutoString leftText;
    aNodeToKeep->GetAsText()->GetData(rightText);
    aNodeToJoin->GetAsText()->GetData(leftText);
    leftText += rightText;
    aNodeToKeep->GetAsText()->SetData(leftText);
  } else {
    // Otherwise it's an interior node, so shuffle around the children.
    nsCOMPtr<nsINodeList> childNodes = aNodeToJoin->ChildNodes();
    MOZ_ASSERT(childNodes);

    // Remember the first child in aNodeToKeep, we'll insert all the children of aNodeToJoin in front of it
    // GetFirstChild returns nullptr firstNode if aNodeToKeep has no children, that's OK.
    nsCOMPtr<nsIContent> firstNode = aNodeToKeep->GetFirstChild();

    // Have to go through the list backwards to keep deletes from interfering with iteration.
    for (uint32_t i = childNodes->Length(); i; --i) {
      nsCOMPtr<nsIContent> childNode = childNodes->Item(i - 1);
      if (childNode) {
        // prepend children of aNodeToJoin
        ErrorResult err;
        aNodeToKeep->InsertBefore(*childNode, firstNode, err);
        NS_ENSURE_TRUE(!err.Failed(), err.StealNSResult());
        firstNode = childNode.forget();
      }
    }
  }

  // Delete the extra node.
  ErrorResult err;
  aParent->RemoveChild(*aNodeToJoin, err);

  bool shouldSetSelection = GetShouldTxnSetSelection();

  RefPtr<Selection> previousSelection;
  for (size_t i = 0; i < savedRanges.Length(); ++i) {
    // And adjust the selection if needed.
    SavedRange& range = savedRanges[i];

    // If we have not seen the selection yet, clear all of its ranges.
    if (range.mSelection != previousSelection) {
      nsresult rv = range.mSelection->RemoveAllRanges();
      NS_ENSURE_SUCCESS(rv, rv);
      previousSelection = range.mSelection;
    }

    if (shouldSetSelection &&
        range.mSelection->Type() == SelectionType::eNormal) {
      // If the editor should adjust the selection, don't bother restoring
      // the ranges for the normal selection here.
      continue;
    }

    // Check to see if we joined nodes where selection starts.
    if (range.mStartContainer == aNodeToJoin) {
      range.mStartContainer = aNodeToKeep;
    } else if (range.mStartContainer == aNodeToKeep) {
      range.mStartOffset += firstNodeLength;
    }

    // Check to see if we joined nodes where selection ends.
    if (range.mEndContainer == aNodeToJoin) {
      range.mEndContainer = aNodeToKeep;
    } else if (range.mEndContainer == aNodeToKeep) {
      range.mEndOffset += firstNodeLength;
    }

    RefPtr<nsRange> newRange;
    nsresult rv = nsRange::CreateRange(range.mStartContainer,
                                       range.mStartOffset,
                                       range.mEndContainer,
                                       range.mEndOffset,
                                       getter_AddRefs(newRange));
    NS_ENSURE_SUCCESS(rv, rv);
    rv = range.mSelection->AddRange(newRange);
    NS_ENSURE_SUCCESS(rv, rv);
  }

  if (shouldSetSelection) {
    // Editor wants us to set selection at join point.
    RefPtr<Selection> selection = GetSelection();
    NS_ENSURE_TRUE(selection, NS_ERROR_NULL_POINTER);
    selection->Collapse(aNodeToKeep, AssertedCast<int32_t>(firstNodeLength));
  }

  return err.StealNSResult();
}

int32_t
EditorBase::GetChildOffset(nsIDOMNode* aChild,
                           nsIDOMNode* aParent)
{
  MOZ_ASSERT(aChild && aParent);

  nsCOMPtr<nsINode> parent = do_QueryInterface(aParent);
  nsCOMPtr<nsINode> child = do_QueryInterface(aChild);
  MOZ_ASSERT(parent && child);

  int32_t idx = parent->IndexOf(child);
  MOZ_ASSERT(idx != -1);
  return idx;
}

// static
already_AddRefed<nsIDOMNode>
EditorBase::GetNodeLocation(nsIDOMNode* aChild,
                            int32_t* outOffset)
{
  MOZ_ASSERT(aChild && outOffset);
  NS_ENSURE_TRUE(aChild && outOffset, nullptr);
  *outOffset = -1;

  nsCOMPtr<nsIDOMNode> parent;

  MOZ_ALWAYS_SUCCEEDS(aChild->GetParentNode(getter_AddRefs(parent)));
  if (parent) {
    *outOffset = GetChildOffset(aChild, parent);
  }

  return parent.forget();
}

nsINode*
EditorBase::GetNodeLocation(nsINode* aChild,
                            int32_t* aOffset)
{
  MOZ_ASSERT(aChild);
  MOZ_ASSERT(aOffset);

  nsINode* parent = aChild->GetParentNode();
  if (parent) {
    *aOffset = parent->IndexOf(aChild);
    MOZ_ASSERT(*aOffset != -1);
  } else {
    *aOffset = -1;
  }
  return parent;
}

/**
 * Returns the number of things inside aNode.  If aNode is text, returns number
 * of characters. If not, returns number of children nodes.
 */
nsresult
EditorBase::GetLengthOfDOMNode(nsIDOMNode* aNode,
                               uint32_t& aCount)
{
  aCount = 0;
  nsCOMPtr<nsINode> node = do_QueryInterface(aNode);
  NS_ENSURE_TRUE(node, NS_ERROR_NULL_POINTER);
  aCount = node->Length();
  return NS_OK;
}

nsIContent*
EditorBase::GetPriorNode(nsINode* aParentNode,
                         int32_t aOffset,
                         bool aEditableNode,
                         bool aNoBlockCrossing)
{
  MOZ_ASSERT(aParentNode);

  // If we are at the beginning of the node, or it is a text node, then just
  // look before it.
  if (!aOffset || aParentNode->NodeType() == nsIDOMNode::TEXT_NODE) {
    if (aNoBlockCrossing && IsBlockNode(aParentNode)) {
      // If we aren't allowed to cross blocks, don't look before this block.
      return nullptr;
    }
    return GetPriorNode(aParentNode, aEditableNode, aNoBlockCrossing);
  }

  // else look before the child at 'aOffset'
  if (nsIContent* child = aParentNode->GetChildAt(aOffset)) {
    return GetPriorNode(child, aEditableNode, aNoBlockCrossing);
  }

  // unless there isn't one, in which case we are at the end of the node
  // and want the deep-right child.
  nsIContent* resultNode = GetRightmostChild(aParentNode, aNoBlockCrossing);
  if (!resultNode || !aEditableNode || IsEditable(resultNode)) {
    return resultNode;
  }

  // restart the search from the non-editable node we just found
  return GetPriorNode(resultNode, aEditableNode, aNoBlockCrossing);
}

nsIContent*
EditorBase::GetNextNode(nsINode* aParentNode,
                        int32_t aOffset,
                        bool aEditableNode,
                        bool aNoBlockCrossing)
{
  MOZ_ASSERT(aParentNode);

  // if aParentNode is a text node, use its location instead
  if (aParentNode->NodeType() == nsIDOMNode::TEXT_NODE) {
    nsINode* parent = aParentNode->GetParentNode();
    NS_ENSURE_TRUE(parent, nullptr);
    aOffset = parent->IndexOf(aParentNode) + 1; // _after_ the text node
    aParentNode = parent;
  }

  // look at the child at 'aOffset'
  nsIContent* child = aParentNode->GetChildAt(aOffset);
  if (child) {
    if (aNoBlockCrossing && IsBlockNode(child)) {
      return child;
    }

    nsIContent* resultNode = GetLeftmostChild(child, aNoBlockCrossing);
    if (!resultNode) {
      return child;
    }

    if (!IsDescendantOfEditorRoot(resultNode)) {
      return nullptr;
    }

    if (!aEditableNode || IsEditable(resultNode)) {
      return resultNode;
    }

    // restart the search from the non-editable node we just found
    return GetNextNode(resultNode, aEditableNode, aNoBlockCrossing);
  }

  // unless there isn't one, in which case we are at the end of the node
  // and want the next one.
  if (aNoBlockCrossing && IsBlockNode(aParentNode)) {
    // don't cross out of parent block
    return nullptr;
  }

  return GetNextNode(aParentNode, aEditableNode, aNoBlockCrossing);
}

nsIContent*
EditorBase::GetPriorNode(nsINode* aCurrentNode,
                         bool aEditableNode,
                         bool aNoBlockCrossing /* = false */)
{
  MOZ_ASSERT(aCurrentNode);

  if (!IsDescendantOfEditorRoot(aCurrentNode)) {
    return nullptr;
  }

  return FindNode(aCurrentNode, false, aEditableNode, aNoBlockCrossing);
}

nsIContent*
EditorBase::FindNextLeafNode(nsINode* aCurrentNode,
                             bool aGoForward,
                             bool bNoBlockCrossing)
{
  // called only by GetPriorNode so we don't need to check params.
  NS_PRECONDITION(IsDescendantOfEditorRoot(aCurrentNode) &&
                  !IsEditorRoot(aCurrentNode),
                  "Bogus arguments");

  nsINode* cur = aCurrentNode;
  for (;;) {
    // if aCurrentNode has a sibling in the right direction, return
    // that sibling's closest child (or itself if it has no children)
    nsIContent* sibling =
      aGoForward ? cur->GetNextSibling() : cur->GetPreviousSibling();
    if (sibling) {
      if (bNoBlockCrossing && IsBlockNode(sibling)) {
        // don't look inside prevsib, since it is a block
        return sibling;
      }
      nsIContent *leaf =
        aGoForward ? GetLeftmostChild(sibling, bNoBlockCrossing) :
                     GetRightmostChild(sibling, bNoBlockCrossing);
      if (!leaf) {
        return sibling;
      }

      return leaf;
    }

    nsINode *parent = cur->GetParentNode();
    if (!parent) {
      return nullptr;
    }

    NS_ASSERTION(IsDescendantOfEditorRoot(parent),
                 "We started with a proper descendant of root, and should stop "
                 "if we ever hit the root, so we better have a descendant of "
                 "root now!");
    if (IsEditorRoot(parent) ||
        (bNoBlockCrossing && IsBlockNode(parent))) {
      return nullptr;
    }

    cur = parent;
  }

  NS_NOTREACHED("What part of for(;;) do you not understand?");
  return nullptr;
}

nsIContent*
EditorBase::GetNextNode(nsINode* aCurrentNode,
                        bool aEditableNode,
                        bool bNoBlockCrossing)
{
  MOZ_ASSERT(aCurrentNode);

  if (!IsDescendantOfEditorRoot(aCurrentNode)) {
    return nullptr;
  }

  return FindNode(aCurrentNode, true, aEditableNode, bNoBlockCrossing);
}

nsIContent*
EditorBase::FindNode(nsINode* aCurrentNode,
                     bool aGoForward,
                     bool aEditableNode,
                     bool bNoBlockCrossing)
{
  if (IsEditorRoot(aCurrentNode)) {
    // Don't allow traversal above the root node! This helps
    // prevent us from accidentally editing browser content
    // when the editor is in a text widget.

    return nullptr;
  }

  nsCOMPtr<nsIContent> candidate =
    FindNextLeafNode(aCurrentNode, aGoForward, bNoBlockCrossing);

  if (!candidate) {
    return nullptr;
  }

  if (!aEditableNode || IsEditable(candidate)) {
    return candidate;
  }

  return FindNode(candidate, aGoForward, aEditableNode, bNoBlockCrossing);
}

nsIContent*
EditorBase::GetRightmostChild(nsINode* aCurrentNode,
                              bool bNoBlockCrossing)
{
  NS_ENSURE_TRUE(aCurrentNode, nullptr);
  nsIContent *cur = aCurrentNode->GetLastChild();
  if (!cur) {
    return nullptr;
  }
  for (;;) {
    if (bNoBlockCrossing && IsBlockNode(cur)) {
      return cur;
    }
    nsIContent* next = cur->GetLastChild();
    if (!next) {
      return cur;
    }
    cur = next;
  }

  NS_NOTREACHED("What part of for(;;) do you not understand?");
  return nullptr;
}

nsIContent*
EditorBase::GetLeftmostChild(nsINode* aCurrentNode,
                             bool bNoBlockCrossing)
{
  NS_ENSURE_TRUE(aCurrentNode, nullptr);
  nsIContent *cur = aCurrentNode->GetFirstChild();
  if (!cur) {
    return nullptr;
  }
  for (;;) {
    if (bNoBlockCrossing && IsBlockNode(cur)) {
      return cur;
    }
    nsIContent *next = cur->GetFirstChild();
    if (!next) {
      return cur;
    }
    cur = next;
  }

  NS_NOTREACHED("What part of for(;;) do you not understand?");
  return nullptr;
}

bool
EditorBase::IsBlockNode(nsINode* aNode)
{
  // stub to be overridden in HTMLEditor.
  // screwing around with the class hierarchy here in order
  // to not duplicate the code in GetNextNode/GetPrevNode
  // across both EditorBase/HTMLEditor.
  return false;
}

bool
EditorBase::CanContain(nsINode& aParent,
                       nsIContent& aChild)
{
  switch (aParent.NodeType()) {
    case nsIDOMNode::ELEMENT_NODE:
    case nsIDOMNode::DOCUMENT_FRAGMENT_NODE:
      return TagCanContain(*aParent.NodeInfo()->NameAtom(), aChild);
  }
  return false;
}

bool
EditorBase::CanContainTag(nsINode& aParent,
                          nsIAtom& aChildTag)
{
  switch (aParent.NodeType()) {
    case nsIDOMNode::ELEMENT_NODE:
    case nsIDOMNode::DOCUMENT_FRAGMENT_NODE:
      return TagCanContainTag(*aParent.NodeInfo()->NameAtom(), aChildTag);
  }
  return false;
}

bool
EditorBase::TagCanContain(nsIAtom& aParentTag,
                          nsIContent& aChild)
{
  switch (aChild.NodeType()) {
    case nsIDOMNode::TEXT_NODE:
    case nsIDOMNode::ELEMENT_NODE:
    case nsIDOMNode::DOCUMENT_FRAGMENT_NODE:
      return TagCanContainTag(aParentTag, *aChild.NodeInfo()->NameAtom());
  }
  return false;
}

bool
EditorBase::TagCanContainTag(nsIAtom& aParentTag,
                             nsIAtom& aChildTag)
{
  return true;
}

bool
EditorBase::IsRoot(nsIDOMNode* inNode)
{
  NS_ENSURE_TRUE(inNode, false);

  nsCOMPtr<nsIDOMNode> rootNode = do_QueryInterface(GetRoot());

  return inNode == rootNode;
}

bool
EditorBase::IsRoot(nsINode* inNode)
{
  NS_ENSURE_TRUE(inNode, false);

  nsCOMPtr<nsINode> rootNode = GetRoot();

  return inNode == rootNode;
}

bool
EditorBase::IsEditorRoot(nsINode* aNode)
{
  NS_ENSURE_TRUE(aNode, false);
  nsCOMPtr<nsINode> rootNode = GetEditorRoot();
  return aNode == rootNode;
}

bool
EditorBase::IsDescendantOfRoot(nsIDOMNode* inNode)
{
  nsCOMPtr<nsINode> node = do_QueryInterface(inNode);
  return IsDescendantOfRoot(node);
}

bool
EditorBase::IsDescendantOfRoot(nsINode* inNode)
{
  NS_ENSURE_TRUE(inNode, false);
  nsCOMPtr<nsIContent> root = GetRoot();
  NS_ENSURE_TRUE(root, false);

  return nsContentUtils::ContentIsDescendantOf(inNode, root);
}

bool
EditorBase::IsDescendantOfEditorRoot(nsINode* aNode)
{
  NS_ENSURE_TRUE(aNode, false);
  nsCOMPtr<nsIContent> root = GetEditorRoot();
  NS_ENSURE_TRUE(root, false);

  return nsContentUtils::ContentIsDescendantOf(aNode, root);
}

bool
EditorBase::IsContainer(nsINode* aNode)
{
  return aNode ? true : false;
}

bool
EditorBase::IsContainer(nsIDOMNode* aNode)
{
  return aNode ? true : false;
}

bool
EditorBase::IsEditable(nsIDOMNode* aNode)
{
  nsCOMPtr<nsIContent> content = do_QueryInterface(aNode);
  return IsEditable(content);
}

bool
EditorBase::IsEditable(nsINode* aNode)
{
  NS_ENSURE_TRUE(aNode, false);

  if (!aNode->IsNodeOfType(nsINode::eCONTENT) || IsMozEditorBogusNode(aNode) ||
      !IsModifiableNode(aNode)) {
    return false;
  }

  switch (aNode->NodeType()) {
    case nsIDOMNode::ELEMENT_NODE:
    case nsIDOMNode::TEXT_NODE:
      return true;
    default:
      return false;
  }
}

bool
EditorBase::IsMozEditorBogusNode(nsINode* element)
{
  return element && element->IsElement() &&
         element->AsElement()->AttrValueIs(kNameSpaceID_None,
             kMOZEditorBogusNodeAttrAtom, kMOZEditorBogusNodeValue,
             eCaseMatters);
}

uint32_t
EditorBase::CountEditableChildren(nsINode* aNode)
{
  MOZ_ASSERT(aNode);
  uint32_t count = 0;
  for (nsIContent* child = aNode->GetFirstChild();
       child;
       child = child->GetNextSibling()) {
    if (IsEditable(child)) {
      ++count;
    }
  }
  return count;
}

NS_IMETHODIMP
EditorBase::IncrementModificationCount(int32_t inNumMods)
{
  uint32_t oldModCount = mModCount;

  mModCount += inNumMods;

  if ((!oldModCount && mModCount) ||
      (oldModCount && !mModCount)) {
    NotifyDocumentListeners(eDocumentStateChanged);
  }
  return NS_OK;
}


NS_IMETHODIMP
EditorBase::GetModificationCount(int32_t* outModCount)
{
  NS_ENSURE_ARG_POINTER(outModCount);
  *outModCount = mModCount;
  return NS_OK;
}


NS_IMETHODIMP
EditorBase::ResetModificationCount()
{
  bool doNotify = (mModCount != 0);

  mModCount = 0;

  if (doNotify) {
    NotifyDocumentListeners(eDocumentStateChanged);
  }
  return NS_OK;
}

nsIAtom*
EditorBase::GetTag(nsIDOMNode* aNode)
{
  nsCOMPtr<nsIContent> content = do_QueryInterface(aNode);

  if (!content) {
    NS_ASSERTION(aNode, "null node passed to EditorBase::GetTag()");
    return nullptr;
  }

  return content->NodeInfo()->NameAtom();
}

nsresult
EditorBase::GetTagString(nsIDOMNode* aNode,
                         nsAString& outString)
{
  if (!aNode) {
    NS_NOTREACHED("null node passed to EditorBase::GetTagString()");
    return NS_ERROR_NULL_POINTER;
  }

  nsIAtom *atom = GetTag(aNode);
  if (!atom) {
    return NS_ERROR_FAILURE;
  }

  atom->ToString(outString);
  return NS_OK;
}

bool
EditorBase::NodesSameType(nsIDOMNode* aNode1,
                          nsIDOMNode* aNode2)
{
  if (!aNode1 || !aNode2) {
    NS_NOTREACHED("null node passed to EditorBase::NodesSameType()");
    return false;
  }

  nsCOMPtr<nsIContent> content1 = do_QueryInterface(aNode1);
  NS_ENSURE_TRUE(content1, false);

  nsCOMPtr<nsIContent> content2 = do_QueryInterface(aNode2);
  NS_ENSURE_TRUE(content2, false);

  return AreNodesSameType(content1, content2);
}

bool
EditorBase::AreNodesSameType(nsIContent* aNode1,
                             nsIContent* aNode2)
{
  MOZ_ASSERT(aNode1);
  MOZ_ASSERT(aNode2);
  return aNode1->NodeInfo()->NameAtom() == aNode2->NodeInfo()->NameAtom();
}

bool
EditorBase::IsTextNode(nsIDOMNode* aNode)
{
  if (!aNode) {
    NS_NOTREACHED("null node passed to IsTextNode()");
    return false;
  }

  uint16_t nodeType;
  aNode->GetNodeType(&nodeType);
  return (nodeType == nsIDOMNode::TEXT_NODE);
}

bool
EditorBase::IsTextNode(nsINode* aNode)
{
  return aNode->NodeType() == nsIDOMNode::TEXT_NODE;
}

nsCOMPtr<nsIDOMNode>
EditorBase::GetChildAt(nsIDOMNode* aParent, int32_t aOffset)
{
  nsCOMPtr<nsIDOMNode> resultNode;

  nsCOMPtr<nsIContent> parent = do_QueryInterface(aParent);

  NS_ENSURE_TRUE(parent, resultNode);

  resultNode = do_QueryInterface(parent->GetChildAt(aOffset));

  return resultNode;
}

/**
 * GetNodeAtRangeOffsetPoint() returns the node at this position in a range,
 * assuming that aParentOrNode is the node itself if it's a text node, or
 * the node's parent otherwise.
 */
nsIContent*
EditorBase::GetNodeAtRangeOffsetPoint(nsINode* aParentOrNode,
                                      int32_t aOffset)
{
  if (NS_WARN_IF(!aParentOrNode)) {
    return nullptr;
  }
  if (aParentOrNode->GetAsText()) {
    return aParentOrNode->AsContent();
  }
  return aParentOrNode->GetChildAt(aOffset);
}

/**
 * GetStartNodeAndOffset() returns whatever the start parent & offset is of
 * the first range in the selection.
 */
nsresult
EditorBase::GetStartNodeAndOffset(Selection* aSelection,
                                  nsIDOMNode** outStartNode,
                                  int32_t* outStartOffset)
{
  NS_ENSURE_TRUE(outStartNode && outStartOffset && aSelection, NS_ERROR_NULL_POINTER);

  nsCOMPtr<nsINode> startNode;
  nsresult rv = GetStartNodeAndOffset(aSelection, getter_AddRefs(startNode),
                                      outStartOffset);
  if (NS_FAILED(rv)) {
    return rv;
  }

  if (startNode) {
    NS_ADDREF(*outStartNode = startNode->AsDOMNode());
  } else {
    *outStartNode = nullptr;
  }
  return NS_OK;
}

nsresult
EditorBase::GetStartNodeAndOffset(Selection* aSelection,
                                  nsINode** aStartContainer,
                                  int32_t* aStartOffset)
{
  MOZ_ASSERT(aSelection);
  MOZ_ASSERT(aStartContainer);
  MOZ_ASSERT(aStartOffset);

  *aStartContainer = nullptr;
  *aStartOffset = 0;

  if (!aSelection->RangeCount()) {
    return NS_ERROR_FAILURE;
  }

  const nsRange* range = aSelection->GetRangeAt(0);
  NS_ENSURE_TRUE(range, NS_ERROR_FAILURE);

  NS_ENSURE_TRUE(range->IsPositioned(), NS_ERROR_FAILURE);

  NS_IF_ADDREF(*aStartContainer = range->GetStartContainer());
  *aStartOffset = range->StartOffset();
  return NS_OK;
}

/**
 * GetEndNodeAndOffset() returns whatever the end parent & offset is of
 * the first range in the selection.
 */
nsresult
EditorBase::GetEndNodeAndOffset(Selection* aSelection,
                                nsIDOMNode** outEndNode,
                                int32_t* outEndOffset)
{
  NS_ENSURE_TRUE(outEndNode && outEndOffset && aSelection, NS_ERROR_NULL_POINTER);

  nsCOMPtr<nsINode> endNode;
  nsresult rv = GetEndNodeAndOffset(aSelection, getter_AddRefs(endNode),
                                    outEndOffset);
  NS_ENSURE_SUCCESS(rv, rv);

  if (endNode) {
    NS_ADDREF(*outEndNode = endNode->AsDOMNode());
  } else {
    *outEndNode = nullptr;
  }
  return NS_OK;
}

nsresult
EditorBase::GetEndNodeAndOffset(Selection* aSelection,
                                nsINode** aEndContainer,
                                int32_t* aEndOffset)
{
  MOZ_ASSERT(aSelection);
  MOZ_ASSERT(aEndContainer);
  MOZ_ASSERT(aEndOffset);

  *aEndContainer = nullptr;
  *aEndOffset = 0;

  NS_ENSURE_TRUE(aSelection->RangeCount(), NS_ERROR_FAILURE);

  const nsRange* range = aSelection->GetRangeAt(0);
  NS_ENSURE_TRUE(range, NS_ERROR_FAILURE);

  NS_ENSURE_TRUE(range->IsPositioned(), NS_ERROR_FAILURE);

  NS_IF_ADDREF(*aEndContainer = range->GetEndContainer());
  *aEndOffset = range->EndOffset();
  return NS_OK;
}

/**
 * IsPreformatted() checks the style info for the node for the preformatted
 * text style.
 */
nsresult
EditorBase::IsPreformatted(nsIDOMNode* aNode,
                           bool* aResult)
{
  nsCOMPtr<nsIContent> content = do_QueryInterface(aNode);

  NS_ENSURE_TRUE(aResult && content, NS_ERROR_NULL_POINTER);

  nsCOMPtr<nsIPresShell> ps = GetPresShell();
  NS_ENSURE_TRUE(ps, NS_ERROR_NOT_INITIALIZED);

  // Look at the node (and its parent if it's not an element), and grab its style context
  RefPtr<nsStyleContext> elementStyle;
  if (!content->IsElement()) {
    content = content->GetParent();
  }
  if (content && content->IsElement()) {
    elementStyle =
      nsComputedDOMStyle::GetStyleContextNoFlush(content->AsElement(),
                                                 nullptr, ps);
  }

  if (!elementStyle) {
    // Consider nodes without a style context to be NOT preformatted:
    // For instance, this is true of JS tags inside the body (which show
    // up as #text nodes but have no style context).
    *aResult = false;
    return NS_OK;
  }

  const nsStyleText* styleText = elementStyle->StyleText();

  *aResult = styleText->WhiteSpaceIsSignificant();
  return NS_OK;
}


/**
 * This splits a node "deeply", splitting children as appropriate.  The place
 * to split is represented by a DOM point at {splitPointParent,
 * splitPointOffset}.  That DOM point must be inside aNode, which is the node
 * to split.  We return the offset in the parent of aNode where the split
 * terminates - where you would want to insert a new element, for instance, if
 * that's why you were splitting the node.
 *
 * -1 is returned on failure, in unlikely cases like the selection being
 * unavailable or cloning the node failing.  Make sure not to use the returned
 * offset for anything without checking that it's valid!  If you're not using
 * the offset, it's okay to ignore the return value.
 */
int32_t
EditorBase::SplitNodeDeep(nsIContent& aNode,
                          nsIContent& aSplitPointParent,
                          int32_t aSplitPointOffset,
                          EmptyContainers aEmptyContainers,
                          nsIContent** aOutLeftNode,
                          nsIContent** aOutRightNode)
{
  MOZ_ASSERT(&aSplitPointParent == &aNode ||
             EditorUtils::IsDescendantOf(&aSplitPointParent, &aNode));
  int32_t offset = aSplitPointOffset;

  nsCOMPtr<nsIContent> leftNode, rightNode;
  OwningNonNull<nsIContent> nodeToSplit = aSplitPointParent;
  while (true) {
    // Need to insert rules code call here to do things like not split a list
    // if you are after the last <li> or before the first, etc.  For now we
    // just have some smarts about unneccessarily splitting text nodes, which
    // should be universal enough to put straight in this EditorBase routine.

    bool didSplit = false;

    if ((aEmptyContainers == EmptyContainers::yes &&
         !nodeToSplit->GetAsText()) ||
        (offset && offset != (int32_t)nodeToSplit->Length())) {
      didSplit = true;
      ErrorResult rv;
      nsCOMPtr<nsIContent> newLeftNode = SplitNode(nodeToSplit, offset, rv);
      NS_ENSURE_TRUE(!NS_FAILED(rv.StealNSResult()), -1);

      rightNode = nodeToSplit;
      leftNode = newLeftNode;
    }

    NS_ENSURE_TRUE(nodeToSplit->GetParent(), -1);
    OwningNonNull<nsIContent> parentNode = *nodeToSplit->GetParent();

    if (!didSplit && offset) {
      // Must be "end of text node" case, we didn't split it, just move past it
      offset = parentNode->IndexOf(nodeToSplit) + 1;
      leftNode = nodeToSplit;
    } else {
      offset = parentNode->IndexOf(nodeToSplit);
      rightNode = nodeToSplit;
    }

    if (nodeToSplit == &aNode) {
      // we split all the way up to (and including) aNode; we're done
      break;
    }

    nodeToSplit = parentNode;
  }

  if (aOutLeftNode) {
    leftNode.forget(aOutLeftNode);
  }
  if (aOutRightNode) {
    rightNode.forget(aOutRightNode);
  }

  return offset;
}

/**
 * This joins two like nodes "deeply", joining children as appropriate.
 * Returns the point of the join, or (nullptr, -1) in case of error.
 */
EditorDOMPoint
EditorBase::JoinNodeDeep(nsIContent& aLeftNode,
                         nsIContent& aRightNode)
{
  // While the rightmost children and their descendants of the left node match
  // the leftmost children and their descendants of the right node, join them
  // up.

  nsCOMPtr<nsIContent> leftNodeToJoin = &aLeftNode;
  nsCOMPtr<nsIContent> rightNodeToJoin = &aRightNode;
  nsCOMPtr<nsINode> parentNode = aRightNode.GetParentNode();

  EditorDOMPoint ret;

  while (leftNodeToJoin && rightNodeToJoin && parentNode &&
         AreNodesSameType(leftNodeToJoin, rightNodeToJoin)) {
    uint32_t length = leftNodeToJoin->Length();

    ret.node = rightNodeToJoin;
    ret.offset = length;

    // Do the join
    nsresult rv = JoinNodes(*leftNodeToJoin, *rightNodeToJoin);
    NS_ENSURE_SUCCESS(rv, EditorDOMPoint());

    if (parentNode->GetAsText()) {
      // We've joined all the way down to text nodes, we're done!
      return ret;
    }

    // Get new left and right nodes, and begin anew
    parentNode = rightNodeToJoin;
    leftNodeToJoin = parentNode->GetChildAt(length - 1);
    rightNodeToJoin = parentNode->GetChildAt(length);

    // Skip over non-editable nodes
    while (leftNodeToJoin && !IsEditable(leftNodeToJoin)) {
      leftNodeToJoin = leftNodeToJoin->GetPreviousSibling();
    }
    if (!leftNodeToJoin) {
      return ret;
    }

    while (rightNodeToJoin && !IsEditable(rightNodeToJoin)) {
      rightNodeToJoin = rightNodeToJoin->GetNextSibling();
    }
    if (!rightNodeToJoin) {
      return ret;
    }
  }

  return ret;
}

void
EditorBase::BeginUpdateViewBatch()
{
  NS_PRECONDITION(mUpdateCount >= 0, "bad state");

  if (!mUpdateCount) {
    // Turn off selection updates and notifications.
    RefPtr<Selection> selection = GetSelection();
    if (selection) {
      selection->StartBatchChanges();
    }
  }

  mUpdateCount++;
}

nsresult
EditorBase::EndUpdateViewBatch()
{
  NS_PRECONDITION(mUpdateCount > 0, "bad state");

  if (mUpdateCount <= 0) {
    mUpdateCount = 0;
    return NS_ERROR_FAILURE;
  }

  mUpdateCount--;

  if (!mUpdateCount) {
    // Turn selection updating and notifications back on.
    RefPtr<Selection> selection = GetSelection();
    if (selection) {
      selection->EndBatchChanges();
    }
  }

  return NS_OK;
}

bool
EditorBase::GetShouldTxnSetSelection()
{
  return mShouldTxnSetSelection;
}

NS_IMETHODIMP
EditorBase::DeleteSelectionImpl(EDirection aAction,
                                EStripWrappers aStripWrappers)
{
  MOZ_ASSERT(aStripWrappers == eStrip || aStripWrappers == eNoStrip);

  RefPtr<Selection> selection = GetSelection();
  NS_ENSURE_STATE(selection);

  RefPtr<EditAggregateTransaction> deleteSelectionTransaction;
  nsCOMPtr<nsINode> deleteNode;
  int32_t deleteCharOffset = 0, deleteCharLength = 0;
  if (!selection->Collapsed() || aAction != eNone) {
    deleteSelectionTransaction =
      CreateTxnForDeleteSelection(aAction,
                                  getter_AddRefs(deleteNode),
                                  &deleteCharOffset,
                                  &deleteCharLength);
    if (NS_WARN_IF(!deleteSelectionTransaction)) {
      return NS_ERROR_FAILURE;
    }
  }

  nsCOMPtr<nsIDOMCharacterData> deleteCharData(do_QueryInterface(deleteNode));
  AutoRules beginRulesSniffing(this, EditAction::deleteSelection, aAction);
  // Notify nsIEditActionListener::WillDelete[Selection|Text|Node]
  {
    AutoActionListenerArray listeners(mActionListeners);
    if (!deleteNode) {
      for (auto& listener : listeners) {
        listener->WillDeleteSelection(selection);
      }
    } else if (deleteCharData) {
      for (auto& listener : listeners) {
        listener->WillDeleteText(deleteCharData, deleteCharOffset, 1);
      }
    } else {
      for (auto& listener : listeners) {
        listener->WillDeleteNode(deleteNode->AsDOMNode());
      }
    }
  }

  // Delete the specified amount
  nsresult rv = DoTransaction(deleteSelectionTransaction);

  // Notify nsIEditActionListener::DidDelete[Selection|Text|Node]
  {
    AutoActionListenerArray listeners(mActionListeners);
    if (!deleteNode) {
      for (auto& listener : mActionListeners) {
        listener->DidDeleteSelection(selection);
      }
    } else if (deleteCharData) {
      for (auto& listener : mActionListeners) {
        listener->DidDeleteText(deleteCharData, deleteCharOffset, 1, rv);
      }
    } else {
      for (auto& listener : mActionListeners) {
        listener->DidDeleteNode(deleteNode->AsDOMNode(), rv);
      }
    }
  }

  return rv;
}

already_AddRefed<Element>
EditorBase::DeleteSelectionAndCreateElement(nsIAtom& aTag)
{
  nsresult rv = DeleteSelectionAndPrepareToCreateNode();
  NS_ENSURE_SUCCESS(rv, nullptr);

  RefPtr<Selection> selection = GetSelection();
  NS_ENSURE_TRUE(selection, nullptr);

  nsCOMPtr<nsINode> node = selection->GetAnchorNode();
  uint32_t offset = selection->AnchorOffset();

  nsCOMPtr<Element> newElement = CreateNode(&aTag, node, offset);

  // We want the selection to be just after the new node
  rv = selection->Collapse(node, offset + 1);
  NS_ENSURE_SUCCESS(rv, nullptr);

  return newElement.forget();
}

TextComposition*
EditorBase::GetComposition() const
{
  return mComposition;
}

bool
EditorBase::IsIMEComposing() const
{
  return mComposition && mComposition->IsComposing();
}

bool
EditorBase::ShouldHandleIMEComposition() const
{
  // When the editor is being reframed, the old value may be restored with
  // InsertText().  In this time, the text should be inserted as not a part
  // of the composition.
  return mComposition && mDidPostCreate;
}

nsresult
EditorBase::DeleteSelectionAndPrepareToCreateNode()
{
  RefPtr<Selection> selection = GetSelection();
  NS_ENSURE_TRUE(selection, NS_ERROR_NULL_POINTER);
  MOZ_ASSERT(selection->GetAnchorFocusRange());

  if (!selection->GetAnchorFocusRange()->Collapsed()) {
    nsresult rv = DeleteSelection(nsIEditor::eNone, nsIEditor::eStrip);
    NS_ENSURE_SUCCESS(rv, rv);

    MOZ_ASSERT(selection->GetAnchorFocusRange() &&
               selection->GetAnchorFocusRange()->Collapsed(),
               "Selection not collapsed after delete");
  }

  // If the selection is a chardata node, split it if necessary and compute
  // where to put the new node
  nsCOMPtr<nsINode> node = selection->GetAnchorNode();
  MOZ_ASSERT(node, "Selection has no ranges in it");

  if (node && node->IsNodeOfType(nsINode::eDATA_NODE)) {
    NS_ASSERTION(node->GetParentNode(),
                 "It's impossible to insert into chardata with no parent -- "
                 "fix the caller");
    NS_ENSURE_STATE(node->GetParentNode());

    uint32_t offset = selection->AnchorOffset();

    if (!offset) {
      nsresult rv = selection->Collapse(node->GetParentNode(),
                                        node->GetParentNode()->IndexOf(node));
      MOZ_ASSERT(NS_SUCCEEDED(rv));
      NS_ENSURE_SUCCESS(rv, rv);
    } else if (offset == node->Length()) {
      nsresult rv =
        selection->Collapse(node->GetParentNode(),
                            node->GetParentNode()->IndexOf(node) + 1);
      MOZ_ASSERT(NS_SUCCEEDED(rv));
      NS_ENSURE_SUCCESS(rv, rv);
    } else {
      nsCOMPtr<nsIDOMNode> tmp;
      nsresult rv = SplitNode(node->AsDOMNode(), offset, getter_AddRefs(tmp));
      NS_ENSURE_SUCCESS(rv, rv);
      rv = selection->Collapse(node->GetParentNode(),
                               node->GetParentNode()->IndexOf(node));
      MOZ_ASSERT(NS_SUCCEEDED(rv));
      NS_ENSURE_SUCCESS(rv, rv);
    }
  }
  return NS_OK;
}

void
EditorBase::DoAfterDoTransaction(nsITransaction* aTxn)
{
  bool isTransientTransaction;
  MOZ_ALWAYS_SUCCEEDS(aTxn->GetIsTransient(&isTransientTransaction));

  if (!isTransientTransaction) {
    // we need to deal here with the case where the user saved after some
    // edits, then undid one or more times. Then, the undo count is -ve,
    // but we can't let a do take it back to zero. So we flip it up to
    // a +ve number.
    int32_t modCount;
    GetModificationCount(&modCount);
    if (modCount < 0) {
      modCount = -modCount;
    }

    // don't count transient transactions
    MOZ_ALWAYS_SUCCEEDS(IncrementModificationCount(1));
  }
}

void
EditorBase::DoAfterUndoTransaction()
{
  // all undoable transactions are non-transient
  MOZ_ALWAYS_SUCCEEDS(IncrementModificationCount(-1));
}

void
EditorBase::DoAfterRedoTransaction()
{
  // all redoable transactions are non-transient
  MOZ_ALWAYS_SUCCEEDS(IncrementModificationCount(1));
}

already_AddRefed<ChangeAttributeTransaction>
EditorBase::CreateTxnForSetAttribute(Element& aElement,
                                     nsIAtom& aAttribute,
                                     const nsAString& aValue)
{
  RefPtr<ChangeAttributeTransaction> transaction =
    new ChangeAttributeTransaction(aElement, aAttribute, &aValue);

  return transaction.forget();
}

already_AddRefed<ChangeAttributeTransaction>
EditorBase::CreateTxnForRemoveAttribute(Element& aElement,
                                        nsIAtom& aAttribute)
{
  RefPtr<ChangeAttributeTransaction> transaction =
    new ChangeAttributeTransaction(aElement, aAttribute, nullptr);

  return transaction.forget();
}

already_AddRefed<CreateElementTransaction>
EditorBase::CreateTxnForCreateElement(nsIAtom& aTag,
                                      nsINode& aParent,
                                      int32_t aPosition)
{
  RefPtr<CreateElementTransaction> transaction =
    new CreateElementTransaction(*this, aTag, aParent, aPosition);

  return transaction.forget();
}


already_AddRefed<InsertNodeTransaction>
EditorBase::CreateTxnForInsertNode(nsIContent& aNode,
                                   nsINode& aParent,
                                   int32_t aPosition)
{
  RefPtr<InsertNodeTransaction> transaction =
    new InsertNodeTransaction(aNode, aParent, aPosition, *this);
  return transaction.forget();
}

already_AddRefed<DeleteNodeTransaction>
EditorBase::CreateTxnForDeleteNode(nsINode* aNode)
{
  if (NS_WARN_IF(!aNode)) {
    return nullptr;
  }

  RefPtr<DeleteNodeTransaction> deleteNodeTransaction =
    new DeleteNodeTransaction(*this, *aNode, &mRangeUpdater);
  // This should be OK because if currently it cannot delete the node,
  // it should never be able to undo/redo.
  if (!deleteNodeTransaction->CanDoIt()) {
    return nullptr;
  }
  return deleteNodeTransaction.forget();
}

already_AddRefed<CompositionTransaction>
EditorBase::CreateTxnForComposition(const nsAString& aStringToInsert)
{
  MOZ_ASSERT(mIMETextNode);
  // During handling IME composition, mComposition must have been initialized.
  // TODO: We can simplify CompositionTransaction::Init() with TextComposition
  //       class.
  RefPtr<CompositionTransaction> transaction =
    new CompositionTransaction(*mIMETextNode, mIMETextOffset, mIMETextLength,
                               mComposition->GetRanges(), aStringToInsert,
                               *this, &mRangeUpdater);
  return transaction.forget();
}

already_AddRefed<AddStyleSheetTransaction>
EditorBase::CreateTxnForAddStyleSheet(StyleSheet* aSheet)
{
  RefPtr<AddStyleSheetTransaction> transaction =
    new AddStyleSheetTransaction(*this, aSheet);

  return transaction.forget();
}

already_AddRefed<RemoveStyleSheetTransaction>
EditorBase::CreateTxnForRemoveStyleSheet(StyleSheet* aSheet)
{
  RefPtr<RemoveStyleSheetTransaction> transaction =
    new RemoveStyleSheetTransaction(*this, aSheet);

  return transaction.forget();
}

already_AddRefed<EditAggregateTransaction>
EditorBase::CreateTxnForDeleteSelection(EDirection aAction,
                                        nsINode** aRemovingNode,
                                        int32_t* aOffset,
                                        int32_t* aLength)
{
  RefPtr<Selection> selection = GetSelection();
  if (NS_WARN_IF(!selection)) {
    return nullptr;
  }

  // Check whether the selection is collapsed and we should do nothing:
  if (NS_WARN_IF(selection->Collapsed() && aAction == eNone)) {
    return nullptr;
  }

  // allocate the out-param transaction
  RefPtr<EditAggregateTransaction> aggregateTransaction =
    new EditAggregateTransaction();

  for (uint32_t rangeIdx = 0; rangeIdx < selection->RangeCount(); ++rangeIdx) {
    RefPtr<nsRange> range = selection->GetRangeAt(rangeIdx);
    if (NS_WARN_IF(!range)) {
      return nullptr;
    }

    // Same with range as with selection; if it is collapsed and action
    // is eNone, do nothing.
    if (!range->Collapsed()) {
      RefPtr<DeleteRangeTransaction> deleteRangeTransaction =
        new DeleteRangeTransaction(*this, *range, &mRangeUpdater);
      // XXX Oh, not checking if deleteRangeTransaction can modify the range...
      aggregateTransaction->AppendChild(deleteRangeTransaction);
    } else if (aAction != eNone) {
      // we have an insertion point.  delete the thing in front of it or
      // behind it, depending on aAction
      // XXX Odd, when there are two or more ranges, this returns the last
      //     range information with aRemovingNode, aOffset and aLength.
      RefPtr<EditTransactionBase> deleteRangeTransaction =
        CreateTxnForDeleteRange(range, aAction,
                                aRemovingNode, aOffset, aLength);
      // XXX When there are two or more ranges and at least one of them is
      //     not editable, deleteRangeTransaction may be nullptr.
      //     In such case, should we stop removing other ranges too?
      if (NS_WARN_IF(!deleteRangeTransaction)) {
        return nullptr;
      }
      aggregateTransaction->AppendChild(deleteRangeTransaction);
    }
  }

  return aggregateTransaction.forget();
}

already_AddRefed<DeleteTextTransaction>
EditorBase::CreateTxnForDeleteCharacter(nsGenericDOMDataNode& aData,
                                        uint32_t aOffset,
                                        EDirection aDirection)
{
  NS_ASSERTION(aDirection == eNext || aDirection == ePrevious,
               "Invalid direction");
  nsAutoString data;
  aData.GetData(data);
  NS_ASSERTION(data.Length(), "Trying to delete from a zero-length node");
  NS_ENSURE_TRUE(data.Length(), nullptr);

  uint32_t segOffset = aOffset, segLength = 1;
  if (aDirection == eNext) {
    if (segOffset + 1 < data.Length() &&
        NS_IS_HIGH_SURROGATE(data[segOffset]) &&
        NS_IS_LOW_SURROGATE(data[segOffset+1])) {
      // Delete both halves of the surrogate pair
      ++segLength;
    }
  } else if (aOffset > 0) {
    --segOffset;
    if (segOffset > 0 &&
      NS_IS_LOW_SURROGATE(data[segOffset]) &&
      NS_IS_HIGH_SURROGATE(data[segOffset-1])) {
      ++segLength;
      --segOffset;
    }
  } else {
    return nullptr;
  }
  return CreateTxnForDeleteText(aData, segOffset, segLength);
}

//XXX: currently, this doesn't handle edge conditions because GetNext/GetPrior
//are not implemented
already_AddRefed<EditTransactionBase>
EditorBase::CreateTxnForDeleteRange(nsRange* aRangeToDelete,
                                    EDirection aAction,
                                    nsINode** aRemovingNode,
                                    int32_t* aOffset,
                                    int32_t* aLength)
{
  MOZ_ASSERT(aAction != eNone);

  // get the node and offset of the insertion point
  nsCOMPtr<nsINode> node = aRangeToDelete->GetStartContainer();
  if (NS_WARN_IF(!node)) {
    return nullptr;
  }

  int32_t offset = aRangeToDelete->StartOffset();

  // determine if the insertion point is at the beginning, middle, or end of
  // the node

  uint32_t count = node->Length();

  bool isFirst = !offset;
  bool isLast  = (count == (uint32_t)offset);

  // XXX: if isFirst && isLast, then we'll need to delete the node
  //      as well as the 1 child

  // build a transaction for deleting the appropriate data
  // XXX: this has to come from rule section
  if (aAction == ePrevious && isFirst) {
    // we're backspacing from the beginning of the node.  Delete the first
    // thing to our left
    nsCOMPtr<nsIContent> priorNode = GetPriorNode(node, true);
    if (NS_WARN_IF(!priorNode)) {
      return nullptr;
    }

    // there is a priorNode, so delete its last child (if chardata, delete the
    // last char). if it has no children, delete it
    if (priorNode->IsNodeOfType(nsINode::eDATA_NODE)) {
      RefPtr<nsGenericDOMDataNode> priorNodeAsCharData =
        static_cast<nsGenericDOMDataNode*>(priorNode.get());
      uint32_t length = priorNode->Length();
      // Bail out for empty chardata XXX: Do we want to do something else?
      if (NS_WARN_IF(!length)) {
        return nullptr;
      }
      RefPtr<DeleteTextTransaction> deleteTextTransaction =
        CreateTxnForDeleteCharacter(*priorNodeAsCharData, length, ePrevious);
      if (NS_WARN_IF(!deleteTextTransaction)) {
        return nullptr;
      }
      *aOffset = deleteTextTransaction->GetOffset();
      *aLength = deleteTextTransaction->GetNumCharsToDelete();
      priorNode.forget(aRemovingNode);
      return deleteTextTransaction.forget();
    }

    // priorNode is not chardata, so tell its parent to delete it
    RefPtr<DeleteNodeTransaction> deleteNodeTransaction =
      CreateTxnForDeleteNode(priorNode);
    if (NS_WARN_IF(!deleteNodeTransaction)) {
      return nullptr;
    }
    priorNode.forget(aRemovingNode);
    return deleteNodeTransaction.forget();
  }

  if (aAction == eNext && isLast) {
    // we're deleting from the end of the node.  Delete the first thing to our
    // right
    nsCOMPtr<nsIContent> nextNode = GetNextNode(node, true);
    if (NS_WARN_IF(!nextNode)) {
      return nullptr;
    }

    // there is a nextNode, so delete its first child (if chardata, delete the
    // first char). if it has no children, delete it
    if (nextNode->IsNodeOfType(nsINode::eDATA_NODE)) {
      RefPtr<nsGenericDOMDataNode> nextNodeAsCharData =
        static_cast<nsGenericDOMDataNode*>(nextNode.get());
      uint32_t length = nextNode->Length();
      // Bail out for empty chardata XXX: Do we want to do something else?
      if (NS_WARN_IF(!length)) {
        return nullptr;
      }
      RefPtr<DeleteTextTransaction> deleteTextTransaction =
        CreateTxnForDeleteCharacter(*nextNodeAsCharData, 0, eNext);
      if (NS_WARN_IF(!deleteTextTransaction)) {
        return nullptr;
      }
      *aOffset = deleteTextTransaction->GetOffset();
      *aLength = deleteTextTransaction->GetNumCharsToDelete();
      nextNode.forget(aRemovingNode);
      return deleteTextTransaction.forget();
    }

    // nextNode is not chardata, so tell its parent to delete it
    RefPtr<DeleteNodeTransaction> deleteNodeTransaction =
      CreateTxnForDeleteNode(nextNode);
    if (NS_WARN_IF(!deleteNodeTransaction)) {
      return nullptr;
    }
    nextNode.forget(aRemovingNode);
    return deleteNodeTransaction.forget();
  }

  if (node->IsNodeOfType(nsINode::eDATA_NODE)) {
    RefPtr<nsGenericDOMDataNode> nodeAsCharData =
      static_cast<nsGenericDOMDataNode*>(node.get());
    // we have chardata, so delete a char at the proper offset
    RefPtr<DeleteTextTransaction> deleteTextTransaction =
      CreateTxnForDeleteCharacter(*nodeAsCharData, offset, aAction);
    if (NS_WARN_IF(!deleteTextTransaction)) {
      return nullptr;
    }
    *aOffset = deleteTextTransaction->GetOffset();
    *aLength = deleteTextTransaction->GetNumCharsToDelete();
    node.forget(aRemovingNode);
    return deleteTextTransaction.forget();
  }

  // we're either deleting a node or chardata, need to dig into the next/prev
  // node to find out
  nsCOMPtr<nsINode> selectedNode;
  if (aAction == ePrevious) {
    selectedNode = GetPriorNode(node, offset, true);
  } else if (aAction == eNext) {
    selectedNode = GetNextNode(node, offset, true);
  }

  while (selectedNode &&
         selectedNode->IsNodeOfType(nsINode::eDATA_NODE) &&
         !selectedNode->Length()) {
    // Can't delete an empty chardata node (bug 762183)
    if (aAction == ePrevious) {
      selectedNode = GetPriorNode(selectedNode, true);
    } else if (aAction == eNext) {
      selectedNode = GetNextNode(selectedNode, true);
    }
  }

  if (NS_WARN_IF(!selectedNode)) {
    return nullptr;
  }

  if (selectedNode->IsNodeOfType(nsINode::eDATA_NODE)) {
    RefPtr<nsGenericDOMDataNode> selectedNodeAsCharData =
      static_cast<nsGenericDOMDataNode*>(selectedNode.get());
    // we are deleting from a chardata node, so do a character deletion
    uint32_t position = 0;
    if (aAction == ePrevious) {
      position = selectedNode->Length();
    }
    RefPtr<DeleteTextTransaction> deleteTextTransaction =
      CreateTxnForDeleteCharacter(*selectedNodeAsCharData, position,
                                  aAction);
    if (NS_WARN_IF(!deleteTextTransaction)) {
      return nullptr;
    }
    *aOffset = deleteTextTransaction->GetOffset();
    *aLength = deleteTextTransaction->GetNumCharsToDelete();
    selectedNode.forget(aRemovingNode);
    return deleteTextTransaction.forget();
  }

  RefPtr<DeleteNodeTransaction> deleteNodeTransaction =
    CreateTxnForDeleteNode(selectedNode);
  if (NS_WARN_IF(!deleteNodeTransaction)) {
    return nullptr;
  }
  selectedNode.forget(aRemovingNode);
  return deleteNodeTransaction.forget();
}

nsresult
EditorBase::CreateRange(nsIDOMNode* aStartContainer,
                        int32_t aStartOffset,
                        nsIDOMNode* aEndContainer,
                        int32_t aEndOffset,
                        nsRange** aRange)
{
  return nsRange::CreateRange(aStartContainer, aStartOffset,
                              aEndContainer, aEndOffset, aRange);
}

nsresult
EditorBase::AppendNodeToSelectionAsRange(nsIDOMNode* aNode)
{
  NS_ENSURE_TRUE(aNode, NS_ERROR_NULL_POINTER);
  RefPtr<Selection> selection = GetSelection();
  NS_ENSURE_TRUE(selection, NS_ERROR_FAILURE);

  nsCOMPtr<nsIDOMNode> parentNode;
  nsresult rv = aNode->GetParentNode(getter_AddRefs(parentNode));
  NS_ENSURE_SUCCESS(rv, rv);
  NS_ENSURE_TRUE(parentNode, NS_ERROR_NULL_POINTER);

  int32_t offset = GetChildOffset(aNode, parentNode);

  RefPtr<nsRange> range;
  rv = CreateRange(parentNode, offset, parentNode, offset + 1,
                   getter_AddRefs(range));
  NS_ENSURE_SUCCESS(rv, rv);
  NS_ENSURE_TRUE(range, NS_ERROR_NULL_POINTER);

  return selection->AddRange(range);
}

nsresult
EditorBase::ClearSelection()
{
  RefPtr<Selection> selection = GetSelection();
  NS_ENSURE_TRUE(selection, NS_ERROR_FAILURE);
  return selection->RemoveAllRanges();
}

already_AddRefed<Element>
EditorBase::CreateHTMLContent(nsIAtom* aTag)
{
  MOZ_ASSERT(aTag);

  nsCOMPtr<nsIDocument> doc = GetDocument();
  if (!doc) {
    return nullptr;
  }

  // XXX Wallpaper over editor bug (editor tries to create elements with an
  //     empty nodename).
  if (aTag == nsGkAtoms::_empty) {
    NS_ERROR("Don't pass an empty tag to EditorBase::CreateHTMLContent, "
             "check caller.");
    return nullptr;
  }

  return doc->CreateElem(nsDependentAtomString(aTag), nullptr,
                         kNameSpaceID_XHTML);
}

NS_IMETHODIMP
EditorBase::SetAttributeOrEquivalent(nsIDOMElement* aElement,
                                     const nsAString& aAttribute,
                                     const nsAString& aValue,
                                     bool aSuppressTransaction)
{
  nsCOMPtr<Element> element = do_QueryInterface(aElement);
  if (NS_WARN_IF(!element)) {
    return NS_ERROR_NULL_POINTER;
  }
  nsCOMPtr<nsIAtom> attribute = NS_Atomize(aAttribute);
  return SetAttributeOrEquivalent(element, attribute, aValue,
                                  aSuppressTransaction);
}

NS_IMETHODIMP
EditorBase::RemoveAttributeOrEquivalent(nsIDOMElement* aElement,
                                        const nsAString& aAttribute,
                                        bool aSuppressTransaction)
{
  nsCOMPtr<Element> element = do_QueryInterface(aElement);
  if (NS_WARN_IF(!element)) {
    return NS_ERROR_NULL_POINTER;
  }
  nsCOMPtr<nsIAtom> attribute = NS_Atomize(aAttribute);
  return RemoveAttributeOrEquivalent(element, attribute, aSuppressTransaction);
}

nsresult
EditorBase::HandleKeyPressEvent(WidgetKeyboardEvent* aKeyboardEvent)
{
  // NOTE: When you change this method, you should also change:
  //   * editor/libeditor/tests/test_texteditor_keyevent_handling.html
  //   * editor/libeditor/tests/test_htmleditor_keyevent_handling.html
  //
  // And also when you add new key handling, you need to change the subclass's
  // HandleKeyPressEvent()'s switch statement.

  if (NS_WARN_IF(!aKeyboardEvent)) {
    return NS_ERROR_UNEXPECTED;
  }
  MOZ_ASSERT(aKeyboardEvent->mMessage == eKeyPress,
             "HandleKeyPressEvent gets non-keypress event");

  // if we are readonly or disabled, then do nothing.
  if (IsReadonly() || IsDisabled()) {
    // consume backspace for disabled and readonly textfields, to prevent
    // back in history, which could be confusing to users
    if (aKeyboardEvent->mKeyCode == NS_VK_BACK) {
      aKeyboardEvent->PreventDefault();
    }
    return NS_OK;
  }

  switch (aKeyboardEvent->mKeyCode) {
    case NS_VK_META:
    case NS_VK_WIN:
    case NS_VK_SHIFT:
    case NS_VK_CONTROL:
    case NS_VK_ALT:
      aKeyboardEvent->PreventDefault(); // consumed
      return NS_OK;
    case NS_VK_BACK:
      if (aKeyboardEvent->IsControl() || aKeyboardEvent->IsAlt() ||
          aKeyboardEvent->IsMeta() || aKeyboardEvent->IsOS()) {
        return NS_OK;
      }
      DeleteSelection(nsIEditor::ePrevious, nsIEditor::eStrip);
      aKeyboardEvent->PreventDefault(); // consumed
      return NS_OK;
    case NS_VK_DELETE:
      // on certain platforms (such as windows) the shift key
      // modifies what delete does (cmd_cut in this case).
      // bailing here to allow the keybindings to do the cut.
      if (aKeyboardEvent->IsShift() || aKeyboardEvent->IsControl() ||
          aKeyboardEvent->IsAlt() || aKeyboardEvent->IsMeta() ||
          aKeyboardEvent->IsOS()) {
        return NS_OK;
      }
      DeleteSelection(nsIEditor::eNext, nsIEditor::eStrip);
      aKeyboardEvent->PreventDefault(); // consumed
      return NS_OK;
  }
  return NS_OK;
}

nsresult
EditorBase::HandleInlineSpellCheck(EditAction action,
                                   Selection* aSelection,
                                   nsIDOMNode* previousSelectedNode,
                                   int32_t previousSelectedOffset,
                                   nsIDOMNode* aStartContainer,
                                   int32_t aStartOffset,
                                   nsIDOMNode* aEndContainer,
                                   int32_t aEndOffset)
{
  // Have to cast action here because this method is from an IDL
  return mInlineSpellChecker ? mInlineSpellChecker->SpellCheckAfterEditorChange(
                                 (int32_t)action, aSelection,
                                 previousSelectedNode, previousSelectedOffset,
                                 aStartContainer, aStartOffset, aEndContainer,
                                 aEndOffset)
                             : NS_OK;
}

already_AddRefed<nsIContent>
EditorBase::FindSelectionRoot(nsINode* aNode)
{
  nsCOMPtr<nsIContent> rootContent = GetRoot();
  return rootContent.forget();
}

nsresult
EditorBase::InitializeSelection(nsIDOMEventTarget* aFocusEventTarget)
{
  nsCOMPtr<nsINode> targetNode = do_QueryInterface(aFocusEventTarget);
  NS_ENSURE_TRUE(targetNode, NS_ERROR_INVALID_ARG);
  nsCOMPtr<nsIContent> selectionRootContent = FindSelectionRoot(targetNode);
  if (!selectionRootContent) {
    return NS_OK;
  }

  bool isTargetDoc =
    targetNode->NodeType() == nsIDOMNode::DOCUMENT_NODE &&
    targetNode->HasFlag(NODE_IS_EDITABLE);

  RefPtr<Selection> selection = GetSelection();
  NS_ENSURE_STATE(selection);

  nsCOMPtr<nsIPresShell> presShell = GetPresShell();
  NS_ENSURE_TRUE(presShell, NS_ERROR_NOT_INITIALIZED);

  nsCOMPtr<nsISelectionController> selectionController =
    GetSelectionController();
  if (NS_WARN_IF(!selectionController)) {
    return NS_ERROR_FAILURE;
  }

  // Init the caret
  RefPtr<nsCaret> caret = presShell->GetCaret();
  NS_ENSURE_TRUE(caret, NS_ERROR_UNEXPECTED);
  caret->SetIgnoreUserModify(false);
  caret->SetSelection(selection);
  selectionController->SetCaretReadOnly(IsReadonly());
  selectionController->SetCaretEnabled(true);

  // Init selection
  selectionController->SetDisplaySelection(
                         nsISelectionController::SELECTION_ON);
  selectionController->SetSelectionFlags(
                         nsISelectionDisplay::DISPLAY_ALL);
  selectionController->RepaintSelection(
                         nsISelectionController::SELECTION_NORMAL);
  // If the computed selection root isn't root content, we should set it
  // as selection ancestor limit.  However, if that is root element, it means
  // there is not limitation of the selection, then, we must set nullptr.
  // NOTE: If we set a root element to the ancestor limit, some selection
  // methods don't work fine.
  if (selectionRootContent->GetParent()) {
    selection->SetAncestorLimiter(selectionRootContent);
  } else {
    selection->SetAncestorLimiter(nullptr);
  }

  // XXX What case needs this?
  if (isTargetDoc) {
    int32_t rangeCount;
    selection->GetRangeCount(&rangeCount);
    if (!rangeCount) {
      BeginningOfDocument();
    }
  }

  // If there is composition when this is called, we may need to restore IME
  // selection because if the editor is reframed, this already forgot IME
  // selection and the transaction.
  if (mComposition && !mIMETextNode && mIMETextLength) {
    // We need to look for the new mIMETextNode from current selection.
    // XXX If selection is changed during reframe, this doesn't work well!
    nsRange* firstRange = selection->GetRangeAt(0);
    NS_ENSURE_TRUE(firstRange, NS_ERROR_FAILURE);
    nsCOMPtr<nsINode> startNode = firstRange->GetStartContainer();
    int32_t startOffset = firstRange->StartOffset();
    FindBetterInsertionPoint(startNode, startOffset);
    Text* textNode = startNode->GetAsText();
    MOZ_ASSERT(textNode,
               "There must be text node if mIMETextLength is larger than 0");
    if (textNode) {
      MOZ_ASSERT(textNode->Length() >= mIMETextOffset + mIMETextLength,
                 "The text node must be different from the old mIMETextNode");
      CompositionTransaction::SetIMESelection(*this, textNode, mIMETextOffset,
                                              mIMETextLength,
                                              mComposition->GetRanges());
    }
  }

  return NS_OK;
}

class RepaintSelectionRunner final : public Runnable {
public:
  explicit RepaintSelectionRunner(nsISelectionController* aSelectionController)
<<<<<<< HEAD
    : mSelectionController(aSelectionController)
=======
    : Runnable("RepaintSelectionRunner")
    , mSelectionController(aSelectionController)
>>>>>>> 5f1100aa
  {
  }

  NS_IMETHOD Run() override
  {
    mSelectionController->RepaintSelection(
                            nsISelectionController::SELECTION_NORMAL);
    return NS_OK;
  }

private:
  nsCOMPtr<nsISelectionController> mSelectionController;
};

NS_IMETHODIMP
EditorBase::FinalizeSelection()
{
  nsCOMPtr<nsISelectionController> selectionController =
    GetSelectionController();
  if (NS_WARN_IF(!selectionController)) {
    return NS_ERROR_FAILURE;
  }

  RefPtr<Selection> selection = GetSelection();
  NS_ENSURE_STATE(selection);

  selection->SetAncestorLimiter(nullptr);

  nsCOMPtr<nsIPresShell> presShell = GetPresShell();
  NS_ENSURE_TRUE(presShell, NS_ERROR_NOT_INITIALIZED);

  selectionController->SetCaretEnabled(false);

  nsFocusManager* fm = nsFocusManager::GetFocusManager();
  NS_ENSURE_TRUE(fm, NS_ERROR_NOT_INITIALIZED);
  fm->UpdateCaretForCaretBrowsingMode();

  if (!HasIndependentSelection()) {
    // If this editor doesn't have an independent selection, i.e., it must
    // mean that it is an HTML editor, the selection controller is shared with
    // presShell.  So, even this editor loses focus, other part of the document
    // may still have focus.
    nsCOMPtr<nsIDocument> doc = GetDocument();
    ErrorResult ret;
    if (!doc || !doc->HasFocus(ret)) {
      // If the document already lost focus, mark the selection as disabled.
      selectionController->SetDisplaySelection(
                             nsISelectionController::SELECTION_DISABLED);
    } else {
      // Otherwise, mark selection as normal because outside of a
      // contenteditable element should be selected with normal selection
      // color after here.
      selectionController->SetDisplaySelection(
                             nsISelectionController::SELECTION_ON);
    }
  } else if (IsFormWidget() || IsPasswordEditor() ||
             IsReadonly() || IsDisabled() || IsInputFiltered()) {
    // In <input> or <textarea>, the independent selection should be hidden
    // while this editor doesn't have focus.
    selectionController->SetDisplaySelection(
                           nsISelectionController::SELECTION_HIDDEN);
  } else {
    // Otherwise, although we're not sure how this case happens, the
    // independent selection should be marked as disabled.
    selectionController->SetDisplaySelection(
                           nsISelectionController::SELECTION_DISABLED);
  }

  // FinalizeSelection might be called from ContentRemoved even if selection
  // isn't updated.  So we need to call RepaintSelection after updated it.
  nsContentUtils::AddScriptRunner(
<<<<<<< HEAD
                    new RepaintSelectionRunner(selCon));
=======
                    new RepaintSelectionRunner(selectionController));
>>>>>>> 5f1100aa
  return NS_OK;
}

Element*
EditorBase::GetRoot()
{
  if (!mRootElement) {
    // Let GetRootElement() do the work
    nsCOMPtr<nsIDOMElement> root;
    GetRootElement(getter_AddRefs(root));
  }

  return mRootElement;
}

Element*
EditorBase::GetEditorRoot()
{
  return GetRoot();
}

Element*
EditorBase::GetExposedRoot()
{
  Element* rootElement = GetRoot();

  // For plaintext editors, we need to ask the input/textarea element directly.
  if (rootElement && rootElement->IsRootOfNativeAnonymousSubtree()) {
    rootElement = rootElement->GetParent()->AsElement();
  }

  return rootElement;
}

nsresult
EditorBase::DetermineCurrentDirection()
{
  // Get the current root direction from its frame
  nsIContent* rootElement = GetExposedRoot();
  NS_ENSURE_TRUE(rootElement, NS_ERROR_FAILURE);

  // If we don't have an explicit direction, determine our direction
  // from the content's direction
  if (!(mFlags & (nsIPlaintextEditor::eEditorLeftToRight |
                  nsIPlaintextEditor::eEditorRightToLeft))) {
    nsIFrame* frame = rootElement->GetPrimaryFrame();
    NS_ENSURE_TRUE(frame, NS_ERROR_FAILURE);

    // Set the flag here, to enable us to use the same code path below.
    // It will be flipped before returning from the function.
    if (frame->StyleVisibility()->mDirection == NS_STYLE_DIRECTION_RTL) {
      mFlags |= nsIPlaintextEditor::eEditorRightToLeft;
    } else {
      mFlags |= nsIPlaintextEditor::eEditorLeftToRight;
    }
  }

  return NS_OK;
}

NS_IMETHODIMP
EditorBase::SwitchTextDirection()
{
  // Get the current root direction from its frame
  nsIContent* rootElement = GetExposedRoot();

  nsresult rv = DetermineCurrentDirection();
  NS_ENSURE_SUCCESS(rv, rv);

  // Apply the opposite direction
  if (mFlags & nsIPlaintextEditor::eEditorRightToLeft) {
    NS_ASSERTION(!(mFlags & nsIPlaintextEditor::eEditorLeftToRight),
                 "Unexpected mutually exclusive flag");
    mFlags &= ~nsIPlaintextEditor::eEditorRightToLeft;
    mFlags |= nsIPlaintextEditor::eEditorLeftToRight;
    rv = rootElement->SetAttr(kNameSpaceID_None, nsGkAtoms::dir, NS_LITERAL_STRING("ltr"), true);
  } else if (mFlags & nsIPlaintextEditor::eEditorLeftToRight) {
    NS_ASSERTION(!(mFlags & nsIPlaintextEditor::eEditorRightToLeft),
                 "Unexpected mutually exclusive flag");
    mFlags |= nsIPlaintextEditor::eEditorRightToLeft;
    mFlags &= ~nsIPlaintextEditor::eEditorLeftToRight;
    rv = rootElement->SetAttr(kNameSpaceID_None, nsGkAtoms::dir, NS_LITERAL_STRING("rtl"), true);
  }

  if (NS_SUCCEEDED(rv)) {
    FireInputEvent();
  }

  return rv;
}

void
EditorBase::SwitchTextDirectionTo(uint32_t aDirection)
{
  // Get the current root direction from its frame
  nsIContent* rootElement = GetExposedRoot();

  nsresult rv = DetermineCurrentDirection();
  NS_ENSURE_SUCCESS_VOID(rv);

  // Apply the requested direction
  if (aDirection == nsIPlaintextEditor::eEditorLeftToRight &&
      (mFlags & nsIPlaintextEditor::eEditorRightToLeft)) {
    NS_ASSERTION(!(mFlags & nsIPlaintextEditor::eEditorLeftToRight),
                 "Unexpected mutually exclusive flag");
    mFlags &= ~nsIPlaintextEditor::eEditorRightToLeft;
    mFlags |= nsIPlaintextEditor::eEditorLeftToRight;
    rv = rootElement->SetAttr(kNameSpaceID_None, nsGkAtoms::dir, NS_LITERAL_STRING("ltr"), true);
  } else if (aDirection == nsIPlaintextEditor::eEditorRightToLeft &&
             (mFlags & nsIPlaintextEditor::eEditorLeftToRight)) {
    NS_ASSERTION(!(mFlags & nsIPlaintextEditor::eEditorRightToLeft),
                 "Unexpected mutually exclusive flag");
    mFlags |= nsIPlaintextEditor::eEditorRightToLeft;
    mFlags &= ~nsIPlaintextEditor::eEditorLeftToRight;
    rv = rootElement->SetAttr(kNameSpaceID_None, nsGkAtoms::dir, NS_LITERAL_STRING("rtl"), true);
  }

  if (NS_SUCCEEDED(rv)) {
    FireInputEvent();
  }
}

#if DEBUG_JOE
void
EditorBase::DumpNode(nsIDOMNode* aNode,
                     int32_t indent)
{
  for (int32_t i = 0; i < indent; i++) {
    printf("  ");
  }

  nsCOMPtr<nsIDOMElement> element = do_QueryInterface(aNode);
  nsCOMPtr<nsIDOMDocumentFragment> docfrag = do_QueryInterface(aNode);

  if (element || docfrag) {
    if (element) {
      nsAutoString tag;
      element->GetTagName(tag);
      printf("<%s>\n", NS_LossyConvertUTF16toASCII(tag).get());
    } else {
      printf("<document fragment>\n");
    }
    nsCOMPtr<nsIDOMNodeList> childList;
    aNode->GetChildNodes(getter_AddRefs(childList));
    NS_ENSURE_TRUE(childList, NS_ERROR_NULL_POINTER);
    uint32_t numChildren;
    childList->GetLength(&numChildren);
    nsCOMPtr<nsIDOMNode> child, tmp;
    aNode->GetFirstChild(getter_AddRefs(child));
    for (uint32_t i = 0; i < numChildren; i++) {
      DumpNode(child, indent + 1);
      child->GetNextSibling(getter_AddRefs(tmp));
      child = tmp;
    }
  } else if (IsTextNode(aNode)) {
    nsCOMPtr<nsIDOMCharacterData> textNode = do_QueryInterface(aNode);
    nsAutoString str;
    textNode->GetData(str);
    nsAutoCString cstr;
    LossyCopyUTF16toASCII(str, cstr);
    cstr.ReplaceChar('\n', ' ');
    printf("<textnode> %s\n", cstr.get());
  }
}
#endif

bool
EditorBase::IsModifiableNode(nsIDOMNode* aNode)
{
  return true;
}

bool
EditorBase::IsModifiableNode(nsINode* aNode)
{
  return true;
}

already_AddRefed<nsIContent>
EditorBase::GetFocusedContent()
{
  nsCOMPtr<nsIDOMEventTarget> piTarget = GetDOMEventTarget();
  if (!piTarget) {
    return nullptr;
  }

  nsFocusManager* fm = nsFocusManager::GetFocusManager();
  NS_ENSURE_TRUE(fm, nullptr);

  nsIContent* content = fm->GetFocusedContent();
  MOZ_ASSERT((content == piTarget) == SameCOMIdentity(content, piTarget));

  return (content == piTarget) ?
    piTarget.forget().downcast<nsIContent>() : nullptr;
}

already_AddRefed<nsIContent>
EditorBase::GetFocusedContentForIME()
{
  return GetFocusedContent();
}

bool
EditorBase::IsActiveInDOMWindow()
{
  nsCOMPtr<nsIDOMEventTarget> piTarget = GetDOMEventTarget();
  if (!piTarget) {
    return false;
  }

  nsFocusManager* fm = nsFocusManager::GetFocusManager();
  NS_ENSURE_TRUE(fm, false);

  nsCOMPtr<nsIDocument> document = GetDocument();
  if (NS_WARN_IF(!document)) {
    return false;
  }
  nsPIDOMWindowOuter* ourWindow = document->GetWindow();
  nsCOMPtr<nsPIDOMWindowOuter> win;
  nsIContent* content =
    nsFocusManager::GetFocusedDescendant(ourWindow, false,
                                         getter_AddRefs(win));
  return SameCOMIdentity(content, piTarget);
}

bool
EditorBase::IsAcceptableInputEvent(WidgetGUIEvent* aGUIEvent)
{
  // If the event is trusted, the event should always cause input.
  if (NS_WARN_IF(!aGUIEvent)) {
    return false;
  }

  // If this is dispatched by using cordinates but this editor doesn't have
  // focus, we shouldn't handle it.
  if (aGUIEvent->IsUsingCoordinates()) {
    nsCOMPtr<nsIContent> focusedContent = GetFocusedContent();
    if (!focusedContent) {
      return false;
    }
  }

  // If a composition event isn't dispatched via widget, we need to ignore them
  // since they cannot be managed by TextComposition. E.g., the event was
  // created by chrome JS.
  // Note that if we allow to handle such events, editor may be confused by
  // strange event order.
  bool needsWidget = false;
  switch (aGUIEvent->mMessage) {
    case eUnidentifiedEvent:
      // If events are not created with proper event interface, their message
      // are initialized with eUnidentifiedEvent.  Let's ignore such event.
      return false;
    case eCompositionStart:
    case eCompositionEnd:
    case eCompositionUpdate:
    case eCompositionChange:
    case eCompositionCommitAsIs:
      // Don't allow composition events whose internal event are not
      // WidgetCompositionEvent.
      if (!aGUIEvent->AsCompositionEvent()) {
        return false;
      }
      needsWidget = true;
      break;
    default:
      break;
  }
  if (needsWidget && !aGUIEvent->mWidget) {
    return false;
  }

  // Accept all trusted events.
  if (aGUIEvent->IsTrusted()) {
    return true;
  }

  // Ignore untrusted mouse event.
  // XXX Why are we handling other untrusted input events?
  if (aGUIEvent->AsMouseEventBase()) {
    return false;
  }

  // Otherwise, we shouldn't handle any input events when we're not an active
  // element of the DOM window.
  return IsActiveInDOMWindow();
}

void
EditorBase::OnFocus(nsIDOMEventTarget* aFocusEventTarget)
{
  InitializeSelection(aFocusEventTarget);
  mSpellCheckerDictionaryUpdated = false;
  if (mInlineSpellChecker && CanEnableSpellCheck()) {
    mInlineSpellChecker->UpdateCurrentDictionary();
    mSpellCheckerDictionaryUpdated = true;
  }
}

NS_IMETHODIMP
EditorBase::GetSuppressDispatchingInputEvent(bool* aSuppressed)
{
  // NOTE: If you need to override this method, you need to make
  //       IsSuppressingDispatchingInputEvent() virtual.
  if (NS_WARN_IF(aSuppressed)) {
    return NS_ERROR_INVALID_ARG;
  }
  *aSuppressed = IsSuppressingDispatchingInputEvent();
  return NS_OK;
}

NS_IMETHODIMP
EditorBase::SetSuppressDispatchingInputEvent(bool aSuppress)
{
  mDispatchInputEvent = !aSuppress;
  return NS_OK;
}

NS_IMETHODIMP
EditorBase::GetIsInEditAction(bool* aIsInEditAction)
{
  // NOTE: If you need to override this method, you need to make
  //       IsInEditAction() virtual.
  MOZ_ASSERT(aIsInEditAction, "aIsInEditAction must not be null");
  *aIsInEditAction = IsInEditAction();
  return NS_OK;
}

int32_t
EditorBase::GetIMESelectionStartOffsetIn(nsINode* aTextNode)
{
  MOZ_ASSERT(aTextNode, "aTextNode must not be nullptr");

  nsCOMPtr<nsISelectionController> selectionController =
    GetSelectionController();
  if (NS_WARN_IF(!selectionController)) {
    return -1;
  }

  uint32_t minOffset = UINT32_MAX;
  static const SelectionType kIMESelectionTypes[] = {
    SelectionType::eIMERawClause,
    SelectionType::eIMESelectedRawClause,
    SelectionType::eIMEConvertedClause,
    SelectionType::eIMESelectedClause
  };
  for (auto selectionType : kIMESelectionTypes) {
    RefPtr<Selection> selection = GetSelection(selectionType);
    if (!selection) {
      continue;
    }
    for (uint32_t i = 0; i < selection->RangeCount(); i++) {
      RefPtr<nsRange> range = selection->GetRangeAt(i);
      if (NS_WARN_IF(!range)) {
        continue;
      }
      if (NS_WARN_IF(range->GetStartContainer() != aTextNode)) {
        // ignore the start offset...
      } else {
        minOffset = std::min(minOffset, range->StartOffset());
      }
      if (NS_WARN_IF(range->GetEndContainer() != aTextNode)) {
        // ignore the end offset...
      } else {
        minOffset = std::min(minOffset, range->EndOffset());
      }
    }
  }
  return minOffset < INT32_MAX ? minOffset : -1;
}

void
EditorBase::HideCaret(bool aHide)
{
  if (mHidingCaret == aHide) {
    return;
  }

  nsCOMPtr<nsIPresShell> presShell = GetPresShell();
  NS_ENSURE_TRUE_VOID(presShell);
  RefPtr<nsCaret> caret = presShell->GetCaret();
  NS_ENSURE_TRUE_VOID(caret);

  mHidingCaret = aHide;
  if (aHide) {
    caret->AddForceHide();
  } else {
    caret->RemoveForceHide();
  }
}

} // namespace mozilla<|MERGE_RESOLUTION|>--- conflicted
+++ resolved
@@ -118,5281 +118,5273 @@
 extern nsIParserService *sParserService;
 
 namespace mozilla {
-
-using namespace dom;
-using namespace widget;
-
-/*****************************************************************************
- * mozilla::EditorBase
- *****************************************************************************/
-
-EditorBase::EditorBase()
-  : mPlaceholderName(nullptr)
-  , mModCount(0)
-  , mFlags(0)
-  , mUpdateCount(0)
-  , mPlaceholderBatch(0)
-  , mAction(EditAction::none)
-  , mIMETextOffset(0)
-  , mIMETextLength(0)
-  , mDirection(eNone)
-  , mDocDirtyState(-1)
-  , mSpellcheckCheckboxState(eTriUnset)
-  , mShouldTxnSetSelection(true)
-  , mDidPreDestroy(false)
-  , mDidPostCreate(false)
-  , mDispatchInputEvent(true)
-  , mIsInEditAction(false)
-  , mHidingCaret(false)
-  , mSpellCheckerDictionaryUpdated(true)
-{
-}
-
-EditorBase::~EditorBase()
-{
-  MOZ_ASSERT(!IsInitialized() || mDidPreDestroy,
-             "Why PreDestroy hasn't been called?");
-
-  if (mComposition) {
-    mComposition->OnEditorDestroyed();
-    mComposition = nullptr;
-  }
-  // If this editor is still hiding the caret, we need to restore it.
-  HideCaret(false);
-  mTxnMgr = nullptr;
-}
-
-NS_IMPL_CYCLE_COLLECTION_CLASS(EditorBase)
-
-NS_IMPL_CYCLE_COLLECTION_UNLINK_BEGIN(EditorBase)
- NS_IMPL_CYCLE_COLLECTION_UNLINK(mRootElement)
- NS_IMPL_CYCLE_COLLECTION_UNLINK(mInlineSpellChecker)
- NS_IMPL_CYCLE_COLLECTION_UNLINK(mTxnMgr)
- NS_IMPL_CYCLE_COLLECTION_UNLINK(mIMETextNode)
- NS_IMPL_CYCLE_COLLECTION_UNLINK(mActionListeners)
- NS_IMPL_CYCLE_COLLECTION_UNLINK(mEditorObservers)
- NS_IMPL_CYCLE_COLLECTION_UNLINK(mDocStateListeners)
- NS_IMPL_CYCLE_COLLECTION_UNLINK(mEventTarget)
- NS_IMPL_CYCLE_COLLECTION_UNLINK(mEventListener)
- NS_IMPL_CYCLE_COLLECTION_UNLINK(mPlaceholderTransaction)
- NS_IMPL_CYCLE_COLLECTION_UNLINK(mSavedSel);
- NS_IMPL_CYCLE_COLLECTION_UNLINK(mRangeUpdater);
-NS_IMPL_CYCLE_COLLECTION_UNLINK_END
-
-NS_IMPL_CYCLE_COLLECTION_TRAVERSE_BEGIN(EditorBase)
- nsIDocument* currentDoc =
-   tmp->mRootElement ? tmp->mRootElement->GetUncomposedDoc() : nullptr;
- if (currentDoc &&
-     nsCCUncollectableMarker::InGeneration(cb, currentDoc->GetMarkedCCGeneration())) {
-   return NS_SUCCESS_INTERRUPTED_TRAVERSE;
- }
- NS_IMPL_CYCLE_COLLECTION_TRAVERSE(mRootElement)
- NS_IMPL_CYCLE_COLLECTION_TRAVERSE(mInlineSpellChecker)
- NS_IMPL_CYCLE_COLLECTION_TRAVERSE(mTxnMgr)
- NS_IMPL_CYCLE_COLLECTION_TRAVERSE(mIMETextNode)
- NS_IMPL_CYCLE_COLLECTION_TRAVERSE(mActionListeners)
- NS_IMPL_CYCLE_COLLECTION_TRAVERSE(mEditorObservers)
- NS_IMPL_CYCLE_COLLECTION_TRAVERSE(mDocStateListeners)
- NS_IMPL_CYCLE_COLLECTION_TRAVERSE(mEventTarget)
- NS_IMPL_CYCLE_COLLECTION_TRAVERSE(mEventListener)
- NS_IMPL_CYCLE_COLLECTION_TRAVERSE(mPlaceholderTransaction)
- NS_IMPL_CYCLE_COLLECTION_TRAVERSE(mSavedSel);
- NS_IMPL_CYCLE_COLLECTION_TRAVERSE(mRangeUpdater);
-NS_IMPL_CYCLE_COLLECTION_TRAVERSE_END
-
-NS_INTERFACE_MAP_BEGIN_CYCLE_COLLECTION(EditorBase)
- NS_INTERFACE_MAP_ENTRY(nsISupportsWeakReference)
- NS_INTERFACE_MAP_ENTRY(nsIEditor)
- NS_INTERFACE_MAP_ENTRY_AMBIGUOUS(nsISupports, nsIEditor)
-NS_INTERFACE_MAP_END
-
-NS_IMPL_CYCLE_COLLECTING_ADDREF(EditorBase)
-NS_IMPL_CYCLE_COLLECTING_RELEASE(EditorBase)
-
-
-NS_IMETHODIMP
-EditorBase::Init(nsIDOMDocument* aDOMDocument,
-                 nsIContent* aRoot,
-                 nsISelectionController* aSelectionController,
-                 uint32_t aFlags,
-                 const nsAString& aValue)
-{
-  MOZ_ASSERT(mAction == EditAction::none,
-             "Initializing during an edit action is an error");
-  MOZ_ASSERT(aDOMDocument);
-  if (!aDOMDocument) {
-    return NS_ERROR_NULL_POINTER;
-  }
-
-  // First only set flags, but other stuff shouldn't be initialized now.
-  // Don't move this call after initializing mDocumentWeak.
-  // SetFlags() can check whether it's called during initialization or not by
-  // them.  Note that SetFlags() will be called by PostCreate().
+    
+    using namespace dom;
+    using namespace widget;
+    
+    /*****************************************************************************
+     * mozilla::EditorBase
+     *****************************************************************************/
+    
+    EditorBase::EditorBase()
+    : mPlaceholderName(nullptr)
+    , mModCount(0)
+    , mFlags(0)
+    , mUpdateCount(0)
+    , mPlaceholderBatch(0)
+    , mAction(EditAction::none)
+    , mIMETextOffset(0)
+    , mIMETextLength(0)
+    , mDirection(eNone)
+    , mDocDirtyState(-1)
+    , mSpellcheckCheckboxState(eTriUnset)
+    , mShouldTxnSetSelection(true)
+    , mDidPreDestroy(false)
+    , mDidPostCreate(false)
+    , mDispatchInputEvent(true)
+    , mIsInEditAction(false)
+    , mHidingCaret(false)
+    , mSpellCheckerDictionaryUpdated(true)
+    {
+    }
+    
+    EditorBase::~EditorBase()
+    {
+        MOZ_ASSERT(!IsInitialized() || mDidPreDestroy,
+                   "Why PreDestroy hasn't been called?");
+        
+        if (mComposition) {
+            mComposition->OnEditorDestroyed();
+            mComposition = nullptr;
+        }
+        // If this editor is still hiding the caret, we need to restore it.
+        HideCaret(false);
+        mTxnMgr = nullptr;
+    }
+    
+    NS_IMPL_CYCLE_COLLECTION_CLASS(EditorBase)
+    
+    NS_IMPL_CYCLE_COLLECTION_UNLINK_BEGIN(EditorBase)
+    NS_IMPL_CYCLE_COLLECTION_UNLINK(mRootElement)
+    NS_IMPL_CYCLE_COLLECTION_UNLINK(mInlineSpellChecker)
+    NS_IMPL_CYCLE_COLLECTION_UNLINK(mTxnMgr)
+    NS_IMPL_CYCLE_COLLECTION_UNLINK(mIMETextNode)
+    NS_IMPL_CYCLE_COLLECTION_UNLINK(mActionListeners)
+    NS_IMPL_CYCLE_COLLECTION_UNLINK(mEditorObservers)
+    NS_IMPL_CYCLE_COLLECTION_UNLINK(mDocStateListeners)
+    NS_IMPL_CYCLE_COLLECTION_UNLINK(mEventTarget)
+    NS_IMPL_CYCLE_COLLECTION_UNLINK(mEventListener)
+    NS_IMPL_CYCLE_COLLECTION_UNLINK(mPlaceholderTransaction)
+    NS_IMPL_CYCLE_COLLECTION_UNLINK(mSavedSel);
+    NS_IMPL_CYCLE_COLLECTION_UNLINK(mRangeUpdater);
+    NS_IMPL_CYCLE_COLLECTION_UNLINK_END
+    
+    NS_IMPL_CYCLE_COLLECTION_TRAVERSE_BEGIN(EditorBase)
+    nsIDocument* currentDoc =
+    tmp->mRootElement ? tmp->mRootElement->GetUncomposedDoc() : nullptr;
+    if (currentDoc &&
+        nsCCUncollectableMarker::InGeneration(cb, currentDoc->GetMarkedCCGeneration())) {
+        return NS_SUCCESS_INTERRUPTED_TRAVERSE;
+    }
+    NS_IMPL_CYCLE_COLLECTION_TRAVERSE(mRootElement)
+    NS_IMPL_CYCLE_COLLECTION_TRAVERSE(mInlineSpellChecker)
+    NS_IMPL_CYCLE_COLLECTION_TRAVERSE(mTxnMgr)
+    NS_IMPL_CYCLE_COLLECTION_TRAVERSE(mIMETextNode)
+    NS_IMPL_CYCLE_COLLECTION_TRAVERSE(mActionListeners)
+    NS_IMPL_CYCLE_COLLECTION_TRAVERSE(mEditorObservers)
+    NS_IMPL_CYCLE_COLLECTION_TRAVERSE(mDocStateListeners)
+    NS_IMPL_CYCLE_COLLECTION_TRAVERSE(mEventTarget)
+    NS_IMPL_CYCLE_COLLECTION_TRAVERSE(mEventListener)
+    NS_IMPL_CYCLE_COLLECTION_TRAVERSE(mPlaceholderTransaction)
+    NS_IMPL_CYCLE_COLLECTION_TRAVERSE(mSavedSel);
+    NS_IMPL_CYCLE_COLLECTION_TRAVERSE(mRangeUpdater);
+    NS_IMPL_CYCLE_COLLECTION_TRAVERSE_END
+    
+    NS_INTERFACE_MAP_BEGIN_CYCLE_COLLECTION(EditorBase)
+    NS_INTERFACE_MAP_ENTRY(nsISupportsWeakReference)
+    NS_INTERFACE_MAP_ENTRY(nsIEditor)
+    NS_INTERFACE_MAP_ENTRY_AMBIGUOUS(nsISupports, nsIEditor)
+    NS_INTERFACE_MAP_END
+    
+    NS_IMPL_CYCLE_COLLECTING_ADDREF(EditorBase)
+    NS_IMPL_CYCLE_COLLECTING_RELEASE(EditorBase)
+    
+    
+    NS_IMETHODIMP
+    EditorBase::Init(nsIDOMDocument* aDOMDocument,
+                     nsIContent* aRoot,
+                     nsISelectionController* aSelectionController,
+                     uint32_t aFlags,
+                     const nsAString& aValue)
+    {
+        MOZ_ASSERT(mAction == EditAction::none,
+                   "Initializing during an edit action is an error");
+        MOZ_ASSERT(aDOMDocument);
+        if (!aDOMDocument) {
+            return NS_ERROR_NULL_POINTER;
+        }
+        
+        // First only set flags, but other stuff shouldn't be initialized now.
+        // Don't move this call after initializing mDocumentWeak.
+        // SetFlags() can check whether it's called during initialization or not by
+        // them.  Note that SetFlags() will be called by PostCreate().
 #ifdef DEBUG
-  nsresult rv =
+        nsresult rv =
 #endif
-  SetFlags(aFlags);
-  NS_ASSERTION(NS_SUCCEEDED(rv), "SetFlags() failed");
-
-  nsCOMPtr<nsIDocument> document = do_QueryInterface(aDOMDocument);
-  mDocumentWeak = document.get();
-  // HTML editors currently don't have their own selection controller,
-  // so they'll pass null as aSelCon, and we'll get the selection controller
-  // off of the presshell.
-  nsCOMPtr<nsISelectionController> selectionController;
-  if (aSelectionController) {
-    mSelectionControllerWeak = aSelectionController;
-    selectionController = aSelectionController;
-  } else {
-    nsCOMPtr<nsIPresShell> presShell = GetPresShell();
-    selectionController = do_QueryInterface(presShell);
-  }
-  MOZ_ASSERT(selectionController,
-             "Selection controller should be available at this point");
-
-  //set up root element if we are passed one.
-  if (aRoot)
-    mRootElement = do_QueryInterface(aRoot);
-
-  mUpdateCount=0;
-
-  // If this is an editor for <input> or <textarea>, mIMETextNode is always
-  // recreated with same content. Therefore, we need to forget mIMETextNode,
-  // but we need to keep storing mIMETextOffset and mIMETextLength becuase
-  // they are necessary to restore IME selection and replacing composing string
-  // when this receives eCompositionChange event next time.
-  if (mIMETextNode && !mIMETextNode->IsInComposedDoc()) {
-    mIMETextNode = nullptr;
-  }
-
-  // Show the caret.
-  selectionController->SetCaretReadOnly(false);
-  selectionController->SetDisplaySelection(
-                         nsISelectionController::SELECTION_ON);
-  // Show all the selection reflected to user.
-  selectionController->SetSelectionFlags(nsISelectionDisplay::DISPLAY_ALL);
-
-  MOZ_ASSERT(IsInitialized());
-
-  // Make sure that the editor will be destroyed properly
-  mDidPreDestroy = false;
-  // Make sure that the ediotr will be created properly
-  mDidPostCreate = false;
-
-  return NS_OK;
-}
-
-NS_IMETHODIMP
-EditorBase::PostCreate()
-{
-  // Synchronize some stuff for the flags.  SetFlags() will initialize
-  // something by the flag difference.  This is first time of that, so, all
-  // initializations must be run.  For such reason, we need to invert mFlags
-  // value first.
-  mFlags = ~mFlags;
-  nsresult rv = SetFlags(~mFlags);
-  NS_ENSURE_SUCCESS(rv, rv);
-
-  // These operations only need to happen on the first PostCreate call
-  if (!mDidPostCreate) {
-    mDidPostCreate = true;
-
-    // Set up listeners
-    CreateEventListeners();
-    rv = InstallEventListeners();
-    NS_ENSURE_SUCCESS(rv, rv);
-
-    // nuke the modification count, so the doc appears unmodified
-    // do this before we notify listeners
-    ResetModificationCount();
-
-    // update the UI with our state
-    NotifyDocumentListeners(eDocumentCreated);
-    NotifyDocumentListeners(eDocumentStateChanged);
-  }
-
-  // update nsTextStateManager and caret if we have focus
-  nsCOMPtr<nsIContent> focusedContent = GetFocusedContent();
-  if (focusedContent) {
-    nsCOMPtr<nsIDOMEventTarget> target = do_QueryInterface(focusedContent);
-    if (target) {
-      InitializeSelection(target);
-    }
-
-    // If the text control gets reframed during focus, Focus() would not be
-    // called, so take a chance here to see if we need to spell check the text
-    // control.
-    EditorEventListener* listener =
-      reinterpret_cast<EditorEventListener*>(mEventListener.get());
-    listener->SpellCheckIfNeeded();
-
-    IMEState newState;
-    rv = GetPreferredIMEState(&newState);
-    NS_ENSURE_SUCCESS(rv, NS_OK);
-    nsCOMPtr<nsIContent> content = GetFocusedContentForIME();
-    IMEStateManager::UpdateIMEState(newState, content, *this);
-  }
-
-  // FYI: This call might cause destroying this editor.
-  IMEStateManager::OnEditorInitialized(*this);
-
-  return NS_OK;
-}
-
-void
-EditorBase::CreateEventListeners()
-{
-  // Don't create the handler twice
-  if (!mEventListener) {
-    mEventListener = new EditorEventListener();
-  }
-}
-
-nsresult
-EditorBase::InstallEventListeners()
-{
-  if (NS_WARN_IF(!IsInitialized()) || NS_WARN_IF(!mEventListener)) {
-    return NS_ERROR_NOT_INITIALIZED;
-  }
-
-  // Initialize the event target.
-  nsCOMPtr<nsIContent> rootContent = GetRoot();
-  NS_ENSURE_TRUE(rootContent, NS_ERROR_NOT_AVAILABLE);
-  mEventTarget = do_QueryInterface(rootContent->GetParent());
-  NS_ENSURE_TRUE(mEventTarget, NS_ERROR_NOT_AVAILABLE);
-
-  EditorEventListener* listener =
-    reinterpret_cast<EditorEventListener*>(mEventListener.get());
-  nsresult rv = listener->Connect(this);
-  if (mComposition) {
-    // Restart to handle composition with new editor contents.
-    mComposition->StartHandlingComposition(this);
-  }
-  return rv;
-}
-
-void
-EditorBase::RemoveEventListeners()
-{
-  if (!IsInitialized() || !mEventListener) {
-    return;
-  }
-  reinterpret_cast<EditorEventListener*>(mEventListener.get())->Disconnect();
-  if (mComposition) {
-    // Even if this is called, don't release mComposition because this is
-    // may be reused after reframing.
-    mComposition->EndHandlingComposition(this);
-  }
-  mEventTarget = nullptr;
-}
-
-bool
-EditorBase::GetDesiredSpellCheckState()
-{
-  // Check user override on this element
-  if (mSpellcheckCheckboxState != eTriUnset) {
-    return (mSpellcheckCheckboxState == eTriTrue);
-  }
-
-  // Check user preferences
-  int32_t spellcheckLevel = Preferences::GetInt("layout.spellcheckDefault", 1);
-
-  if (!spellcheckLevel) {
-    return false;                    // Spellchecking forced off globally
-  }
-
-  if (!CanEnableSpellCheck()) {
-    return false;
-  }
-
-  nsCOMPtr<nsIPresShell> presShell = GetPresShell();
-  if (presShell) {
-    nsPresContext* context = presShell->GetPresContext();
-    if (context && !context->IsDynamic()) {
-      return false;
-    }
-  }
-
-  // Check DOM state
-  nsCOMPtr<nsIContent> content = GetExposedRoot();
-  if (!content) {
-    return false;
-  }
-
-  nsCOMPtr<nsIDOMHTMLElement> element = do_QueryInterface(content);
-  if (!element) {
-    return false;
-  }
-
-  if (!IsPlaintextEditor()) {
-    // Some of the page content might be editable and some not, if spellcheck=
-    // is explicitly set anywhere, so if there's anything editable on the page,
-    // return true and let the spellchecker figure it out.
-    nsCOMPtr<nsIHTMLDocument> doc = do_QueryInterface(content->GetUncomposedDoc());
-    return doc && doc->IsEditingOn();
-  }
-
-  bool enable;
-  element->GetSpellcheck(&enable);
-
-  return enable;
-}
-
-NS_IMETHODIMP
-EditorBase::PreDestroy(bool aDestroyingFrames)
-{
-  if (mDidPreDestroy)
-    return NS_OK;
-
-  IMEStateManager::OnEditorDestroying(*this);
-
-  // Let spellchecker clean up its observers etc. It is important not to
-  // actually free the spellchecker here, since the spellchecker could have
-  // caused flush notifications, which could have gotten here if a textbox
-  // is being removed. Setting the spellchecker to nullptr could free the
-  // object that is still in use! It will be freed when the editor is
-  // destroyed.
-  if (mInlineSpellChecker)
-    mInlineSpellChecker->Cleanup(aDestroyingFrames);
-
-  // tell our listeners that the doc is going away
-  NotifyDocumentListeners(eDocumentToBeDestroyed);
-
-  // Unregister event listeners
-  RemoveEventListeners();
-  // If this editor is still hiding the caret, we need to restore it.
-  HideCaret(false);
-  mActionListeners.Clear();
-  mEditorObservers.Clear();
-  mDocStateListeners.Clear();
-  mInlineSpellChecker = nullptr;
-  mSpellcheckCheckboxState = eTriUnset;
-  mRootElement = nullptr;
-
-  // Transaction may grab this instance.  Therefore, they should be released
-  // here for stopping the circular reference with this instance.
-  if (mTxnMgr) {
-    mTxnMgr->Clear();
-    mTxnMgr = nullptr;
-  }
-
-  mDidPreDestroy = true;
-  return NS_OK;
-}
-
-NS_IMETHODIMP
-EditorBase::GetFlags(uint32_t* aFlags)
-{
-  // NOTE: If you need to override this method, you need to make Flags()
-  //       virtual.
-  *aFlags = Flags();
-  return NS_OK;
-}
-
-NS_IMETHODIMP
-EditorBase::SetFlags(uint32_t aFlags)
-{
-  if (mFlags == aFlags) {
-    return NS_OK;
-  }
-
-  bool spellcheckerWasEnabled = CanEnableSpellCheck();
-  mFlags = aFlags;
-
-  if (!IsInitialized()) {
-    // If we're initializing, we shouldn't do anything now.
-    // SetFlags() will be called by PostCreate(),
-    // we should synchronize some stuff for the flags at that time.
-    return NS_OK;
-  }
-
-  // The flag change may cause the spellchecker state change
-  if (CanEnableSpellCheck() != spellcheckerWasEnabled) {
-    nsresult rv = SyncRealTimeSpell();
-    NS_ENSURE_SUCCESS(rv, rv);
-  }
-
-  // If this is called from PostCreate(), it will update the IME state if it's
-  // necessary.
-  if (!mDidPostCreate) {
-    return NS_OK;
-  }
-
-  // Might be changing editable state, so, we need to reset current IME state
-  // if we're focused and the flag change causes IME state change.
-  nsCOMPtr<nsIContent> focusedContent = GetFocusedContent();
-  if (focusedContent) {
-    IMEState newState;
-    nsresult rv = GetPreferredIMEState(&newState);
-    if (NS_SUCCEEDED(rv)) {
-      // NOTE: When the enabled state isn't going to be modified, this method
-      // is going to do nothing.
-      nsCOMPtr<nsIContent> content = GetFocusedContentForIME();
-      IMEStateManager::UpdateIMEState(newState, content, *this);
-    }
-  }
-
-  return NS_OK;
-}
-
-NS_IMETHODIMP
-EditorBase::GetIsSelectionEditable(bool* aIsSelectionEditable)
-{
-  NS_ENSURE_ARG_POINTER(aIsSelectionEditable);
-
-  // get current selection
-  RefPtr<Selection> selection = GetSelection();
-  NS_ENSURE_TRUE(selection, NS_ERROR_NULL_POINTER);
-
-  // XXX we just check that the anchor node is editable at the moment
-  //     we should check that all nodes in the selection are editable
-  nsCOMPtr<nsINode> anchorNode = selection->GetAnchorNode();
-  *aIsSelectionEditable = anchorNode && IsEditable(anchorNode);
-
-  return NS_OK;
-}
-
-NS_IMETHODIMP
-EditorBase::GetIsDocumentEditable(bool* aIsDocumentEditable)
-{
-  NS_ENSURE_ARG_POINTER(aIsDocumentEditable);
-  nsCOMPtr<nsIDocument> doc = GetDocument();
-  *aIsDocumentEditable = doc && IsModifiable();
-
-  return NS_OK;
-}
-
-already_AddRefed<nsIDocument>
-EditorBase::GetDocument()
-{
-  nsCOMPtr<nsIDocument> document = mDocumentWeak.get();
-  return document.forget();
-}
-
-already_AddRefed<nsIDOMDocument>
-EditorBase::GetDOMDocument()
-{
-  nsCOMPtr<nsIDOMDocument> domDocument = do_QueryInterface(mDocumentWeak);
-  return domDocument.forget();
-}
-
-NS_IMETHODIMP
-EditorBase::GetDocument(nsIDOMDocument** aDoc)
-{
-  *aDoc = GetDOMDocument().take();
-  return *aDoc ? NS_OK : NS_ERROR_NOT_INITIALIZED;
-}
-
-already_AddRefed<nsIPresShell>
-EditorBase::GetPresShell()
-{
-  nsCOMPtr<nsIDocument> document = GetDocument();
-  if (NS_WARN_IF(!document)) {
-    return nullptr;
-  }
-  nsCOMPtr<nsIPresShell> presShell = document->GetShell();
-  return presShell.forget();
-}
-
-already_AddRefed<nsIWidget>
-EditorBase::GetWidget()
-{
-  nsCOMPtr<nsIPresShell> ps = GetPresShell();
-  NS_ENSURE_TRUE(ps, nullptr);
-  nsPresContext* pc = ps->GetPresContext();
-  NS_ENSURE_TRUE(pc, nullptr);
-  nsCOMPtr<nsIWidget> widget = pc->GetRootWidget();
-  NS_ENSURE_TRUE(widget.get(), nullptr);
-  return widget.forget();
-}
-
-NS_IMETHODIMP
-EditorBase::GetContentsMIMEType(char** aContentsMIMEType)
-{
-  NS_ENSURE_ARG_POINTER(aContentsMIMEType);
-  *aContentsMIMEType = ToNewCString(mContentMIMEType);
-  return NS_OK;
-}
-
-NS_IMETHODIMP
-EditorBase::SetContentsMIMEType(const char* aContentsMIMEType)
-{
-  mContentMIMEType.Assign(aContentsMIMEType ? aContentsMIMEType : "");
-  return NS_OK;
-}
-
-NS_IMETHODIMP
-EditorBase::GetSelectionController(nsISelectionController** aSel)
-{
-  NS_ENSURE_TRUE(aSel, NS_ERROR_NULL_POINTER);
-  *aSel = nullptr; // init out param
-  nsCOMPtr<nsISelectionController> selCon = GetSelectionController();
-  if (NS_WARN_IF(!selCon)) {
-    return NS_ERROR_NOT_INITIALIZED;
-  }
-  selCon.forget(aSel);
-  return NS_OK;
-}
-
-already_AddRefed<nsISelectionController>
-EditorBase::GetSelectionController()
-{
-  nsCOMPtr<nsISelectionController> selectionController;
-  if (mSelectionControllerWeak) {
-    selectionController = mSelectionControllerWeak.get();
-  } else {
-    nsCOMPtr<nsIPresShell> presShell = GetPresShell();
-    selectionController = do_QueryInterface(presShell);
-  }
-  return selectionController.forget();
-}
-
-NS_IMETHODIMP
-EditorBase::DeleteSelection(EDirection aAction,
-                            EStripWrappers aStripWrappers)
-{
-  MOZ_ASSERT(aStripWrappers == eStrip || aStripWrappers == eNoStrip);
-  return DeleteSelectionImpl(aAction, aStripWrappers);
-}
-
-NS_IMETHODIMP
-EditorBase::GetSelection(nsISelection** aSelection)
-{
-  return GetSelection(SelectionType::eNormal, aSelection);
-}
-
-nsresult
-EditorBase::GetSelection(SelectionType aSelectionType,
-                         nsISelection** aSelection)
-{
-  NS_ENSURE_TRUE(aSelection, NS_ERROR_NULL_POINTER);
-  *aSelection = nullptr;
-  nsCOMPtr<nsISelectionController> selcon = GetSelectionController();
-  if (!selcon) {
-    return NS_ERROR_NOT_INITIALIZED;
-  }
-  return selcon->GetSelection(ToRawSelectionType(aSelectionType), aSelection);
-}
-
-Selection*
-EditorBase::GetSelection(SelectionType aSelectionType)
-{
-  nsCOMPtr<nsISelection> sel;
-  nsresult rv = GetSelection(aSelectionType, getter_AddRefs(sel));
-  if (NS_WARN_IF(NS_FAILED(rv)) || NS_WARN_IF(!sel)) {
-    return nullptr;
-  }
-
-  return sel->AsSelection();
-}
-
-NS_IMETHODIMP
-EditorBase::DoTransaction(nsITransaction* aTxn)
-{
-  return DoTransaction(nullptr, aTxn);
-}
-
-nsresult
-EditorBase::DoTransaction(Selection* aSelection, nsITransaction* aTxn)
-{
-  if (mPlaceholderBatch && !mPlaceholderTransaction) {
-    mPlaceholderTransaction =
-      new PlaceholderTransaction(*this, mPlaceholderName, Move(mSelState));
-    MOZ_ASSERT(mSelState.isNothing());
-
-    // We will recurse, but will not hit this case in the nested call
-    DoTransaction(mPlaceholderTransaction);
-
-    if (mTxnMgr) {
-      nsCOMPtr<nsITransaction> topTransaction = mTxnMgr->PeekUndoStack();
-      nsCOMPtr<nsIAbsorbingTransaction> topAbsorbingTransaction =
-        do_QueryInterface(topTransaction);
-      if (topAbsorbingTransaction) {
-        RefPtr<PlaceholderTransaction> topPlaceholderTransaction =
-          topAbsorbingTransaction->AsPlaceholderTransaction();
-        if (topPlaceholderTransaction) {
-          // there is a placeholder transaction on top of the undo stack.  It
-          // is either the one we just created, or an earlier one that we are
-          // now merging into.  From here on out remember this placeholder
-          // instead of the one we just created.
-          mPlaceholderTransaction = topPlaceholderTransaction;
-        }
-      }
-    }
-  }
-
-  if (aTxn) {
-    // XXX: Why are we doing selection specific batching stuff here?
-    // XXX: Most entry points into the editor have auto variables that
-    // XXX: should trigger Begin/EndUpdateViewBatch() calls that will make
-    // XXX: these selection batch calls no-ops.
-    // XXX:
-    // XXX: I suspect that this was placed here to avoid multiple
-    // XXX: selection changed notifications from happening until after
-    // XXX: the transaction was done. I suppose that can still happen
-    // XXX: if an embedding application called DoTransaction() directly
-    // XXX: to pump its own transactions through the system, but in that
-    // XXX: case, wouldn't we want to use Begin/EndUpdateViewBatch() or
-    // XXX: its auto equivalent AutoUpdateViewBatch to ensure that
-    // XXX: selection listeners have access to accurate frame data?
-    // XXX:
-    // XXX: Note that if we did add Begin/EndUpdateViewBatch() calls
-    // XXX: we will need to make sure that they are disabled during
-    // XXX: the init of the editor for text widgets to avoid layout
-    // XXX: re-entry during initial reflow. - kin
-
-    // get the selection and start a batch change
-    RefPtr<Selection> selection = aSelection ? aSelection : GetSelection();
-    NS_ENSURE_TRUE(selection, NS_ERROR_NULL_POINTER);
-
-    selection->StartBatchChanges();
-
-    nsresult rv;
-    if (mTxnMgr) {
-      RefPtr<nsTransactionManager> txnMgr = mTxnMgr;
-      rv = txnMgr->DoTransaction(aTxn);
-    } else {
-      rv = aTxn->DoTransaction();
-    }
-    if (NS_SUCCEEDED(rv)) {
-      DoAfterDoTransaction(aTxn);
-    }
-
-    // no need to check rv here, don't lose result of operation
-    selection->EndBatchChanges();
-
-    NS_ENSURE_SUCCESS(rv, rv);
-  }
-
-  return NS_OK;
-}
-
-NS_IMETHODIMP
-EditorBase::EnableUndo(bool aEnable)
-{
-  if (aEnable) {
-    if (!mTxnMgr) {
-      mTxnMgr = new nsTransactionManager();
-    }
-    mTxnMgr->SetMaxTransactionCount(-1);
-  } else if (mTxnMgr) {
-    // disable the transaction manager if it is enabled
-    mTxnMgr->Clear();
-    mTxnMgr->SetMaxTransactionCount(0);
-  }
-
-  return NS_OK;
-}
-
-NS_IMETHODIMP
-EditorBase::GetNumberOfUndoItems(int32_t* aNumItems)
-{
-  *aNumItems = NumberOfUndoItems();
-  return *aNumItems >= 0 ? NS_OK : NS_ERROR_FAILURE;
-}
-
-int32_t
-EditorBase::NumberOfUndoItems() const
-{
-  if (!mTxnMgr) {
-    return 0;
-  }
-  int32_t numItems = 0;
-  if (NS_WARN_IF(NS_FAILED(mTxnMgr->GetNumberOfUndoItems(&numItems)))) {
-    return -1;
-  }
-  return numItems;
-}
-
-NS_IMETHODIMP
-EditorBase::GetNumberOfRedoItems(int32_t* aNumItems)
-{
-  *aNumItems = NumberOfRedoItems();
-  return *aNumItems >= 0 ? NS_OK : NS_ERROR_FAILURE;
-}
-
-int32_t
-EditorBase::NumberOfRedoItems() const
-{
-  if (!mTxnMgr) {
-    return 0;
-  }
-  int32_t numItems = 0;
-  if (NS_WARN_IF(NS_FAILED(mTxnMgr->GetNumberOfRedoItems(&numItems)))) {
-    return -1;
-  }
-  return numItems;
-}
-
-NS_IMETHODIMP
-EditorBase::GetTransactionManager(nsITransactionManager** aTxnManager)
-{
-  // NOTE: If you need to override this method, you need to make
-  //       GetTransactionManager() virtual.
-  if (NS_WARN_IF(!aTxnManager)) {
-    return NS_ERROR_INVALID_ARG;
-  }
-  *aTxnManager = GetTransactionManager().take();
-  if (NS_WARN_IF(!*aTxnManager)) {
-    return NS_ERROR_FAILURE;
-  }
-  return NS_OK;
-}
-
-already_AddRefed<nsITransactionManager>
-EditorBase::GetTransactionManager() const
-{
-  nsCOMPtr<nsITransactionManager> transactionManager = mTxnMgr.get();
-  return transactionManager.forget();
-}
-
-NS_IMETHODIMP
-EditorBase::Undo(uint32_t aCount)
-{
-  ForceCompositionEnd();
-
-  bool hasTxnMgr, hasTransaction = false;
-  CanUndo(&hasTxnMgr, &hasTransaction);
-  NS_ENSURE_TRUE(hasTransaction, NS_OK);
-
-  AutoRules beginRulesSniffing(this, EditAction::undo, nsIEditor::eNone);
-
-  if (!mTxnMgr) {
-    return NS_OK;
-  }
-
-  RefPtr<nsTransactionManager> txnMgr = mTxnMgr;
-  for (uint32_t i = 0; i < aCount; ++i) {
-    nsresult rv = txnMgr->UndoTransaction();
-    NS_ENSURE_SUCCESS(rv, rv);
-
-    DoAfterUndoTransaction();
-  }
-
-  return NS_OK;
-}
-
-NS_IMETHODIMP
-EditorBase::CanUndo(bool* aIsEnabled,
-                    bool* aCanUndo)
-{
-  NS_ENSURE_TRUE(aIsEnabled && aCanUndo, NS_ERROR_NULL_POINTER);
-  *aIsEnabled = !!mTxnMgr;
-  if (*aIsEnabled) {
-    int32_t numTxns = 0;
-    mTxnMgr->GetNumberOfUndoItems(&numTxns);
-    *aCanUndo = !!numTxns;
-  } else {
-    *aCanUndo = false;
-  }
-  return NS_OK;
-}
-
-NS_IMETHODIMP
-EditorBase::Redo(uint32_t aCount)
-{
-  bool hasTxnMgr, hasTransaction = false;
-  CanRedo(&hasTxnMgr, &hasTransaction);
-  NS_ENSURE_TRUE(hasTransaction, NS_OK);
-
-  AutoRules beginRulesSniffing(this, EditAction::redo, nsIEditor::eNone);
-
-  if (!mTxnMgr) {
-    return NS_OK;
-  }
-
-  RefPtr<nsTransactionManager> txnMgr = mTxnMgr;
-  for (uint32_t i = 0; i < aCount; ++i) {
-    nsresult rv = txnMgr->RedoTransaction();
-    NS_ENSURE_SUCCESS(rv, rv);
-
-    DoAfterRedoTransaction();
-  }
-
-  return NS_OK;
-}
-
-NS_IMETHODIMP
-EditorBase::CanRedo(bool* aIsEnabled, bool* aCanRedo)
-{
-  NS_ENSURE_TRUE(aIsEnabled && aCanRedo, NS_ERROR_NULL_POINTER);
-
-  *aIsEnabled = !!mTxnMgr;
-  if (*aIsEnabled) {
-    int32_t numTxns = 0;
-    mTxnMgr->GetNumberOfRedoItems(&numTxns);
-    *aCanRedo = !!numTxns;
-  } else {
-    *aCanRedo = false;
-  }
-  return NS_OK;
-}
-
-NS_IMETHODIMP
-EditorBase::BeginTransaction()
-{
-  BeginUpdateViewBatch();
-
-  if (mTxnMgr) {
-    RefPtr<nsTransactionManager> txnMgr = mTxnMgr;
-    txnMgr->BeginBatch(nullptr);
-  }
-
-  return NS_OK;
-}
-
-NS_IMETHODIMP
-EditorBase::EndTransaction()
-{
-  if (mTxnMgr) {
-    RefPtr<nsTransactionManager> txnMgr = mTxnMgr;
-    txnMgr->EndBatch(false);
-  }
-
-  EndUpdateViewBatch();
-
-  return NS_OK;
-}
-
-
-// These two routines are similar to the above, but do not use
-// the transaction managers batching feature.  Instead we use
-// a placeholder transaction to wrap up any further transaction
-// while the batch is open.  The advantage of this is that
-// placeholder transactions can later merge, if needed.  Merging
-// is unavailable between transaction manager batches.
-
-NS_IMETHODIMP
-EditorBase::BeginPlaceHolderTransaction(nsIAtom* aName)
-{
-  MOZ_ASSERT(mPlaceholderBatch >= 0, "negative placeholder batch count!");
-  if (!mPlaceholderBatch) {
-    NotifyEditorObservers(eNotifyEditorObserversOfBefore);
-    // time to turn on the batch
-    BeginUpdateViewBatch();
-    mPlaceholderTransaction = nullptr;
-    mPlaceholderName = aName;
-    RefPtr<Selection> selection = GetSelection();
-    if (selection) {
-      mSelState.emplace();
-      mSelState->SaveSelection(selection);
-      // Composition transaction can modify multiple nodes and it merges text
-      // node for ime into single text node.
-      // So if current selection is into IME text node, it might be failed
-      // to restore selection by UndoTransaction.
-      // So we need update selection by range updater.
-      if (mPlaceholderName == nsGkAtoms::IMETxnName) {
-        mRangeUpdater.RegisterSelectionState(*mSelState);
-      }
-    }
-  }
-  mPlaceholderBatch++;
-
-  return NS_OK;
-}
-
-NS_IMETHODIMP
-EditorBase::EndPlaceHolderTransaction()
-{
-  MOZ_ASSERT(mPlaceholderBatch > 0,
-             "zero or negative placeholder batch count when ending batch!");
-  if (mPlaceholderBatch == 1) {
-    RefPtr<Selection> selection = GetSelection();
-
-    // By making the assumption that no reflow happens during the calls
-    // to EndUpdateViewBatch and ScrollSelectionIntoView, we are able to
-    // allow the selection to cache a frame offset which is used by the
-    // caret drawing code. We only enable this cache here; at other times,
-    // we have no way to know whether reflow invalidates it
-    // See bugs 35296 and 199412.
-    if (selection) {
-      selection->SetCanCacheFrameOffset(true);
-    }
-
-    {
-      // Hide the caret here to avoid hiding it twice, once in EndUpdateViewBatch
-      // and once in ScrollSelectionIntoView.
-      RefPtr<nsCaret> caret;
-      nsCOMPtr<nsIPresShell> presShell = GetPresShell();
-
-      if (presShell) {
-        caret = presShell->GetCaret();
-      }
-
-      // time to turn off the batch
-      EndUpdateViewBatch();
-      // make sure selection is in view
-
-      // After ScrollSelectionIntoView(), the pending notifications might be
-      // flushed and PresShell/PresContext/Frames may be dead. See bug 418470.
-      ScrollSelectionIntoView(false);
-    }
-
-    // cached for frame offset are Not available now
-    if (selection) {
-      selection->SetCanCacheFrameOffset(false);
-    }
-
-    if (mSelState) {
-      // we saved the selection state, but never got to hand it to placeholder
-      // (else we ould have nulled out this pointer), so destroy it to prevent leaks.
-      if (mPlaceholderName == nsGkAtoms::IMETxnName) {
-        mRangeUpdater.DropSelectionState(*mSelState);
-      }
-      mSelState.reset();
-    }
-    // We might have never made a placeholder if no action took place.
-    if (mPlaceholderTransaction) {
-      mPlaceholderTransaction->EndPlaceHolderBatch();
-      // notify editor observers of action but if composing, it's done by
-      // compositionchange event handler.
-      if (!mComposition) {
-        NotifyEditorObservers(eNotifyEditorObserversOfEnd);
-      }
-      mPlaceholderTransaction = nullptr;
-    } else {
-      NotifyEditorObservers(eNotifyEditorObserversOfCancel);
-    }
-  }
-  mPlaceholderBatch--;
-
-  return NS_OK;
-}
-
-NS_IMETHODIMP
-EditorBase::ShouldTxnSetSelection(bool* aResult)
-{
-  NS_ENSURE_TRUE(aResult, NS_ERROR_NULL_POINTER);
-  *aResult = mShouldTxnSetSelection;
-  return NS_OK;
-}
-
-NS_IMETHODIMP
-EditorBase::SetShouldTxnSetSelection(bool aShould)
-{
-  mShouldTxnSetSelection = aShould;
-  return NS_OK;
-}
-
-NS_IMETHODIMP
-EditorBase::GetDocumentIsEmpty(bool* aDocumentIsEmpty)
-{
-  *aDocumentIsEmpty = true;
-
-  dom::Element* root = GetRoot();
-  NS_ENSURE_TRUE(root, NS_ERROR_NULL_POINTER);
-
-  *aDocumentIsEmpty = !root->HasChildren();
-  return NS_OK;
-}
-
-// XXX: The rule system should tell us which node to select all on (ie, the
-//      root, or the body)
-NS_IMETHODIMP
-EditorBase::SelectAll()
-{
-  // XXX Why doesn't this check if the document is alive?
-  if (!IsInitialized()) {
-    return NS_ERROR_NOT_INITIALIZED;
-  }
-  ForceCompositionEnd();
-
-  RefPtr<Selection> selection = GetSelection();
-  NS_ENSURE_TRUE(selection, NS_ERROR_NOT_INITIALIZED);
-  return SelectEntireDocument(selection);
-}
-
-NS_IMETHODIMP
-EditorBase::BeginningOfDocument()
-{
-  // XXX Why doesn't this check if the document is alive?
-  if (!IsInitialized()) {
-    return NS_ERROR_NOT_INITIALIZED;
-  }
-
-  // get the selection
-  RefPtr<Selection> selection = GetSelection();
-  NS_ENSURE_TRUE(selection, NS_ERROR_NOT_INITIALIZED);
-
-  // get the root element
-  dom::Element* rootElement = GetRoot();
-  NS_ENSURE_TRUE(rootElement, NS_ERROR_NULL_POINTER);
-
-  // find first editable thingy
-  nsCOMPtr<nsINode> firstNode = GetFirstEditableNode(rootElement);
-  if (!firstNode) {
-    // just the root node, set selection to inside the root
-    return selection->Collapse(rootElement, 0);
-  }
-
-  if (firstNode->NodeType() == nsIDOMNode::TEXT_NODE) {
-    // If firstNode is text, set selection to beginning of the text node.
-    return selection->Collapse(firstNode, 0);
-  }
-
-  // Otherwise, it's a leaf node and we set the selection just in front of it.
-  nsCOMPtr<nsIContent> parent = firstNode->GetParent();
-  if (!parent) {
-    return NS_ERROR_NULL_POINTER;
-  }
-
-  int32_t offsetInParent = parent->IndexOf(firstNode);
-  return selection->Collapse(parent, offsetInParent);
-}
-
-NS_IMETHODIMP
-EditorBase::EndOfDocument()
-{
-  // XXX Why doesn't this check if the document is alive?
-  if (NS_WARN_IF(!IsInitialized())) {
-    return NS_ERROR_NOT_INITIALIZED;
-  }
-
-  // get selection
-  RefPtr<Selection> selection = GetSelection();
-  NS_ENSURE_TRUE(selection, NS_ERROR_NULL_POINTER);
-
-  // get the root element
-  nsINode* node = GetRoot();
-  NS_ENSURE_TRUE(node, NS_ERROR_NULL_POINTER);
-  nsINode* child = node->GetLastChild();
-
-  while (child && IsContainer(child->AsDOMNode())) {
-    node = child;
-    child = node->GetLastChild();
-  }
-
-  uint32_t length = node->Length();
-  return selection->Collapse(node, int32_t(length));
-}
-
-NS_IMETHODIMP
-EditorBase::GetDocumentModified(bool* outDocModified)
-{
-  NS_ENSURE_TRUE(outDocModified, NS_ERROR_NULL_POINTER);
-
-  int32_t  modCount = 0;
-  GetModificationCount(&modCount);
-
-  *outDocModified = (modCount != 0);
-  return NS_OK;
-}
-
-NS_IMETHODIMP
-EditorBase::GetDocumentCharacterSet(nsACString& characterSet)
-{
-  nsCOMPtr<nsIDocument> document = GetDocument();
-  if (NS_WARN_IF(!document)) {
-    return NS_ERROR_UNEXPECTED;
-  }
-  document->GetDocumentCharacterSet()->Name(characterSet);
-  return NS_OK;
-}
-
-NS_IMETHODIMP
-EditorBase::SetDocumentCharacterSet(const nsACString& characterSet)
-{
-  nsCOMPtr<nsIDocument> document = GetDocument();
-  if (NS_WARN_IF(!document)) {
-    return NS_ERROR_UNEXPECTED;
-  }
-  // This method is scriptable, so add-ons could pass in something other
-  // than a canonical name.
-  auto encoding = Encoding::ForLabelNoReplacement(characterSet);
-  if (!encoding) {
-    return NS_ERROR_INVALID_ARG;
-  }
-  document->SetDocumentCharacterSet(WrapNotNull(encoding));
-  return NS_OK;
-}
-
-NS_IMETHODIMP
-EditorBase::Cut()
-{
-  return NS_ERROR_NOT_IMPLEMENTED;
-}
-
-NS_IMETHODIMP
-EditorBase::CanCut(bool* aCanCut)
-{
-  return NS_ERROR_NOT_IMPLEMENTED;
-}
-
-NS_IMETHODIMP
-EditorBase::Copy()
-{
-  return NS_ERROR_NOT_IMPLEMENTED;
-}
-
-NS_IMETHODIMP
-EditorBase::CanCopy(bool* aCanCut)
-{
-  return NS_ERROR_NOT_IMPLEMENTED;
-}
-
-NS_IMETHODIMP
-EditorBase::CanDelete(bool* aCanDelete)
-{
-  return NS_ERROR_NOT_IMPLEMENTED;
-}
-
-NS_IMETHODIMP
-EditorBase::Paste(int32_t aSelectionType)
-{
-  return NS_ERROR_NOT_IMPLEMENTED;
-}
-
-NS_IMETHODIMP
-EditorBase::PasteTransferable(nsITransferable* aTransferable)
-{
-  return NS_ERROR_NOT_IMPLEMENTED;
-}
-
-NS_IMETHODIMP
-EditorBase::CanPaste(int32_t aSelectionType, bool* aCanPaste)
-{
-  return NS_ERROR_NOT_IMPLEMENTED;
-}
-
-NS_IMETHODIMP
-EditorBase::CanPasteTransferable(nsITransferable* aTransferable,
-                                 bool* aCanPaste)
-{
-  return NS_ERROR_NOT_IMPLEMENTED;
-}
-
-NS_IMETHODIMP
-EditorBase::SetAttribute(nsIDOMElement* aElement,
-                         const nsAString& aAttribute,
-                         const nsAString& aValue)
-{
-  if (NS_WARN_IF(aAttribute.IsEmpty())) {
-    return NS_ERROR_FAILURE;
-  }
-  nsCOMPtr<Element> element = do_QueryInterface(aElement);
-  NS_ENSURE_TRUE(element, NS_ERROR_NULL_POINTER);
-  nsCOMPtr<nsIAtom> attribute = NS_Atomize(aAttribute);
-
-  return SetAttribute(element, attribute, aValue);
-}
-
-nsresult
-EditorBase::SetAttribute(Element* aElement,
-                         nsIAtom* aAttribute,
-                         const nsAString& aValue)
-{
-  RefPtr<ChangeAttributeTransaction> transaction =
-    CreateTxnForSetAttribute(*aElement, *aAttribute, aValue);
-  return DoTransaction(transaction);
-}
-
-NS_IMETHODIMP
-EditorBase::GetAttributeValue(nsIDOMElement* aElement,
-                              const nsAString& aAttribute,
-                              nsAString& aResultValue,
-                              bool* aResultIsSet)
-{
-  NS_ENSURE_TRUE(aResultIsSet, NS_ERROR_NULL_POINTER);
-  *aResultIsSet = false;
-  if (!aElement) {
-    return NS_OK;
-  }
-  nsAutoString value;
-  nsresult rv = aElement->GetAttribute(aAttribute, value);
-  NS_ENSURE_SUCCESS(rv, rv);
-  if (!DOMStringIsNull(value)) {
-    *aResultIsSet = true;
-    aResultValue = value;
-  }
-  return rv;
-}
-
-NS_IMETHODIMP
-EditorBase::RemoveAttribute(nsIDOMElement* aElement,
-                            const nsAString& aAttribute)
-{
-  if (NS_WARN_IF(aAttribute.IsEmpty())) {
-    return NS_ERROR_FAILURE;
-  }
-  nsCOMPtr<Element> element = do_QueryInterface(aElement);
-  NS_ENSURE_TRUE(element, NS_ERROR_NULL_POINTER);
-  nsCOMPtr<nsIAtom> attribute = NS_Atomize(aAttribute);
-
-  return RemoveAttribute(element, attribute);
-}
-
-nsresult
-EditorBase::RemoveAttribute(Element* aElement,
-                            nsIAtom* aAttribute)
-{
-  RefPtr<ChangeAttributeTransaction> transaction =
-    CreateTxnForRemoveAttribute(*aElement, *aAttribute);
-  return DoTransaction(transaction);
-}
-
-bool
-EditorBase::OutputsMozDirty()
-{
-  // Return true for Composer (!eEditorAllowInteraction) or mail
-  // (eEditorMailMask), but false for webpages.
-  return !(mFlags & nsIPlaintextEditor::eEditorAllowInteraction) ||
-          (mFlags & nsIPlaintextEditor::eEditorMailMask);
-}
-
-NS_IMETHODIMP
-EditorBase::MarkNodeDirty(nsIDOMNode* aNode)
-{
-  // Mark the node dirty, but not for webpages (bug 599983)
-  if (!OutputsMozDirty()) {
-    return NS_OK;
-  }
-  nsCOMPtr<dom::Element> element = do_QueryInterface(aNode);
-  if (element) {
-    element->SetAttr(kNameSpaceID_None, nsGkAtoms::mozdirty,
-                     EmptyString(), false);
-  }
-  return NS_OK;
-}
-
-NS_IMETHODIMP
-EditorBase::GetInlineSpellChecker(bool autoCreate,
-                                  nsIInlineSpellChecker** aInlineSpellChecker)
-{
-  NS_ENSURE_ARG_POINTER(aInlineSpellChecker);
-
-  if (mDidPreDestroy) {
-    // Don't allow people to get or create the spell checker once the editor
-    // is going away.
-    *aInlineSpellChecker = nullptr;
-    return autoCreate ? NS_ERROR_NOT_AVAILABLE : NS_OK;
-  }
-
-  // We don't want to show the spell checking UI if there are no spell check dictionaries available.
-  bool canSpell = mozInlineSpellChecker::CanEnableInlineSpellChecking();
-  if (!canSpell) {
-    *aInlineSpellChecker = nullptr;
-    return NS_ERROR_FAILURE;
-  }
-
-  nsresult rv;
-  if (!mInlineSpellChecker && autoCreate) {
-    mInlineSpellChecker = do_CreateInstance(MOZ_INLINESPELLCHECKER_CONTRACTID, &rv);
-    NS_ENSURE_SUCCESS(rv, rv);
-  }
-
-  if (mInlineSpellChecker) {
-    rv = mInlineSpellChecker->Init(this);
-    if (NS_FAILED(rv)) {
-      mInlineSpellChecker = nullptr;
-    }
-    NS_ENSURE_SUCCESS(rv, rv);
-  }
-
-  NS_IF_ADDREF(*aInlineSpellChecker = mInlineSpellChecker);
-
-  return NS_OK;
-}
-
-NS_IMETHODIMP
-EditorBase::SyncRealTimeSpell()
-{
-  bool enable = GetDesiredSpellCheckState();
-
-  // Initializes mInlineSpellChecker
-  nsCOMPtr<nsIInlineSpellChecker> spellChecker;
-  GetInlineSpellChecker(enable, getter_AddRefs(spellChecker));
-
-  if (mInlineSpellChecker) {
-    if (!mSpellCheckerDictionaryUpdated && enable) {
-      mInlineSpellChecker->UpdateCurrentDictionary();
-      mSpellCheckerDictionaryUpdated = true;
-    }
-
-    // We might have a mInlineSpellChecker even if there are no dictionaries
-    // available since we don't destroy the mInlineSpellChecker when the last
-    // dictionariy is removed, but in that case spellChecker is null
-    mInlineSpellChecker->SetEnableRealTimeSpell(enable && spellChecker);
-  }
-
-  return NS_OK;
-}
-
-NS_IMETHODIMP
-EditorBase::SetSpellcheckUserOverride(bool enable)
-{
-  mSpellcheckCheckboxState = enable ? eTriTrue : eTriFalse;
-
-  return SyncRealTimeSpell();
-}
-
-NS_IMETHODIMP
-EditorBase::CreateNode(const nsAString& aTag,
-                       nsIDOMNode* aParent,
-                       int32_t aPosition,
-                       nsIDOMNode** aNewNode)
-{
-  nsCOMPtr<nsIAtom> tag = NS_Atomize(aTag);
-  nsCOMPtr<nsINode> parent = do_QueryInterface(aParent);
-  NS_ENSURE_STATE(parent);
-  *aNewNode = GetAsDOMNode(CreateNode(tag, parent, aPosition).take());
-  NS_ENSURE_STATE(*aNewNode);
-  return NS_OK;
-}
-
-already_AddRefed<Element>
-EditorBase::CreateNode(nsIAtom* aTag,
-                       nsINode* aParent,
-                       int32_t aPosition)
-{
-  MOZ_ASSERT(aTag && aParent);
-
-  AutoRules beginRulesSniffing(this, EditAction::createNode, nsIEditor::eNext);
-
-  {
-    AutoActionListenerArray listeners(mActionListeners);
-    for (auto& listener : listeners) {
-      listener->WillCreateNode(nsDependentAtomString(aTag),
-                               GetAsDOMNode(aParent), aPosition);
-    }
-  }
-
-  nsCOMPtr<Element> ret;
-
-  RefPtr<CreateElementTransaction> transaction =
-    CreateTxnForCreateElement(*aTag, *aParent, aPosition);
-  nsresult rv = DoTransaction(transaction);
-  if (NS_SUCCEEDED(rv)) {
-    ret = transaction->GetNewNode();
-    MOZ_ASSERT(ret);
-  }
-
-  mRangeUpdater.SelAdjCreateNode(aParent, aPosition);
-
-  {
-    AutoActionListenerArray listeners(mActionListeners);
-    for (auto& listener : listeners) {
-      listener->DidCreateNode(nsDependentAtomString(aTag), GetAsDOMNode(ret),
-                              GetAsDOMNode(aParent), aPosition, rv);
-    }
-  }
-
-  return ret.forget();
-}
-
-NS_IMETHODIMP
-EditorBase::InsertNode(nsIDOMNode* aNode,
-                       nsIDOMNode* aParent,
-                       int32_t aPosition)
-{
-  nsCOMPtr<nsIContent> node = do_QueryInterface(aNode);
-  nsCOMPtr<nsINode> parent = do_QueryInterface(aParent);
-  NS_ENSURE_TRUE(node && parent, NS_ERROR_NULL_POINTER);
-
-  return InsertNode(*node, *parent, aPosition);
-}
-
-nsresult
-EditorBase::InsertNode(nsIContent& aNode,
-                       nsINode& aParent,
-                       int32_t aPosition)
-{
-  AutoRules beginRulesSniffing(this, EditAction::insertNode, nsIEditor::eNext);
-
-  {
-    AutoActionListenerArray listeners(mActionListeners);
-    for (auto& listener : listeners) {
-      listener->WillInsertNode(aNode.AsDOMNode(), aParent.AsDOMNode(),
-                               aPosition);
-    }
-  }
-
-  RefPtr<InsertNodeTransaction> transaction =
-    CreateTxnForInsertNode(aNode, aParent, aPosition);
-  nsresult rv = DoTransaction(transaction);
-
-  mRangeUpdater.SelAdjInsertNode(&aParent, aPosition);
-
-  {
-    AutoActionListenerArray listeners(mActionListeners);
-    for (auto& listener : listeners) {
-      listener->DidInsertNode(aNode.AsDOMNode(), aParent.AsDOMNode(), aPosition,
-                              rv);
-    }
-  }
-
-  return rv;
-}
-
-NS_IMETHODIMP
-EditorBase::SplitNode(nsIDOMNode* aNode,
-                      int32_t aOffset,
-                      nsIDOMNode** aNewLeftNode)
-{
-  nsCOMPtr<nsIContent> node = do_QueryInterface(aNode);
-  NS_ENSURE_STATE(node);
-  ErrorResult rv;
-  nsCOMPtr<nsIContent> newNode = SplitNode(*node, aOffset, rv);
-  *aNewLeftNode = GetAsDOMNode(newNode.forget().take());
-  return rv.StealNSResult();
-}
-
-nsIContent*
-EditorBase::SplitNode(nsIContent& aNode,
-                      int32_t aOffset,
-                      ErrorResult& aResult)
-{
-  AutoRules beginRulesSniffing(this, EditAction::splitNode, nsIEditor::eNext);
-
-  {
-    AutoActionListenerArray listeners(mActionListeners);
-    for (auto& listener : listeners) {
-      listener->WillSplitNode(aNode.AsDOMNode(), aOffset);
-    }
-  }
-
-  RefPtr<SplitNodeTransaction> transaction =
-    CreateTxnForSplitNode(aNode, aOffset);
-  aResult = DoTransaction(transaction);
-
-  nsCOMPtr<nsIContent> newNode = aResult.Failed() ? nullptr
-                                                  : transaction->GetNewNode();
-
-  mRangeUpdater.SelAdjSplitNode(aNode, aOffset, newNode);
-
-  nsresult rv = aResult.StealNSResult();
-  {
-    AutoActionListenerArray listeners(mActionListeners);
-    for (auto& listener : listeners) {
-      listener->DidSplitNode(aNode.AsDOMNode(), aOffset, GetAsDOMNode(newNode),
-                             rv);
-    }
-  }
-  // Note: result might be a success code, so we can't use Throw() to
-  // set it on aResult.
-  aResult = rv;
-
-  return newNode;
-}
-
-NS_IMETHODIMP
-EditorBase::JoinNodes(nsIDOMNode* aLeftNode,
-                      nsIDOMNode* aRightNode,
-                      nsIDOMNode*)
-{
-  nsCOMPtr<nsINode> leftNode = do_QueryInterface(aLeftNode);
-  nsCOMPtr<nsINode> rightNode = do_QueryInterface(aRightNode);
-  NS_ENSURE_STATE(leftNode && rightNode && leftNode->GetParentNode());
-  return JoinNodes(*leftNode, *rightNode);
-}
-
-nsresult
-EditorBase::JoinNodes(nsINode& aLeftNode,
-                      nsINode& aRightNode)
-{
-  nsCOMPtr<nsINode> parent = aLeftNode.GetParentNode();
-  MOZ_ASSERT(parent);
-
-  AutoRules beginRulesSniffing(this, EditAction::joinNode,
-                               nsIEditor::ePrevious);
-
-  // Remember some values; later used for saved selection updating.
-  // Find the offset between the nodes to be joined.
-  int32_t offset = parent->IndexOf(&aRightNode);
-  // Find the number of children of the lefthand node
-  uint32_t oldLeftNodeLen = aLeftNode.Length();
-
-  {
-    AutoActionListenerArray listeners(mActionListeners);
-    for (auto& listener : listeners) {
-      listener->WillJoinNodes(aLeftNode.AsDOMNode(), aRightNode.AsDOMNode(),
-                              parent->AsDOMNode());
-    }
-  }
-
-  nsresult rv = NS_OK;
-  RefPtr<JoinNodeTransaction> transaction =
-    CreateTxnForJoinNode(aLeftNode, aRightNode);
-  if (transaction)  {
-    rv = DoTransaction(transaction);
-  }
-
-  mRangeUpdater.SelAdjJoinNodes(aLeftNode, aRightNode, *parent, offset,
-                                (int32_t)oldLeftNodeLen);
-
-  {
-    AutoActionListenerArray listeners(mActionListeners);
-    for (auto& listener : listeners) {
-      listener->DidJoinNodes(aLeftNode.AsDOMNode(), aRightNode.AsDOMNode(),
-                             parent->AsDOMNode(), rv);
-    }
-  }
-
-  return rv;
-}
-
-NS_IMETHODIMP
-EditorBase::DeleteNode(nsIDOMNode* aNode)
-{
-  nsCOMPtr<nsINode> node = do_QueryInterface(aNode);
-  NS_ENSURE_STATE(node);
-  return DeleteNode(node);
-}
-
-nsresult
-EditorBase::DeleteNode(nsINode* aNode)
-{
-  AutoRules beginRulesSniffing(this, EditAction::createNode,
-                               nsIEditor::ePrevious);
-
-  // save node location for selection updating code.
-  {
-    AutoActionListenerArray listeners(mActionListeners);
-    for (auto& listener : listeners) {
-      listener->WillDeleteNode(aNode->AsDOMNode());
-    }
-  }
-
-  RefPtr<DeleteNodeTransaction> deleteNodeTransaction =
-    CreateTxnForDeleteNode(aNode);
-  nsresult rv = deleteNodeTransaction ? DoTransaction(deleteNodeTransaction) :
-                                        NS_ERROR_FAILURE;
-
-  {
-    AutoActionListenerArray listeners(mActionListeners);
-    for (auto& listener : listeners) {
-      listener->DidDeleteNode(aNode->AsDOMNode(), rv);
-    }
-  }
-
-  NS_ENSURE_SUCCESS(rv, rv);
-  return NS_OK;
-}
-
-/**
- * ReplaceContainer() replaces inNode with a new node (outNode) which is
- * constructed to be of type aNodeType.  Put inNodes children into outNode.
- * Callers responsibility to make sure inNode's children can go in outNode.
- */
-already_AddRefed<Element>
-EditorBase::ReplaceContainer(Element* aOldContainer,
-                             nsIAtom* aNodeType,
+        SetFlags(aFlags);
+        NS_ASSERTION(NS_SUCCEEDED(rv), "SetFlags() failed");
+        
+        nsCOMPtr<nsIDocument> document = do_QueryInterface(aDOMDocument);
+        mDocumentWeak = document.get();
+        // HTML editors currently don't have their own selection controller,
+        // so they'll pass null as aSelCon, and we'll get the selection controller
+        // off of the presshell.
+        nsCOMPtr<nsISelectionController> selectionController;
+        if (aSelectionController) {
+            mSelectionControllerWeak = aSelectionController;
+            selectionController = aSelectionController;
+        } else {
+            nsCOMPtr<nsIPresShell> presShell = GetPresShell();
+            selectionController = do_QueryInterface(presShell);
+        }
+        MOZ_ASSERT(selectionController,
+                   "Selection controller should be available at this point");
+        
+        //set up root element if we are passed one.
+        if (aRoot)
+            mRootElement = do_QueryInterface(aRoot);
+        
+        mUpdateCount=0;
+        
+        // If this is an editor for <input> or <textarea>, mIMETextNode is always
+        // recreated with same content. Therefore, we need to forget mIMETextNode,
+        // but we need to keep storing mIMETextOffset and mIMETextLength becuase
+        // they are necessary to restore IME selection and replacing composing string
+        // when this receives eCompositionChange event next time.
+        if (mIMETextNode && !mIMETextNode->IsInComposedDoc()) {
+            mIMETextNode = nullptr;
+        }
+        
+        // Show the caret.
+        selectionController->SetCaretReadOnly(false);
+        selectionController->SetDisplaySelection(
+                                                 nsISelectionController::SELECTION_ON);
+        // Show all the selection reflected to user.
+        selectionController->SetSelectionFlags(nsISelectionDisplay::DISPLAY_ALL);
+        
+        MOZ_ASSERT(IsInitialized());
+        
+        // Make sure that the editor will be destroyed properly
+        mDidPreDestroy = false;
+        // Make sure that the ediotr will be created properly
+        mDidPostCreate = false;
+        
+        return NS_OK;
+    }
+    
+    NS_IMETHODIMP
+    EditorBase::PostCreate()
+    {
+        // Synchronize some stuff for the flags.  SetFlags() will initialize
+        // something by the flag difference.  This is first time of that, so, all
+        // initializations must be run.  For such reason, we need to invert mFlags
+        // value first.
+        mFlags = ~mFlags;
+        nsresult rv = SetFlags(~mFlags);
+        NS_ENSURE_SUCCESS(rv, rv);
+        
+        // These operations only need to happen on the first PostCreate call
+        if (!mDidPostCreate) {
+            mDidPostCreate = true;
+            
+            // Set up listeners
+            CreateEventListeners();
+            rv = InstallEventListeners();
+            NS_ENSURE_SUCCESS(rv, rv);
+            
+            // nuke the modification count, so the doc appears unmodified
+            // do this before we notify listeners
+            ResetModificationCount();
+            
+            // update the UI with our state
+            NotifyDocumentListeners(eDocumentCreated);
+            NotifyDocumentListeners(eDocumentStateChanged);
+        }
+        
+        // update nsTextStateManager and caret if we have focus
+        nsCOMPtr<nsIContent> focusedContent = GetFocusedContent();
+        if (focusedContent) {
+            nsCOMPtr<nsIDOMEventTarget> target = do_QueryInterface(focusedContent);
+            if (target) {
+                InitializeSelection(target);
+            }
+            
+            // If the text control gets reframed during focus, Focus() would not be
+            // called, so take a chance here to see if we need to spell check the text
+            // control.
+            EditorEventListener* listener =
+            reinterpret_cast<EditorEventListener*>(mEventListener.get());
+            listener->SpellCheckIfNeeded();
+            
+            IMEState newState;
+            rv = GetPreferredIMEState(&newState);
+            NS_ENSURE_SUCCESS(rv, NS_OK);
+            nsCOMPtr<nsIContent> content = GetFocusedContentForIME();
+            IMEStateManager::UpdateIMEState(newState, content, *this);
+        }
+        
+        // FYI: This call might cause destroying this editor.
+        IMEStateManager::OnEditorInitialized(*this);
+        
+        return NS_OK;
+    }
+    
+    void
+    EditorBase::CreateEventListeners()
+    {
+        // Don't create the handler twice
+        if (!mEventListener) {
+            mEventListener = new EditorEventListener();
+        }
+    }
+    
+    nsresult
+    EditorBase::InstallEventListeners()
+    {
+        if (NS_WARN_IF(!IsInitialized()) || NS_WARN_IF(!mEventListener)) {
+            return NS_ERROR_NOT_INITIALIZED;
+        }
+        
+        // Initialize the event target.
+        nsCOMPtr<nsIContent> rootContent = GetRoot();
+        NS_ENSURE_TRUE(rootContent, NS_ERROR_NOT_AVAILABLE);
+        mEventTarget = do_QueryInterface(rootContent->GetParent());
+        NS_ENSURE_TRUE(mEventTarget, NS_ERROR_NOT_AVAILABLE);
+        
+        EditorEventListener* listener =
+        reinterpret_cast<EditorEventListener*>(mEventListener.get());
+        nsresult rv = listener->Connect(this);
+        if (mComposition) {
+            // Restart to handle composition with new editor contents.
+            mComposition->StartHandlingComposition(this);
+        }
+        return rv;
+    }
+    
+    void
+    EditorBase::RemoveEventListeners()
+    {
+        if (!IsInitialized() || !mEventListener) {
+            return;
+        }
+        reinterpret_cast<EditorEventListener*>(mEventListener.get())->Disconnect();
+        if (mComposition) {
+            // Even if this is called, don't release mComposition because this is
+            // may be reused after reframing.
+            mComposition->EndHandlingComposition(this);
+        }
+        mEventTarget = nullptr;
+    }
+    
+    bool
+    EditorBase::GetDesiredSpellCheckState()
+    {
+        // Check user override on this element
+        if (mSpellcheckCheckboxState != eTriUnset) {
+            return (mSpellcheckCheckboxState == eTriTrue);
+        }
+        
+        // Check user preferences
+        int32_t spellcheckLevel = Preferences::GetInt("layout.spellcheckDefault", 1);
+        
+        if (!spellcheckLevel) {
+            return false;                    // Spellchecking forced off globally
+        }
+        
+        if (!CanEnableSpellCheck()) {
+            return false;
+        }
+        
+        nsCOMPtr<nsIPresShell> presShell = GetPresShell();
+        if (presShell) {
+            nsPresContext* context = presShell->GetPresContext();
+            if (context && !context->IsDynamic()) {
+                return false;
+            }
+        }
+        
+        // Check DOM state
+        nsCOMPtr<nsIContent> content = GetExposedRoot();
+        if (!content) {
+            return false;
+        }
+        
+        nsCOMPtr<nsIDOMHTMLElement> element = do_QueryInterface(content);
+        if (!element) {
+            return false;
+        }
+        
+        if (!IsPlaintextEditor()) {
+            // Some of the page content might be editable and some not, if spellcheck=
+            // is explicitly set anywhere, so if there's anything editable on the page,
+            // return true and let the spellchecker figure it out.
+            nsCOMPtr<nsIHTMLDocument> doc = do_QueryInterface(content->GetUncomposedDoc());
+            return doc && doc->IsEditingOn();
+        }
+        
+        bool enable;
+        element->GetSpellcheck(&enable);
+        
+        return enable;
+    }
+    
+    NS_IMETHODIMP
+    EditorBase::PreDestroy(bool aDestroyingFrames)
+    {
+        if (mDidPreDestroy)
+            return NS_OK;
+        
+        IMEStateManager::OnEditorDestroying(*this);
+        
+        // Let spellchecker clean up its observers etc. It is important not to
+        // actually free the spellchecker here, since the spellchecker could have
+        // caused flush notifications, which could have gotten here if a textbox
+        // is being removed. Setting the spellchecker to nullptr could free the
+        // object that is still in use! It will be freed when the editor is
+        // destroyed.
+        if (mInlineSpellChecker)
+            mInlineSpellChecker->Cleanup(aDestroyingFrames);
+        
+        // tell our listeners that the doc is going away
+        NotifyDocumentListeners(eDocumentToBeDestroyed);
+        
+        // Unregister event listeners
+        RemoveEventListeners();
+        // If this editor is still hiding the caret, we need to restore it.
+        HideCaret(false);
+        mActionListeners.Clear();
+        mEditorObservers.Clear();
+        mDocStateListeners.Clear();
+        mInlineSpellChecker = nullptr;
+        mSpellcheckCheckboxState = eTriUnset;
+        mRootElement = nullptr;
+        
+        // Transaction may grab this instance.  Therefore, they should be released
+        // here for stopping the circular reference with this instance.
+        if (mTxnMgr) {
+            mTxnMgr->Clear();
+            mTxnMgr = nullptr;
+        }
+        
+        mDidPreDestroy = true;
+        return NS_OK;
+    }
+    
+    NS_IMETHODIMP
+    EditorBase::GetFlags(uint32_t* aFlags)
+    {
+        // NOTE: If you need to override this method, you need to make Flags()
+        //       virtual.
+        *aFlags = Flags();
+        return NS_OK;
+    }
+    
+    NS_IMETHODIMP
+    EditorBase::SetFlags(uint32_t aFlags)
+    {
+        if (mFlags == aFlags) {
+            return NS_OK;
+        }
+        
+        bool spellcheckerWasEnabled = CanEnableSpellCheck();
+        mFlags = aFlags;
+        
+        if (!IsInitialized()) {
+            // If we're initializing, we shouldn't do anything now.
+            // SetFlags() will be called by PostCreate(),
+            // we should synchronize some stuff for the flags at that time.
+            return NS_OK;
+        }
+        
+        // The flag change may cause the spellchecker state change
+        if (CanEnableSpellCheck() != spellcheckerWasEnabled) {
+            nsresult rv = SyncRealTimeSpell();
+            NS_ENSURE_SUCCESS(rv, rv);
+        }
+        
+        // If this is called from PostCreate(), it will update the IME state if it's
+        // necessary.
+        if (!mDidPostCreate) {
+            return NS_OK;
+        }
+        
+        // Might be changing editable state, so, we need to reset current IME state
+        // if we're focused and the flag change causes IME state change.
+        nsCOMPtr<nsIContent> focusedContent = GetFocusedContent();
+        if (focusedContent) {
+            IMEState newState;
+            nsresult rv = GetPreferredIMEState(&newState);
+            if (NS_SUCCEEDED(rv)) {
+                // NOTE: When the enabled state isn't going to be modified, this method
+                // is going to do nothing.
+                nsCOMPtr<nsIContent> content = GetFocusedContentForIME();
+                IMEStateManager::UpdateIMEState(newState, content, *this);
+            }
+        }
+        
+        return NS_OK;
+    }
+    
+    NS_IMETHODIMP
+    EditorBase::GetIsSelectionEditable(bool* aIsSelectionEditable)
+    {
+        NS_ENSURE_ARG_POINTER(aIsSelectionEditable);
+        
+        // get current selection
+        RefPtr<Selection> selection = GetSelection();
+        NS_ENSURE_TRUE(selection, NS_ERROR_NULL_POINTER);
+        
+        // XXX we just check that the anchor node is editable at the moment
+        //     we should check that all nodes in the selection are editable
+        nsCOMPtr<nsINode> anchorNode = selection->GetAnchorNode();
+        *aIsSelectionEditable = anchorNode && IsEditable(anchorNode);
+        
+        return NS_OK;
+    }
+    
+    NS_IMETHODIMP
+    EditorBase::GetIsDocumentEditable(bool* aIsDocumentEditable)
+    {
+        NS_ENSURE_ARG_POINTER(aIsDocumentEditable);
+        nsCOMPtr<nsIDocument> doc = GetDocument();
+        *aIsDocumentEditable = doc && IsModifiable();
+        
+        return NS_OK;
+    }
+    
+    already_AddRefed<nsIDocument>
+    EditorBase::GetDocument()
+    {
+        nsCOMPtr<nsIDocument> document = mDocumentWeak.get();
+        return document.forget();
+    }
+    
+    already_AddRefed<nsIDOMDocument>
+    EditorBase::GetDOMDocument()
+    {
+        nsCOMPtr<nsIDOMDocument> domDocument = do_QueryInterface(mDocumentWeak);
+        return domDocument.forget();
+    }
+    
+    NS_IMETHODIMP
+    EditorBase::GetDocument(nsIDOMDocument** aDoc)
+    {
+        *aDoc = GetDOMDocument().take();
+        return *aDoc ? NS_OK : NS_ERROR_NOT_INITIALIZED;
+    }
+    
+    already_AddRefed<nsIPresShell>
+    EditorBase::GetPresShell()
+    {
+        nsCOMPtr<nsIDocument> document = GetDocument();
+        if (NS_WARN_IF(!document)) {
+            return nullptr;
+        }
+        nsCOMPtr<nsIPresShell> presShell = document->GetShell();
+        return presShell.forget();
+    }
+    
+    already_AddRefed<nsIWidget>
+    EditorBase::GetWidget()
+    {
+        nsCOMPtr<nsIPresShell> ps = GetPresShell();
+        NS_ENSURE_TRUE(ps, nullptr);
+        nsPresContext* pc = ps->GetPresContext();
+        NS_ENSURE_TRUE(pc, nullptr);
+        nsCOMPtr<nsIWidget> widget = pc->GetRootWidget();
+        NS_ENSURE_TRUE(widget.get(), nullptr);
+        return widget.forget();
+    }
+    
+    NS_IMETHODIMP
+    EditorBase::GetContentsMIMEType(char** aContentsMIMEType)
+    {
+        NS_ENSURE_ARG_POINTER(aContentsMIMEType);
+        *aContentsMIMEType = ToNewCString(mContentMIMEType);
+        return NS_OK;
+    }
+    
+    NS_IMETHODIMP
+    EditorBase::SetContentsMIMEType(const char* aContentsMIMEType)
+    {
+        mContentMIMEType.Assign(aContentsMIMEType ? aContentsMIMEType : "");
+        return NS_OK;
+    }
+    
+    NS_IMETHODIMP
+    EditorBase::GetSelectionController(nsISelectionController** aSel)
+    {
+        NS_ENSURE_TRUE(aSel, NS_ERROR_NULL_POINTER);
+        *aSel = nullptr; // init out param
+        nsCOMPtr<nsISelectionController> selCon = GetSelectionController();
+        if (NS_WARN_IF(!selCon)) {
+            return NS_ERROR_NOT_INITIALIZED;
+        }
+        selCon.forget(aSel);
+        return NS_OK;
+    }
+    
+    already_AddRefed<nsISelectionController>
+    EditorBase::GetSelectionController()
+    {
+        nsCOMPtr<nsISelectionController> selectionController;
+        if (mSelectionControllerWeak) {
+            selectionController = mSelectionControllerWeak.get();
+        } else {
+            nsCOMPtr<nsIPresShell> presShell = GetPresShell();
+            selectionController = do_QueryInterface(presShell);
+        }
+        return selectionController.forget();
+    }
+    
+    NS_IMETHODIMP
+    EditorBase::DeleteSelection(EDirection aAction,
+                                EStripWrappers aStripWrappers)
+    {
+        MOZ_ASSERT(aStripWrappers == eStrip || aStripWrappers == eNoStrip);
+        return DeleteSelectionImpl(aAction, aStripWrappers);
+    }
+    
+    NS_IMETHODIMP
+    EditorBase::GetSelection(nsISelection** aSelection)
+    {
+        return GetSelection(SelectionType::eNormal, aSelection);
+    }
+    
+    nsresult
+    EditorBase::GetSelection(SelectionType aSelectionType,
+                             nsISelection** aSelection)
+    {
+        NS_ENSURE_TRUE(aSelection, NS_ERROR_NULL_POINTER);
+        *aSelection = nullptr;
+        nsCOMPtr<nsISelectionController> selcon = GetSelectionController();
+        if (!selcon) {
+            return NS_ERROR_NOT_INITIALIZED;
+        }
+        return selcon->GetSelection(ToRawSelectionType(aSelectionType), aSelection);
+    }
+    
+    Selection*
+    EditorBase::GetSelection(SelectionType aSelectionType)
+    {
+        nsCOMPtr<nsISelection> sel;
+        nsresult rv = GetSelection(aSelectionType, getter_AddRefs(sel));
+        if (NS_WARN_IF(NS_FAILED(rv)) || NS_WARN_IF(!sel)) {
+            return nullptr;
+        }
+        
+        return sel->AsSelection();
+    }
+    
+    NS_IMETHODIMP
+    EditorBase::DoTransaction(nsITransaction* aTxn)
+    {
+        return DoTransaction(nullptr, aTxn);
+    }
+    
+    nsresult
+    EditorBase::DoTransaction(Selection* aSelection, nsITransaction* aTxn)
+    {
+        if (mPlaceholderBatch && !mPlaceholderTransaction) {
+            mPlaceholderTransaction =
+            new PlaceholderTransaction(*this, mPlaceholderName, Move(mSelState));
+            MOZ_ASSERT(mSelState.isNothing());
+            
+            // We will recurse, but will not hit this case in the nested call
+            DoTransaction(mPlaceholderTransaction);
+            
+            if (mTxnMgr) {
+                nsCOMPtr<nsITransaction> topTransaction = mTxnMgr->PeekUndoStack();
+                nsCOMPtr<nsIAbsorbingTransaction> topAbsorbingTransaction =
+                do_QueryInterface(topTransaction);
+                if (topAbsorbingTransaction) {
+                    RefPtr<PlaceholderTransaction> topPlaceholderTransaction =
+                    topAbsorbingTransaction->AsPlaceholderTransaction();
+                    if (topPlaceholderTransaction) {
+                        // there is a placeholder transaction on top of the undo stack.  It
+                        // is either the one we just created, or an earlier one that we are
+                        // now merging into.  From here on out remember this placeholder
+                        // instead of the one we just created.
+                        mPlaceholderTransaction = topPlaceholderTransaction;
+                    }
+                }
+            }
+        }
+        
+        if (aTxn) {
+            // XXX: Why are we doing selection specific batching stuff here?
+            // XXX: Most entry points into the editor have auto variables that
+            // XXX: should trigger Begin/EndUpdateViewBatch() calls that will make
+            // XXX: these selection batch calls no-ops.
+            // XXX:
+            // XXX: I suspect that this was placed here to avoid multiple
+            // XXX: selection changed notifications from happening until after
+            // XXX: the transaction was done. I suppose that can still happen
+            // XXX: if an embedding application called DoTransaction() directly
+            // XXX: to pump its own transactions through the system, but in that
+            // XXX: case, wouldn't we want to use Begin/EndUpdateViewBatch() or
+            // XXX: its auto equivalent AutoUpdateViewBatch to ensure that
+            // XXX: selection listeners have access to accurate frame data?
+            // XXX:
+            // XXX: Note that if we did add Begin/EndUpdateViewBatch() calls
+            // XXX: we will need to make sure that they are disabled during
+            // XXX: the init of the editor for text widgets to avoid layout
+            // XXX: re-entry during initial reflow. - kin
+            
+            // get the selection and start a batch change
+            RefPtr<Selection> selection = aSelection ? aSelection : GetSelection();
+            NS_ENSURE_TRUE(selection, NS_ERROR_NULL_POINTER);
+            
+            selection->StartBatchChanges();
+            
+            nsresult rv;
+            if (mTxnMgr) {
+                RefPtr<nsTransactionManager> txnMgr = mTxnMgr;
+                rv = txnMgr->DoTransaction(aTxn);
+            } else {
+                rv = aTxn->DoTransaction();
+            }
+            if (NS_SUCCEEDED(rv)) {
+                DoAfterDoTransaction(aTxn);
+            }
+            
+            // no need to check rv here, don't lose result of operation
+            selection->EndBatchChanges();
+            
+            NS_ENSURE_SUCCESS(rv, rv);
+        }
+        
+        return NS_OK;
+    }
+    
+    NS_IMETHODIMP
+    EditorBase::EnableUndo(bool aEnable)
+    {
+        if (aEnable) {
+            if (!mTxnMgr) {
+                mTxnMgr = new nsTransactionManager();
+            }
+            mTxnMgr->SetMaxTransactionCount(-1);
+        } else if (mTxnMgr) {
+            // disable the transaction manager if it is enabled
+            mTxnMgr->Clear();
+            mTxnMgr->SetMaxTransactionCount(0);
+        }
+        
+        return NS_OK;
+    }
+    
+    NS_IMETHODIMP
+    EditorBase::GetNumberOfUndoItems(int32_t* aNumItems)
+    {
+        *aNumItems = NumberOfUndoItems();
+        return *aNumItems >= 0 ? NS_OK : NS_ERROR_FAILURE;
+    }
+    
+    int32_t
+    EditorBase::NumberOfUndoItems() const
+    {
+        if (!mTxnMgr) {
+            return 0;
+        }
+        int32_t numItems = 0;
+        if (NS_WARN_IF(NS_FAILED(mTxnMgr->GetNumberOfUndoItems(&numItems)))) {
+            return -1;
+        }
+        return numItems;
+    }
+    
+    NS_IMETHODIMP
+    EditorBase::GetNumberOfRedoItems(int32_t* aNumItems)
+    {
+        *aNumItems = NumberOfRedoItems();
+        return *aNumItems >= 0 ? NS_OK : NS_ERROR_FAILURE;
+    }
+    
+    int32_t
+    EditorBase::NumberOfRedoItems() const
+    {
+        if (!mTxnMgr) {
+            return 0;
+        }
+        int32_t numItems = 0;
+        if (NS_WARN_IF(NS_FAILED(mTxnMgr->GetNumberOfRedoItems(&numItems)))) {
+            return -1;
+        }
+        return numItems;
+    }
+    
+    NS_IMETHODIMP
+    EditorBase::GetTransactionManager(nsITransactionManager** aTxnManager)
+    {
+        // NOTE: If you need to override this method, you need to make
+        //       GetTransactionManager() virtual.
+        if (NS_WARN_IF(!aTxnManager)) {
+            return NS_ERROR_INVALID_ARG;
+        }
+        *aTxnManager = GetTransactionManager().take();
+        if (NS_WARN_IF(!*aTxnManager)) {
+            return NS_ERROR_FAILURE;
+        }
+        return NS_OK;
+    }
+    
+    already_AddRefed<nsITransactionManager>
+    EditorBase::GetTransactionManager() const
+    {
+        nsCOMPtr<nsITransactionManager> transactionManager = mTxnMgr.get();
+        return transactionManager.forget();
+    }
+    
+    NS_IMETHODIMP
+    EditorBase::Undo(uint32_t aCount)
+    {
+        ForceCompositionEnd();
+        
+        bool hasTxnMgr, hasTransaction = false;
+        CanUndo(&hasTxnMgr, &hasTransaction);
+        NS_ENSURE_TRUE(hasTransaction, NS_OK);
+        
+        AutoRules beginRulesSniffing(this, EditAction::undo, nsIEditor::eNone);
+        
+        if (!mTxnMgr) {
+            return NS_OK;
+        }
+        
+        RefPtr<nsTransactionManager> txnMgr = mTxnMgr;
+        for (uint32_t i = 0; i < aCount; ++i) {
+            nsresult rv = txnMgr->UndoTransaction();
+            NS_ENSURE_SUCCESS(rv, rv);
+            
+            DoAfterUndoTransaction();
+        }
+        
+        return NS_OK;
+    }
+    
+    NS_IMETHODIMP
+    EditorBase::CanUndo(bool* aIsEnabled,
+                        bool* aCanUndo)
+    {
+        NS_ENSURE_TRUE(aIsEnabled && aCanUndo, NS_ERROR_NULL_POINTER);
+        *aIsEnabled = !!mTxnMgr;
+        if (*aIsEnabled) {
+            int32_t numTxns = 0;
+            mTxnMgr->GetNumberOfUndoItems(&numTxns);
+            *aCanUndo = !!numTxns;
+        } else {
+            *aCanUndo = false;
+        }
+        return NS_OK;
+    }
+    
+    NS_IMETHODIMP
+    EditorBase::Redo(uint32_t aCount)
+    {
+        bool hasTxnMgr, hasTransaction = false;
+        CanRedo(&hasTxnMgr, &hasTransaction);
+        NS_ENSURE_TRUE(hasTransaction, NS_OK);
+        
+        AutoRules beginRulesSniffing(this, EditAction::redo, nsIEditor::eNone);
+        
+        if (!mTxnMgr) {
+            return NS_OK;
+        }
+        
+        RefPtr<nsTransactionManager> txnMgr = mTxnMgr;
+        for (uint32_t i = 0; i < aCount; ++i) {
+            nsresult rv = txnMgr->RedoTransaction();
+            NS_ENSURE_SUCCESS(rv, rv);
+            
+            DoAfterRedoTransaction();
+        }
+        
+        return NS_OK;
+    }
+    
+    NS_IMETHODIMP
+    EditorBase::CanRedo(bool* aIsEnabled, bool* aCanRedo)
+    {
+        NS_ENSURE_TRUE(aIsEnabled && aCanRedo, NS_ERROR_NULL_POINTER);
+        
+        *aIsEnabled = !!mTxnMgr;
+        if (*aIsEnabled) {
+            int32_t numTxns = 0;
+            mTxnMgr->GetNumberOfRedoItems(&numTxns);
+            *aCanRedo = !!numTxns;
+        } else {
+            *aCanRedo = false;
+        }
+        return NS_OK;
+    }
+    
+    NS_IMETHODIMP
+    EditorBase::BeginTransaction()
+    {
+        BeginUpdateViewBatch();
+        
+        if (mTxnMgr) {
+            RefPtr<nsTransactionManager> txnMgr = mTxnMgr;
+            txnMgr->BeginBatch(nullptr);
+        }
+        
+        return NS_OK;
+    }
+    
+    NS_IMETHODIMP
+    EditorBase::EndTransaction()
+    {
+        if (mTxnMgr) {
+            RefPtr<nsTransactionManager> txnMgr = mTxnMgr;
+            txnMgr->EndBatch(false);
+        }
+        
+        EndUpdateViewBatch();
+        
+        return NS_OK;
+    }
+    
+    
+    // These two routines are similar to the above, but do not use
+    // the transaction managers batching feature.  Instead we use
+    // a placeholder transaction to wrap up any further transaction
+    // while the batch is open.  The advantage of this is that
+    // placeholder transactions can later merge, if needed.  Merging
+    // is unavailable between transaction manager batches.
+    
+    NS_IMETHODIMP
+    EditorBase::BeginPlaceHolderTransaction(nsIAtom* aName)
+    {
+        MOZ_ASSERT(mPlaceholderBatch >= 0, "negative placeholder batch count!");
+        if (!mPlaceholderBatch) {
+            NotifyEditorObservers(eNotifyEditorObserversOfBefore);
+            // time to turn on the batch
+            BeginUpdateViewBatch();
+            mPlaceholderTransaction = nullptr;
+            mPlaceholderName = aName;
+            RefPtr<Selection> selection = GetSelection();
+            if (selection) {
+                mSelState.emplace();
+                mSelState->SaveSelection(selection);
+                // Composition transaction can modify multiple nodes and it merges text
+                // node for ime into single text node.
+                // So if current selection is into IME text node, it might be failed
+                // to restore selection by UndoTransaction.
+                // So we need update selection by range updater.
+                if (mPlaceholderName == nsGkAtoms::IMETxnName) {
+                    mRangeUpdater.RegisterSelectionState(*mSelState);
+                }
+            }
+        }
+        mPlaceholderBatch++;
+        
+        return NS_OK;
+    }
+    
+    NS_IMETHODIMP
+    EditorBase::EndPlaceHolderTransaction()
+    {
+        MOZ_ASSERT(mPlaceholderBatch > 0,
+                   "zero or negative placeholder batch count when ending batch!");
+        if (mPlaceholderBatch == 1) {
+            RefPtr<Selection> selection = GetSelection();
+            
+            // By making the assumption that no reflow happens during the calls
+            // to EndUpdateViewBatch and ScrollSelectionIntoView, we are able to
+            // allow the selection to cache a frame offset which is used by the
+            // caret drawing code. We only enable this cache here; at other times,
+            // we have no way to know whether reflow invalidates it
+            // See bugs 35296 and 199412.
+            if (selection) {
+                selection->SetCanCacheFrameOffset(true);
+            }
+            
+            {
+                // Hide the caret here to avoid hiding it twice, once in EndUpdateViewBatch
+                // and once in ScrollSelectionIntoView.
+                RefPtr<nsCaret> caret;
+                nsCOMPtr<nsIPresShell> presShell = GetPresShell();
+                
+                if (presShell) {
+                    caret = presShell->GetCaret();
+                }
+                
+                // time to turn off the batch
+                EndUpdateViewBatch();
+                // make sure selection is in view
+                
+                // After ScrollSelectionIntoView(), the pending notifications might be
+                // flushed and PresShell/PresContext/Frames may be dead. See bug 418470.
+                ScrollSelectionIntoView(false);
+            }
+            
+            // cached for frame offset are Not available now
+            if (selection) {
+                selection->SetCanCacheFrameOffset(false);
+            }
+            
+            if (mSelState) {
+                // we saved the selection state, but never got to hand it to placeholder
+                // (else we ould have nulled out this pointer), so destroy it to prevent leaks.
+                if (mPlaceholderName == nsGkAtoms::IMETxnName) {
+                    mRangeUpdater.DropSelectionState(*mSelState);
+                }
+                mSelState.reset();
+            }
+            // We might have never made a placeholder if no action took place.
+            if (mPlaceholderTransaction) {
+                mPlaceholderTransaction->EndPlaceHolderBatch();
+                // notify editor observers of action but if composing, it's done by
+                // compositionchange event handler.
+                if (!mComposition) {
+                    NotifyEditorObservers(eNotifyEditorObserversOfEnd);
+                }
+                mPlaceholderTransaction = nullptr;
+            } else {
+                NotifyEditorObservers(eNotifyEditorObserversOfCancel);
+            }
+        }
+        mPlaceholderBatch--;
+        
+        return NS_OK;
+    }
+    
+    NS_IMETHODIMP
+    EditorBase::ShouldTxnSetSelection(bool* aResult)
+    {
+        NS_ENSURE_TRUE(aResult, NS_ERROR_NULL_POINTER);
+        *aResult = mShouldTxnSetSelection;
+        return NS_OK;
+    }
+    
+    NS_IMETHODIMP
+    EditorBase::SetShouldTxnSetSelection(bool aShould)
+    {
+        mShouldTxnSetSelection = aShould;
+        return NS_OK;
+    }
+    
+    NS_IMETHODIMP
+    EditorBase::GetDocumentIsEmpty(bool* aDocumentIsEmpty)
+    {
+        *aDocumentIsEmpty = true;
+        
+        dom::Element* root = GetRoot();
+        NS_ENSURE_TRUE(root, NS_ERROR_NULL_POINTER);
+        
+        *aDocumentIsEmpty = !root->HasChildren();
+        return NS_OK;
+    }
+    
+    // XXX: The rule system should tell us which node to select all on (ie, the
+    //      root, or the body)
+    NS_IMETHODIMP
+    EditorBase::SelectAll()
+    {
+        // XXX Why doesn't this check if the document is alive?
+        if (!IsInitialized()) {
+            return NS_ERROR_NOT_INITIALIZED;
+        }
+        ForceCompositionEnd();
+        
+        RefPtr<Selection> selection = GetSelection();
+        NS_ENSURE_TRUE(selection, NS_ERROR_NOT_INITIALIZED);
+        return SelectEntireDocument(selection);
+    }
+    
+    NS_IMETHODIMP
+    EditorBase::BeginningOfDocument()
+    {
+        // XXX Why doesn't this check if the document is alive?
+        if (!IsInitialized()) {
+            return NS_ERROR_NOT_INITIALIZED;
+        }
+        
+        // get the selection
+        RefPtr<Selection> selection = GetSelection();
+        NS_ENSURE_TRUE(selection, NS_ERROR_NOT_INITIALIZED);
+        
+        // get the root element
+        dom::Element* rootElement = GetRoot();
+        NS_ENSURE_TRUE(rootElement, NS_ERROR_NULL_POINTER);
+        
+        // find first editable thingy
+        nsCOMPtr<nsINode> firstNode = GetFirstEditableNode(rootElement);
+        if (!firstNode) {
+            // just the root node, set selection to inside the root
+            return selection->Collapse(rootElement, 0);
+        }
+        
+        if (firstNode->NodeType() == nsIDOMNode::TEXT_NODE) {
+            // If firstNode is text, set selection to beginning of the text node.
+            return selection->Collapse(firstNode, 0);
+        }
+        
+        // Otherwise, it's a leaf node and we set the selection just in front of it.
+        nsCOMPtr<nsIContent> parent = firstNode->GetParent();
+        if (!parent) {
+            return NS_ERROR_NULL_POINTER;
+        }
+        
+        int32_t offsetInParent = parent->IndexOf(firstNode);
+        return selection->Collapse(parent, offsetInParent);
+    }
+    
+    NS_IMETHODIMP
+    EditorBase::EndOfDocument()
+    {
+        // XXX Why doesn't this check if the document is alive?
+        if (NS_WARN_IF(!IsInitialized())) {
+            return NS_ERROR_NOT_INITIALIZED;
+        }
+        
+        // get selection
+        RefPtr<Selection> selection = GetSelection();
+        NS_ENSURE_TRUE(selection, NS_ERROR_NULL_POINTER);
+        
+        // get the root element
+        nsINode* node = GetRoot();
+        NS_ENSURE_TRUE(node, NS_ERROR_NULL_POINTER);
+        nsINode* child = node->GetLastChild();
+        
+        while (child && IsContainer(child->AsDOMNode())) {
+            node = child;
+            child = node->GetLastChild();
+        }
+        
+        uint32_t length = node->Length();
+        return selection->Collapse(node, int32_t(length));
+    }
+    
+    NS_IMETHODIMP
+    EditorBase::GetDocumentModified(bool* outDocModified)
+    {
+        NS_ENSURE_TRUE(outDocModified, NS_ERROR_NULL_POINTER);
+        
+        int32_t  modCount = 0;
+        GetModificationCount(&modCount);
+        
+        *outDocModified = (modCount != 0);
+        return NS_OK;
+    }
+    
+    NS_IMETHODIMP
+    EditorBase::GetDocumentCharacterSet(nsACString& characterSet)
+    {
+        nsCOMPtr<nsIDocument> document = GetDocument();
+        if (NS_WARN_IF(!document)) {
+            return NS_ERROR_UNEXPECTED;
+        }
+        document->GetDocumentCharacterSet()->Name(characterSet);
+        return NS_OK;
+    }
+    
+    NS_IMETHODIMP
+    EditorBase::SetDocumentCharacterSet(const nsACString& characterSet)
+    {
+        nsCOMPtr<nsIDocument> document = GetDocument();
+        if (NS_WARN_IF(!document)) {
+            return NS_ERROR_UNEXPECTED;
+        }
+        // This method is scriptable, so add-ons could pass in something other
+        // than a canonical name.
+        auto encoding = Encoding::ForLabelNoReplacement(characterSet);
+        if (!encoding) {
+            return NS_ERROR_INVALID_ARG;
+        }
+        document->SetDocumentCharacterSet(WrapNotNull(encoding));
+        return NS_OK;
+    }
+    
+    NS_IMETHODIMP
+    EditorBase::Cut()
+    {
+        return NS_ERROR_NOT_IMPLEMENTED;
+    }
+    
+    NS_IMETHODIMP
+    EditorBase::CanCut(bool* aCanCut)
+    {
+        return NS_ERROR_NOT_IMPLEMENTED;
+    }
+    
+    NS_IMETHODIMP
+    EditorBase::Copy()
+    {
+        return NS_ERROR_NOT_IMPLEMENTED;
+    }
+    
+    NS_IMETHODIMP
+    EditorBase::CanCopy(bool* aCanCut)
+    {
+        return NS_ERROR_NOT_IMPLEMENTED;
+    }
+    
+    NS_IMETHODIMP
+    EditorBase::CanDelete(bool* aCanDelete)
+    {
+        return NS_ERROR_NOT_IMPLEMENTED;
+    }
+    
+    NS_IMETHODIMP
+    EditorBase::Paste(int32_t aSelectionType)
+    {
+        return NS_ERROR_NOT_IMPLEMENTED;
+    }
+    
+    NS_IMETHODIMP
+    EditorBase::PasteTransferable(nsITransferable* aTransferable)
+    {
+        return NS_ERROR_NOT_IMPLEMENTED;
+    }
+    
+    NS_IMETHODIMP
+    EditorBase::CanPaste(int32_t aSelectionType, bool* aCanPaste)
+    {
+        return NS_ERROR_NOT_IMPLEMENTED;
+    }
+    
+    NS_IMETHODIMP
+    EditorBase::CanPasteTransferable(nsITransferable* aTransferable,
+                                     bool* aCanPaste)
+    {
+        return NS_ERROR_NOT_IMPLEMENTED;
+    }
+    
+    NS_IMETHODIMP
+    EditorBase::SetAttribute(nsIDOMElement* aElement,
+                             const nsAString& aAttribute,
+                             const nsAString& aValue)
+    {
+        if (NS_WARN_IF(aAttribute.IsEmpty())) {
+            return NS_ERROR_FAILURE;
+        }
+        nsCOMPtr<Element> element = do_QueryInterface(aElement);
+        NS_ENSURE_TRUE(element, NS_ERROR_NULL_POINTER);
+        nsCOMPtr<nsIAtom> attribute = NS_Atomize(aAttribute);
+        
+        return SetAttribute(element, attribute, aValue);
+    }
+    
+    nsresult
+    EditorBase::SetAttribute(Element* aElement,
                              nsIAtom* aAttribute,
-                             const nsAString* aValue,
-                             ECloneAttributes aCloneAttributes)
-{
-  MOZ_ASSERT(aOldContainer && aNodeType);
-
-  nsCOMPtr<nsIContent> parent = aOldContainer->GetParent();
-  NS_ENSURE_TRUE(parent, nullptr);
-
-  int32_t offset = parent->IndexOf(aOldContainer);
-
-  // create new container
-  nsCOMPtr<Element> ret = CreateHTMLContent(aNodeType);
-  NS_ENSURE_TRUE(ret, nullptr);
-
-  // set attribute if needed
-  if (aAttribute && aValue && aAttribute != nsGkAtoms::_empty) {
-    nsresult rv = ret->SetAttr(kNameSpaceID_None, aAttribute, *aValue, true);
-    NS_ENSURE_SUCCESS(rv, nullptr);
-  }
-  if (aCloneAttributes == eCloneAttributes) {
-    CloneAttributes(ret, aOldContainer);
-  }
-
-  // notify our internal selection state listener
-  // (Note: An AutoSelectionRestorer object must be created
-  //  before calling this to initialize mRangeUpdater)
-  AutoReplaceContainerSelNotify selStateNotify(mRangeUpdater, aOldContainer,
-                                               ret);
-  {
-    AutoTransactionsConserveSelection conserveSelection(this);
-    while (aOldContainer->HasChildren()) {
-      nsCOMPtr<nsIContent> child = aOldContainer->GetFirstChild();
-
-      nsresult rv = DeleteNode(child);
-      NS_ENSURE_SUCCESS(rv, nullptr);
-
-      rv = InsertNode(*child, *ret, -1);
-      NS_ENSURE_SUCCESS(rv, nullptr);
-    }
-  }
-
-  // insert new container into tree
-  nsresult rv = InsertNode(*ret, *parent, offset);
-  NS_ENSURE_SUCCESS(rv, nullptr);
-
-  // delete old container
-  rv = DeleteNode(aOldContainer);
-  NS_ENSURE_SUCCESS(rv, nullptr);
-
-  return ret.forget();
-}
-
-/**
- * RemoveContainer() removes inNode, reparenting its children (if any) into the
- * parent of inNode.
- */
-nsresult
-EditorBase::RemoveContainer(nsIContent* aNode)
-{
-  MOZ_ASSERT(aNode);
-
-  nsCOMPtr<nsINode> parent = aNode->GetParentNode();
-  NS_ENSURE_STATE(parent);
-
-  int32_t offset = parent->IndexOf(aNode);
-
-  // Loop through the children of inNode and promote them into inNode's parent
-  uint32_t nodeOrigLen = aNode->GetChildCount();
-
-  // notify our internal selection state listener
-  AutoRemoveContainerSelNotify selNotify(mRangeUpdater, aNode, parent,
-                                         offset, nodeOrigLen);
-
-  while (aNode->HasChildren()) {
-    nsCOMPtr<nsIContent> child = aNode->GetLastChild();
-    nsresult rv = DeleteNode(child);
-    NS_ENSURE_SUCCESS(rv, rv);
-
-    rv = InsertNode(*child, *parent, offset);
-    NS_ENSURE_SUCCESS(rv, rv);
-  }
-
-  return DeleteNode(aNode);
-}
-
-/**
- * InsertContainerAbove() inserts a new parent for inNode, which is contructed
- * to be of type aNodeType.  outNode becomes a child of inNode's earlier
- * parent.  Caller's responsibility to make sure inNode's can be child of
- * outNode, and outNode can be child of old parent.
- */
-already_AddRefed<Element>
-EditorBase::InsertContainerAbove(nsIContent* aNode,
+                             const nsAString& aValue)
+    {
+        RefPtr<ChangeAttributeTransaction> transaction =
+        CreateTxnForSetAttribute(*aElement, *aAttribute, aValue);
+        return DoTransaction(transaction);
+    }
+    
+    NS_IMETHODIMP
+    EditorBase::GetAttributeValue(nsIDOMElement* aElement,
+                                  const nsAString& aAttribute,
+                                  nsAString& aResultValue,
+                                  bool* aResultIsSet)
+    {
+        NS_ENSURE_TRUE(aResultIsSet, NS_ERROR_NULL_POINTER);
+        *aResultIsSet = false;
+        if (!aElement) {
+            return NS_OK;
+        }
+        nsAutoString value;
+        nsresult rv = aElement->GetAttribute(aAttribute, value);
+        NS_ENSURE_SUCCESS(rv, rv);
+        if (!DOMStringIsNull(value)) {
+            *aResultIsSet = true;
+            aResultValue = value;
+        }
+        return rv;
+    }
+    
+    NS_IMETHODIMP
+    EditorBase::RemoveAttribute(nsIDOMElement* aElement,
+                                const nsAString& aAttribute)
+    {
+        if (NS_WARN_IF(aAttribute.IsEmpty())) {
+            return NS_ERROR_FAILURE;
+        }
+        nsCOMPtr<Element> element = do_QueryInterface(aElement);
+        NS_ENSURE_TRUE(element, NS_ERROR_NULL_POINTER);
+        nsCOMPtr<nsIAtom> attribute = NS_Atomize(aAttribute);
+        
+        return RemoveAttribute(element, attribute);
+    }
+    
+    nsresult
+    EditorBase::RemoveAttribute(Element* aElement,
+                                nsIAtom* aAttribute)
+    {
+        RefPtr<ChangeAttributeTransaction> transaction =
+        CreateTxnForRemoveAttribute(*aElement, *aAttribute);
+        return DoTransaction(transaction);
+    }
+    
+    bool
+    EditorBase::OutputsMozDirty()
+    {
+        // Return true for Composer (!eEditorAllowInteraction) or mail
+        // (eEditorMailMask), but false for webpages.
+        return !(mFlags & nsIPlaintextEditor::eEditorAllowInteraction) ||
+        (mFlags & nsIPlaintextEditor::eEditorMailMask);
+    }
+    
+    NS_IMETHODIMP
+    EditorBase::MarkNodeDirty(nsIDOMNode* aNode)
+    {
+        // Mark the node dirty, but not for webpages (bug 599983)
+        if (!OutputsMozDirty()) {
+            return NS_OK;
+        }
+        nsCOMPtr<dom::Element> element = do_QueryInterface(aNode);
+        if (element) {
+            element->SetAttr(kNameSpaceID_None, nsGkAtoms::mozdirty,
+                             EmptyString(), false);
+        }
+        return NS_OK;
+    }
+    
+    NS_IMETHODIMP
+    EditorBase::GetInlineSpellChecker(bool autoCreate,
+                                      nsIInlineSpellChecker** aInlineSpellChecker)
+    {
+        NS_ENSURE_ARG_POINTER(aInlineSpellChecker);
+        
+        if (mDidPreDestroy) {
+            // Don't allow people to get or create the spell checker once the editor
+            // is going away.
+            *aInlineSpellChecker = nullptr;
+            return autoCreate ? NS_ERROR_NOT_AVAILABLE : NS_OK;
+        }
+        
+        // We don't want to show the spell checking UI if there are no spell check dictionaries available.
+        bool canSpell = mozInlineSpellChecker::CanEnableInlineSpellChecking();
+        if (!canSpell) {
+            *aInlineSpellChecker = nullptr;
+            return NS_ERROR_FAILURE;
+        }
+        
+        nsresult rv;
+        if (!mInlineSpellChecker && autoCreate) {
+            mInlineSpellChecker = do_CreateInstance(MOZ_INLINESPELLCHECKER_CONTRACTID, &rv);
+            NS_ENSURE_SUCCESS(rv, rv);
+        }
+        
+        if (mInlineSpellChecker) {
+            rv = mInlineSpellChecker->Init(this);
+            if (NS_FAILED(rv)) {
+                mInlineSpellChecker = nullptr;
+            }
+            NS_ENSURE_SUCCESS(rv, rv);
+        }
+        
+        NS_IF_ADDREF(*aInlineSpellChecker = mInlineSpellChecker);
+        
+        return NS_OK;
+    }
+    
+    NS_IMETHODIMP
+    EditorBase::SyncRealTimeSpell()
+    {
+        bool enable = GetDesiredSpellCheckState();
+        
+        // Initializes mInlineSpellChecker
+        nsCOMPtr<nsIInlineSpellChecker> spellChecker;
+        GetInlineSpellChecker(enable, getter_AddRefs(spellChecker));
+        
+        if (mInlineSpellChecker) {
+            if (!mSpellCheckerDictionaryUpdated && enable) {
+                mInlineSpellChecker->UpdateCurrentDictionary();
+                mSpellCheckerDictionaryUpdated = true;
+            }
+            
+            // We might have a mInlineSpellChecker even if there are no dictionaries
+            // available since we don't destroy the mInlineSpellChecker when the last
+            // dictionariy is removed, but in that case spellChecker is null
+            mInlineSpellChecker->SetEnableRealTimeSpell(enable && spellChecker);
+        }
+        
+        return NS_OK;
+    }
+    
+    NS_IMETHODIMP
+    EditorBase::SetSpellcheckUserOverride(bool enable)
+    {
+        mSpellcheckCheckboxState = enable ? eTriTrue : eTriFalse;
+        
+        return SyncRealTimeSpell();
+    }
+    
+    NS_IMETHODIMP
+    EditorBase::CreateNode(const nsAString& aTag,
+                           nsIDOMNode* aParent,
+                           int32_t aPosition,
+                           nsIDOMNode** aNewNode)
+    {
+        nsCOMPtr<nsIAtom> tag = NS_Atomize(aTag);
+        nsCOMPtr<nsINode> parent = do_QueryInterface(aParent);
+        NS_ENSURE_STATE(parent);
+        *aNewNode = GetAsDOMNode(CreateNode(tag, parent, aPosition).take());
+        NS_ENSURE_STATE(*aNewNode);
+        return NS_OK;
+    }
+    
+    already_AddRefed<Element>
+    EditorBase::CreateNode(nsIAtom* aTag,
+                           nsINode* aParent,
+                           int32_t aPosition)
+    {
+        MOZ_ASSERT(aTag && aParent);
+        
+        AutoRules beginRulesSniffing(this, EditAction::createNode, nsIEditor::eNext);
+        
+        {
+            AutoActionListenerArray listeners(mActionListeners);
+            for (auto& listener : listeners) {
+                listener->WillCreateNode(nsDependentAtomString(aTag),
+                                         GetAsDOMNode(aParent), aPosition);
+            }
+        }
+        
+        nsCOMPtr<Element> ret;
+        
+        RefPtr<CreateElementTransaction> transaction =
+        CreateTxnForCreateElement(*aTag, *aParent, aPosition);
+        nsresult rv = DoTransaction(transaction);
+        if (NS_SUCCEEDED(rv)) {
+            ret = transaction->GetNewNode();
+            MOZ_ASSERT(ret);
+        }
+        
+        mRangeUpdater.SelAdjCreateNode(aParent, aPosition);
+        
+        {
+            AutoActionListenerArray listeners(mActionListeners);
+            for (auto& listener : listeners) {
+                listener->DidCreateNode(nsDependentAtomString(aTag), GetAsDOMNode(ret),
+                                        GetAsDOMNode(aParent), aPosition, rv);
+            }
+        }
+        
+        return ret.forget();
+    }
+    
+    NS_IMETHODIMP
+    EditorBase::InsertNode(nsIDOMNode* aNode,
+                           nsIDOMNode* aParent,
+                           int32_t aPosition)
+    {
+        nsCOMPtr<nsIContent> node = do_QueryInterface(aNode);
+        nsCOMPtr<nsINode> parent = do_QueryInterface(aParent);
+        NS_ENSURE_TRUE(node && parent, NS_ERROR_NULL_POINTER);
+        
+        return InsertNode(*node, *parent, aPosition);
+    }
+    
+    nsresult
+    EditorBase::InsertNode(nsIContent& aNode,
+                           nsINode& aParent,
+                           int32_t aPosition)
+    {
+        AutoRules beginRulesSniffing(this, EditAction::insertNode, nsIEditor::eNext);
+        
+        {
+            AutoActionListenerArray listeners(mActionListeners);
+            for (auto& listener : listeners) {
+                listener->WillInsertNode(aNode.AsDOMNode(), aParent.AsDOMNode(),
+                                         aPosition);
+            }
+        }
+        
+        RefPtr<InsertNodeTransaction> transaction =
+        CreateTxnForInsertNode(aNode, aParent, aPosition);
+        nsresult rv = DoTransaction(transaction);
+        
+        mRangeUpdater.SelAdjInsertNode(&aParent, aPosition);
+        
+        {
+            AutoActionListenerArray listeners(mActionListeners);
+            for (auto& listener : listeners) {
+                listener->DidInsertNode(aNode.AsDOMNode(), aParent.AsDOMNode(), aPosition,
+                                        rv);
+            }
+        }
+        
+        return rv;
+    }
+    
+    NS_IMETHODIMP
+    EditorBase::SplitNode(nsIDOMNode* aNode,
+                          int32_t aOffset,
+                          nsIDOMNode** aNewLeftNode)
+    {
+        nsCOMPtr<nsIContent> node = do_QueryInterface(aNode);
+        NS_ENSURE_STATE(node);
+        ErrorResult rv;
+        nsCOMPtr<nsIContent> newNode = SplitNode(*node, aOffset, rv);
+        *aNewLeftNode = GetAsDOMNode(newNode.forget().take());
+        return rv.StealNSResult();
+    }
+    
+    nsIContent*
+    EditorBase::SplitNode(nsIContent& aNode,
+                          int32_t aOffset,
+                          ErrorResult& aResult)
+    {
+        AutoRules beginRulesSniffing(this, EditAction::splitNode, nsIEditor::eNext);
+        
+        {
+            AutoActionListenerArray listeners(mActionListeners);
+            for (auto& listener : listeners) {
+                listener->WillSplitNode(aNode.AsDOMNode(), aOffset);
+            }
+        }
+        
+        RefPtr<SplitNodeTransaction> transaction =
+        CreateTxnForSplitNode(aNode, aOffset);
+        aResult = DoTransaction(transaction);
+        
+        nsCOMPtr<nsIContent> newNode = aResult.Failed() ? nullptr
+        : transaction->GetNewNode();
+        
+        mRangeUpdater.SelAdjSplitNode(aNode, aOffset, newNode);
+        
+        nsresult rv = aResult.StealNSResult();
+        {
+            AutoActionListenerArray listeners(mActionListeners);
+            for (auto& listener : listeners) {
+                listener->DidSplitNode(aNode.AsDOMNode(), aOffset, GetAsDOMNode(newNode),
+                                       rv);
+            }
+        }
+        // Note: result might be a success code, so we can't use Throw() to
+        // set it on aResult.
+        aResult = rv;
+        
+        return newNode;
+    }
+    
+    NS_IMETHODIMP
+    EditorBase::JoinNodes(nsIDOMNode* aLeftNode,
+                          nsIDOMNode* aRightNode,
+                          nsIDOMNode*)
+    {
+        nsCOMPtr<nsINode> leftNode = do_QueryInterface(aLeftNode);
+        nsCOMPtr<nsINode> rightNode = do_QueryInterface(aRightNode);
+        NS_ENSURE_STATE(leftNode && rightNode && leftNode->GetParentNode());
+        return JoinNodes(*leftNode, *rightNode);
+    }
+    
+    nsresult
+    EditorBase::JoinNodes(nsINode& aLeftNode,
+                          nsINode& aRightNode)
+    {
+        nsCOMPtr<nsINode> parent = aLeftNode.GetParentNode();
+        MOZ_ASSERT(parent);
+        
+        AutoRules beginRulesSniffing(this, EditAction::joinNode,
+                                     nsIEditor::ePrevious);
+        
+        // Remember some values; later used for saved selection updating.
+        // Find the offset between the nodes to be joined.
+        int32_t offset = parent->IndexOf(&aRightNode);
+        // Find the number of children of the lefthand node
+        uint32_t oldLeftNodeLen = aLeftNode.Length();
+        
+        {
+            AutoActionListenerArray listeners(mActionListeners);
+            for (auto& listener : listeners) {
+                listener->WillJoinNodes(aLeftNode.AsDOMNode(), aRightNode.AsDOMNode(),
+                                        parent->AsDOMNode());
+            }
+        }
+        
+        nsresult rv = NS_OK;
+        RefPtr<JoinNodeTransaction> transaction =
+        CreateTxnForJoinNode(aLeftNode, aRightNode);
+        if (transaction)  {
+            rv = DoTransaction(transaction);
+        }
+        
+        mRangeUpdater.SelAdjJoinNodes(aLeftNode, aRightNode, *parent, offset,
+                                      (int32_t)oldLeftNodeLen);
+        
+        {
+            AutoActionListenerArray listeners(mActionListeners);
+            for (auto& listener : listeners) {
+                listener->DidJoinNodes(aLeftNode.AsDOMNode(), aRightNode.AsDOMNode(),
+                                       parent->AsDOMNode(), rv);
+            }
+        }
+        
+        return rv;
+    }
+    
+    NS_IMETHODIMP
+    EditorBase::DeleteNode(nsIDOMNode* aNode)
+    {
+        nsCOMPtr<nsINode> node = do_QueryInterface(aNode);
+        NS_ENSURE_STATE(node);
+        return DeleteNode(node);
+    }
+    
+    nsresult
+    EditorBase::DeleteNode(nsINode* aNode)
+    {
+        AutoRules beginRulesSniffing(this, EditAction::createNode,
+                                     nsIEditor::ePrevious);
+        
+        // save node location for selection updating code.
+        {
+            AutoActionListenerArray listeners(mActionListeners);
+            for (auto& listener : listeners) {
+                listener->WillDeleteNode(aNode->AsDOMNode());
+            }
+        }
+        
+        RefPtr<DeleteNodeTransaction> deleteNodeTransaction =
+        CreateTxnForDeleteNode(aNode);
+        nsresult rv = deleteNodeTransaction ? DoTransaction(deleteNodeTransaction) :
+        NS_ERROR_FAILURE;
+        
+        {
+            AutoActionListenerArray listeners(mActionListeners);
+            for (auto& listener : listeners) {
+                listener->DidDeleteNode(aNode->AsDOMNode(), rv);
+            }
+        }
+        
+        NS_ENSURE_SUCCESS(rv, rv);
+        return NS_OK;
+    }
+    
+    /**
+     * ReplaceContainer() replaces inNode with a new node (outNode) which is
+     * constructed to be of type aNodeType.  Put inNodes children into outNode.
+     * Callers responsibility to make sure inNode's children can go in outNode.
+     */
+    already_AddRefed<Element>
+    EditorBase::ReplaceContainer(Element* aOldContainer,
                                  nsIAtom* aNodeType,
                                  nsIAtom* aAttribute,
-                                 const nsAString* aValue)
-{
-  MOZ_ASSERT(aNode && aNodeType);
-
-  nsCOMPtr<nsIContent> parent = aNode->GetParent();
-  NS_ENSURE_TRUE(parent, nullptr);
-  int32_t offset = parent->IndexOf(aNode);
-
-  // Create new container
-  nsCOMPtr<Element> newContent = CreateHTMLContent(aNodeType);
-  NS_ENSURE_TRUE(newContent, nullptr);
-
-  // Set attribute if needed
-  if (aAttribute && aValue && aAttribute != nsGkAtoms::_empty) {
-    nsresult rv =
-      newContent->SetAttr(kNameSpaceID_None, aAttribute, *aValue, true);
-    NS_ENSURE_SUCCESS(rv, nullptr);
-  }
-
-  // Notify our internal selection state listener
-  AutoInsertContainerSelNotify selNotify(mRangeUpdater);
-
-  // Put inNode in new parent, outNode
-  nsresult rv = DeleteNode(aNode);
-  NS_ENSURE_SUCCESS(rv, nullptr);
-
-  {
-    AutoTransactionsConserveSelection conserveSelection(this);
-    rv = InsertNode(*aNode, *newContent, 0);
-    NS_ENSURE_SUCCESS(rv, nullptr);
-  }
-
-  // Put new parent in doc
-  rv = InsertNode(*newContent, *parent, offset);
-  NS_ENSURE_SUCCESS(rv, nullptr);
-
-  return newContent.forget();
-}
-
-/**
- * MoveNode() moves aNode to {aParent,aOffset}.
- */
-nsresult
-EditorBase::MoveNode(nsIContent* aNode,
-                     nsINode* aParent,
-                     int32_t aOffset)
-{
-  MOZ_ASSERT(aNode);
-  MOZ_ASSERT(aParent);
-  MOZ_ASSERT(aOffset == -1 ||
-             (0 <= aOffset &&
-              AssertedCast<uint32_t>(aOffset) <= aParent->Length()));
-
-  nsCOMPtr<nsINode> oldParent = aNode->GetParentNode();
-  int32_t oldOffset = oldParent ? oldParent->IndexOf(aNode) : -1;
-
-  if (aOffset == -1) {
-    // Magic value meaning "move to end of aParent"
-    aOffset = AssertedCast<int32_t>(aParent->Length());
-  }
-
-  // Don't do anything if it's already in right place
-  if (aParent == oldParent && aOffset == oldOffset) {
-    return NS_OK;
-  }
-
-  // Notify our internal selection state listener
-  AutoMoveNodeSelNotify selNotify(mRangeUpdater, oldParent, oldOffset,
-                                  aParent, aOffset);
-
-  // Need to adjust aOffset if we're moving aNode later in its current parent
-  if (aParent == oldParent && oldOffset < aOffset) {
-    // When we delete aNode, it will make the offsets after it off by one
-    aOffset--;
-  }
-
-  // Hold a reference so aNode doesn't go away when we remove it (bug 772282)
-  nsCOMPtr<nsINode> kungFuDeathGrip = aNode;
-
-  nsresult rv = DeleteNode(aNode);
-  NS_ENSURE_SUCCESS(rv, rv);
-
-  return InsertNode(*aNode, *aParent, aOffset);
-}
-
-NS_IMETHODIMP
-EditorBase::AddEditorObserver(nsIEditorObserver* aObserver)
-{
-  // we don't keep ownership of the observers.  They must
-  // remove themselves as observers before they are destroyed.
-
-  NS_ENSURE_TRUE(aObserver, NS_ERROR_NULL_POINTER);
-
-  // Make sure the listener isn't already on the list
-  if (!mEditorObservers.Contains(aObserver)) {
-    mEditorObservers.AppendElement(*aObserver);
-  }
-
-  return NS_OK;
-}
-
-NS_IMETHODIMP
-EditorBase::RemoveEditorObserver(nsIEditorObserver* aObserver)
-{
-  NS_ENSURE_TRUE(aObserver, NS_ERROR_FAILURE);
-
-  mEditorObservers.RemoveElement(aObserver);
-
-  return NS_OK;
-}
-
-class EditorInputEventDispatcher final : public Runnable
-{
-public:
-  EditorInputEventDispatcher(EditorBase* aEditorBase,
-                             nsIContent* aTarget,
-                             bool aIsComposing)
-    : Runnable("EditorInputEventDispatcher")
-    , mEditorBase(aEditorBase)
-    , mTarget(aTarget)
-    , mIsComposing(aIsComposing)
-  {
-  }
-
-  NS_IMETHOD Run() override
-  {
-    // Note that we don't need to check mDispatchInputEvent here.  We need
-    // to check it only when the editor requests to dispatch the input event.
-
-    if (!mTarget->IsInComposedDoc()) {
-      return NS_OK;
-    }
-
-    nsCOMPtr<nsIPresShell> ps = mEditorBase->GetPresShell();
-    if (!ps) {
-      return NS_OK;
-    }
-
-    nsCOMPtr<nsIWidget> widget = mEditorBase->GetWidget();
-    if (!widget) {
-      return NS_OK;
-    }
-
-    // Even if the change is caused by untrusted event, we need to dispatch
-    // trusted input event since it's a fact.
-    InternalEditorInputEvent inputEvent(true, eEditorInput, widget);
-    inputEvent.mTime = static_cast<uint64_t>(PR_Now() / 1000);
-    inputEvent.mIsComposing = mIsComposing;
-    nsEventStatus status = nsEventStatus_eIgnore;
-    nsresult rv =
-      ps->HandleEventWithTarget(&inputEvent, nullptr, mTarget, &status);
-    NS_ENSURE_SUCCESS(rv, NS_OK); // print the warning if error
-    return NS_OK;
-  }
-
-private:
-  RefPtr<EditorBase> mEditorBase;
-  nsCOMPtr<nsIContent> mTarget;
-  bool mIsComposing;
-};
-
-void
-EditorBase::NotifyEditorObservers(NotificationForEditorObservers aNotification)
-{
-  // Copy the observers since EditAction()s can modify mEditorObservers.
-  AutoEditorObserverArray observers(mEditorObservers);
-  switch (aNotification) {
-    case eNotifyEditorObserversOfEnd:
-      mIsInEditAction = false;
-      for (auto& observer : observers) {
-        observer->EditAction();
-      }
-
-      if (!mDispatchInputEvent) {
-        return;
-      }
-
-      FireInputEvent();
-      break;
-    case eNotifyEditorObserversOfBefore:
-      if (NS_WARN_IF(mIsInEditAction)) {
-        break;
-      }
-      mIsInEditAction = true;
-      for (auto& observer : observers) {
-        observer->BeforeEditAction();
-      }
-      break;
-    case eNotifyEditorObserversOfCancel:
-      mIsInEditAction = false;
-      for (auto& observer : observers) {
-        observer->CancelEditAction();
-      }
-      break;
-    default:
-      MOZ_CRASH("Handle all notifications here");
-      break;
-  }
-}
-
-void
-EditorBase::FireInputEvent()
-{
-  // We don't need to dispatch multiple input events if there is a pending
-  // input event.  However, it may have different event target.  If we resolved
-  // this issue, we need to manage the pending events in an array.  But it's
-  // overwork.  We don't need to do it for the very rare case.
-
-  nsCOMPtr<nsIContent> target = GetInputEventTargetContent();
-  NS_ENSURE_TRUE_VOID(target);
-
-  // NOTE: Don't refer IsIMEComposing() because it returns false even before
-  //       compositionend.  However, DOM Level 3 Events defines it should be
-  //       true after compositionstart and before compositionend.
-  nsContentUtils::AddScriptRunner(
-    new EditorInputEventDispatcher(this, target, !!GetComposition()));
-}
-
-NS_IMETHODIMP
-EditorBase::AddEditActionListener(nsIEditActionListener* aListener)
-{
-  NS_ENSURE_TRUE(aListener, NS_ERROR_NULL_POINTER);
-
-  // Make sure the listener isn't already on the list
-  if (!mActionListeners.Contains(aListener)) {
-    mActionListeners.AppendElement(*aListener);
-  }
-
-  return NS_OK;
-}
-
-NS_IMETHODIMP
-EditorBase::RemoveEditActionListener(nsIEditActionListener* aListener)
-{
-  NS_ENSURE_TRUE(aListener, NS_ERROR_FAILURE);
-
-  mActionListeners.RemoveElement(aListener);
-
-  return NS_OK;
-}
-
-NS_IMETHODIMP
-EditorBase::AddDocumentStateListener(nsIDocumentStateListener* aListener)
-{
-  NS_ENSURE_TRUE(aListener, NS_ERROR_NULL_POINTER);
-
-  if (!mDocStateListeners.Contains(aListener)) {
-    mDocStateListeners.AppendElement(*aListener);
-  }
-
-  return NS_OK;
-}
-
-NS_IMETHODIMP
-EditorBase::RemoveDocumentStateListener(nsIDocumentStateListener* aListener)
-{
-  NS_ENSURE_TRUE(aListener, NS_ERROR_NULL_POINTER);
-
-  mDocStateListeners.RemoveElement(aListener);
-
-  return NS_OK;
-}
-
-NS_IMETHODIMP
-EditorBase::OutputToString(const nsAString& aFormatType,
-                           uint32_t aFlags,
-                           nsAString& aOutputString)
-{
-  // these should be implemented by derived classes.
-  return NS_ERROR_NOT_IMPLEMENTED;
-}
-
-NS_IMETHODIMP
-EditorBase::OutputToStream(nsIOutputStream* aOutputStream,
-                           const nsAString& aFormatType,
-                           const nsACString& aCharsetOverride,
-                           uint32_t aFlags)
-{
-  // these should be implemented by derived classes.
-  return NS_ERROR_NOT_IMPLEMENTED;
-}
-
-NS_IMETHODIMP
-EditorBase::DumpContentTree()
-{
+                                 const nsAString* aValue,
+                                 ECloneAttributes aCloneAttributes)
+    {
+        MOZ_ASSERT(aOldContainer && aNodeType);
+        
+        nsCOMPtr<nsIContent> parent = aOldContainer->GetParent();
+        NS_ENSURE_TRUE(parent, nullptr);
+        
+        int32_t offset = parent->IndexOf(aOldContainer);
+        
+        // create new container
+        nsCOMPtr<Element> ret = CreateHTMLContent(aNodeType);
+        NS_ENSURE_TRUE(ret, nullptr);
+        
+        // set attribute if needed
+        if (aAttribute && aValue && aAttribute != nsGkAtoms::_empty) {
+            nsresult rv = ret->SetAttr(kNameSpaceID_None, aAttribute, *aValue, true);
+            NS_ENSURE_SUCCESS(rv, nullptr);
+        }
+        if (aCloneAttributes == eCloneAttributes) {
+            CloneAttributes(ret, aOldContainer);
+        }
+        
+        // notify our internal selection state listener
+        // (Note: An AutoSelectionRestorer object must be created
+        //  before calling this to initialize mRangeUpdater)
+        AutoReplaceContainerSelNotify selStateNotify(mRangeUpdater, aOldContainer,
+                                                     ret);
+        {
+            AutoTransactionsConserveSelection conserveSelection(this);
+            while (aOldContainer->HasChildren()) {
+                nsCOMPtr<nsIContent> child = aOldContainer->GetFirstChild();
+                
+                nsresult rv = DeleteNode(child);
+                NS_ENSURE_SUCCESS(rv, nullptr);
+                
+                rv = InsertNode(*child, *ret, -1);
+                NS_ENSURE_SUCCESS(rv, nullptr);
+            }
+        }
+        
+        // insert new container into tree
+        nsresult rv = InsertNode(*ret, *parent, offset);
+        NS_ENSURE_SUCCESS(rv, nullptr);
+        
+        // delete old container
+        rv = DeleteNode(aOldContainer);
+        NS_ENSURE_SUCCESS(rv, nullptr);
+        
+        return ret.forget();
+    }
+    
+    /**
+     * RemoveContainer() removes inNode, reparenting its children (if any) into the
+     * parent of inNode.
+     */
+    nsresult
+    EditorBase::RemoveContainer(nsIContent* aNode)
+    {
+        MOZ_ASSERT(aNode);
+        
+        nsCOMPtr<nsINode> parent = aNode->GetParentNode();
+        NS_ENSURE_STATE(parent);
+        
+        int32_t offset = parent->IndexOf(aNode);
+        
+        // Loop through the children of inNode and promote them into inNode's parent
+        uint32_t nodeOrigLen = aNode->GetChildCount();
+        
+        // notify our internal selection state listener
+        AutoRemoveContainerSelNotify selNotify(mRangeUpdater, aNode, parent,
+                                               offset, nodeOrigLen);
+        
+        while (aNode->HasChildren()) {
+            nsCOMPtr<nsIContent> child = aNode->GetLastChild();
+            nsresult rv = DeleteNode(child);
+            NS_ENSURE_SUCCESS(rv, rv);
+            
+            rv = InsertNode(*child, *parent, offset);
+            NS_ENSURE_SUCCESS(rv, rv);
+        }
+        
+        return DeleteNode(aNode);
+    }
+    
+    /**
+     * InsertContainerAbove() inserts a new parent for inNode, which is contructed
+     * to be of type aNodeType.  outNode becomes a child of inNode's earlier
+     * parent.  Caller's responsibility to make sure inNode's can be child of
+     * outNode, and outNode can be child of old parent.
+     */
+    already_AddRefed<Element>
+    EditorBase::InsertContainerAbove(nsIContent* aNode,
+                                     nsIAtom* aNodeType,
+                                     nsIAtom* aAttribute,
+                                     const nsAString* aValue)
+    {
+        MOZ_ASSERT(aNode && aNodeType);
+        
+        nsCOMPtr<nsIContent> parent = aNode->GetParent();
+        NS_ENSURE_TRUE(parent, nullptr);
+        int32_t offset = parent->IndexOf(aNode);
+        
+        // Create new container
+        nsCOMPtr<Element> newContent = CreateHTMLContent(aNodeType);
+        NS_ENSURE_TRUE(newContent, nullptr);
+        
+        // Set attribute if needed
+        if (aAttribute && aValue && aAttribute != nsGkAtoms::_empty) {
+            nsresult rv =
+            newContent->SetAttr(kNameSpaceID_None, aAttribute, *aValue, true);
+            NS_ENSURE_SUCCESS(rv, nullptr);
+        }
+        
+        // Notify our internal selection state listener
+        AutoInsertContainerSelNotify selNotify(mRangeUpdater);
+        
+        // Put inNode in new parent, outNode
+        nsresult rv = DeleteNode(aNode);
+        NS_ENSURE_SUCCESS(rv, nullptr);
+        
+        {
+            AutoTransactionsConserveSelection conserveSelection(this);
+            rv = InsertNode(*aNode, *newContent, 0);
+            NS_ENSURE_SUCCESS(rv, nullptr);
+        }
+        
+        // Put new parent in doc
+        rv = InsertNode(*newContent, *parent, offset);
+        NS_ENSURE_SUCCESS(rv, nullptr);
+        
+        return newContent.forget();
+    }
+    
+    /**
+     * MoveNode() moves aNode to {aParent,aOffset}.
+     */
+    nsresult
+    EditorBase::MoveNode(nsIContent* aNode,
+                         nsINode* aParent,
+                         int32_t aOffset)
+    {
+        MOZ_ASSERT(aNode);
+        MOZ_ASSERT(aParent);
+        MOZ_ASSERT(aOffset == -1 ||
+                   (0 <= aOffset &&
+                    AssertedCast<uint32_t>(aOffset) <= aParent->Length()));
+        
+        nsCOMPtr<nsINode> oldParent = aNode->GetParentNode();
+        int32_t oldOffset = oldParent ? oldParent->IndexOf(aNode) : -1;
+        
+        if (aOffset == -1) {
+            // Magic value meaning "move to end of aParent"
+            aOffset = AssertedCast<int32_t>(aParent->Length());
+        }
+        
+        // Don't do anything if it's already in right place
+        if (aParent == oldParent && aOffset == oldOffset) {
+            return NS_OK;
+        }
+        
+        // Notify our internal selection state listener
+        AutoMoveNodeSelNotify selNotify(mRangeUpdater, oldParent, oldOffset,
+                                        aParent, aOffset);
+        
+        // Need to adjust aOffset if we're moving aNode later in its current parent
+        if (aParent == oldParent && oldOffset < aOffset) {
+            // When we delete aNode, it will make the offsets after it off by one
+            aOffset--;
+        }
+        
+        // Hold a reference so aNode doesn't go away when we remove it (bug 772282)
+        nsCOMPtr<nsINode> kungFuDeathGrip = aNode;
+        
+        nsresult rv = DeleteNode(aNode);
+        NS_ENSURE_SUCCESS(rv, rv);
+        
+        return InsertNode(*aNode, *aParent, aOffset);
+    }
+    
+    NS_IMETHODIMP
+    EditorBase::AddEditorObserver(nsIEditorObserver* aObserver)
+    {
+        // we don't keep ownership of the observers.  They must
+        // remove themselves as observers before they are destroyed.
+        
+        NS_ENSURE_TRUE(aObserver, NS_ERROR_NULL_POINTER);
+        
+        // Make sure the listener isn't already on the list
+        if (!mEditorObservers.Contains(aObserver)) {
+            mEditorObservers.AppendElement(*aObserver);
+        }
+        
+        return NS_OK;
+    }
+    
+    NS_IMETHODIMP
+    EditorBase::RemoveEditorObserver(nsIEditorObserver* aObserver)
+    {
+        NS_ENSURE_TRUE(aObserver, NS_ERROR_FAILURE);
+        
+        mEditorObservers.RemoveElement(aObserver);
+        
+        return NS_OK;
+    }
+    
+    class EditorInputEventDispatcher final : public Runnable
+    {
+    public:
+        EditorInputEventDispatcher(EditorBase* aEditorBase,
+                                   nsIContent* aTarget,
+                                   bool aIsComposing)
+        : Runnable("EditorInputEventDispatcher")
+        , mEditorBase(aEditorBase)
+        , mTarget(aTarget)
+        , mIsComposing(aIsComposing)
+        {
+        }
+        
+        NS_IMETHOD Run() override
+        {
+            // Note that we don't need to check mDispatchInputEvent here.  We need
+            // to check it only when the editor requests to dispatch the input event.
+            
+            if (!mTarget->IsInComposedDoc()) {
+                return NS_OK;
+            }
+            
+            nsCOMPtr<nsIPresShell> ps = mEditorBase->GetPresShell();
+            if (!ps) {
+                return NS_OK;
+            }
+            
+            nsCOMPtr<nsIWidget> widget = mEditorBase->GetWidget();
+            if (!widget) {
+                return NS_OK;
+            }
+            
+            // Even if the change is caused by untrusted event, we need to dispatch
+            // trusted input event since it's a fact.
+            InternalEditorInputEvent inputEvent(true, eEditorInput, widget);
+            inputEvent.mTime = static_cast<uint64_t>(PR_Now() / 1000);
+            inputEvent.mIsComposing = mIsComposing;
+            nsEventStatus status = nsEventStatus_eIgnore;
+            nsresult rv =
+            ps->HandleEventWithTarget(&inputEvent, nullptr, mTarget, &status);
+            NS_ENSURE_SUCCESS(rv, NS_OK); // print the warning if error
+            return NS_OK;
+        }
+        
+    private:
+        RefPtr<EditorBase> mEditorBase;
+        nsCOMPtr<nsIContent> mTarget;
+        bool mIsComposing;
+    };
+    
+    void
+    EditorBase::NotifyEditorObservers(NotificationForEditorObservers aNotification)
+    {
+        // Copy the observers since EditAction()s can modify mEditorObservers.
+        AutoEditorObserverArray observers(mEditorObservers);
+        switch (aNotification) {
+            case eNotifyEditorObserversOfEnd:
+                mIsInEditAction = false;
+                for (auto& observer : observers) {
+                    observer->EditAction();
+                }
+                
+                if (!mDispatchInputEvent) {
+                    return;
+                }
+                
+                FireInputEvent();
+                break;
+            case eNotifyEditorObserversOfBefore:
+                if (NS_WARN_IF(mIsInEditAction)) {
+                    break;
+                }
+                mIsInEditAction = true;
+                for (auto& observer : observers) {
+                    observer->BeforeEditAction();
+                }
+                break;
+            case eNotifyEditorObserversOfCancel:
+                mIsInEditAction = false;
+                for (auto& observer : observers) {
+                    observer->CancelEditAction();
+                }
+                break;
+            default:
+                MOZ_CRASH("Handle all notifications here");
+                break;
+        }
+    }
+    
+    void
+    EditorBase::FireInputEvent()
+    {
+        // We don't need to dispatch multiple input events if there is a pending
+        // input event.  However, it may have different event target.  If we resolved
+        // this issue, we need to manage the pending events in an array.  But it's
+        // overwork.  We don't need to do it for the very rare case.
+        
+        nsCOMPtr<nsIContent> target = GetInputEventTargetContent();
+        NS_ENSURE_TRUE_VOID(target);
+        
+        // NOTE: Don't refer IsIMEComposing() because it returns false even before
+        //       compositionend.  However, DOM Level 3 Events defines it should be
+        //       true after compositionstart and before compositionend.
+        nsContentUtils::AddScriptRunner(
+                                        new EditorInputEventDispatcher(this, target, !!GetComposition()));
+    }
+    
+    NS_IMETHODIMP
+    EditorBase::AddEditActionListener(nsIEditActionListener* aListener)
+    {
+        NS_ENSURE_TRUE(aListener, NS_ERROR_NULL_POINTER);
+        
+        // Make sure the listener isn't already on the list
+        if (!mActionListeners.Contains(aListener)) {
+            mActionListeners.AppendElement(*aListener);
+        }
+        
+        return NS_OK;
+    }
+    
+    NS_IMETHODIMP
+    EditorBase::RemoveEditActionListener(nsIEditActionListener* aListener)
+    {
+        NS_ENSURE_TRUE(aListener, NS_ERROR_FAILURE);
+        
+        mActionListeners.RemoveElement(aListener);
+        
+        return NS_OK;
+    }
+    
+    NS_IMETHODIMP
+    EditorBase::AddDocumentStateListener(nsIDocumentStateListener* aListener)
+    {
+        NS_ENSURE_TRUE(aListener, NS_ERROR_NULL_POINTER);
+        
+        if (!mDocStateListeners.Contains(aListener)) {
+            mDocStateListeners.AppendElement(*aListener);
+        }
+        
+        return NS_OK;
+    }
+    
+    NS_IMETHODIMP
+    EditorBase::RemoveDocumentStateListener(nsIDocumentStateListener* aListener)
+    {
+        NS_ENSURE_TRUE(aListener, NS_ERROR_NULL_POINTER);
+        
+        mDocStateListeners.RemoveElement(aListener);
+        
+        return NS_OK;
+    }
+    
+    NS_IMETHODIMP
+    EditorBase::OutputToString(const nsAString& aFormatType,
+                               uint32_t aFlags,
+                               nsAString& aOutputString)
+    {
+        // these should be implemented by derived classes.
+        return NS_ERROR_NOT_IMPLEMENTED;
+    }
+    
+    NS_IMETHODIMP
+    EditorBase::OutputToStream(nsIOutputStream* aOutputStream,
+                               const nsAString& aFormatType,
+                               const nsACString& aCharsetOverride,
+                               uint32_t aFlags)
+    {
+        // these should be implemented by derived classes.
+        return NS_ERROR_NOT_IMPLEMENTED;
+    }
+    
+    NS_IMETHODIMP
+    EditorBase::DumpContentTree()
+    {
 #ifdef DEBUG
-  if (mRootElement) {
-    mRootElement->List(stdout);
-  }
+        if (mRootElement) {
+            mRootElement->List(stdout);
+        }
 #endif
-  return NS_OK;
-}
-
-NS_IMETHODIMP
-EditorBase::DebugDumpContent()
-{
+        return NS_OK;
+    }
+    
+    NS_IMETHODIMP
+    EditorBase::DebugDumpContent()
+    {
 #ifdef DEBUG
-  nsCOMPtr<nsIDocument> document = GetDocument();
-  if (NS_WARN_IF(!document)) {
-    return NS_ERROR_NOT_INITIALIZED;
-  }
-  nsCOMPtr<nsIDOMHTMLDocument> domHTMLDocument = do_QueryInterface(document);
-  if (NS_WARN_IF(!domHTMLDocument)) {
-    return NS_ERROR_NOT_INITIALIZED;
-  }
-  nsCOMPtr<nsIDOMHTMLElement> bodyElement;
-  domHTMLDocument->GetBody(getter_AddRefs(bodyElement));
-  nsCOMPtr<nsIContent> content = do_QueryInterface(bodyElement);
-  if (content) {
-    content->List();
-  }
+        nsCOMPtr<nsIDocument> document = GetDocument();
+        if (NS_WARN_IF(!document)) {
+            return NS_ERROR_NOT_INITIALIZED;
+        }
+        nsCOMPtr<nsIDOMHTMLDocument> domHTMLDocument = do_QueryInterface(document);
+        if (NS_WARN_IF(!domHTMLDocument)) {
+            return NS_ERROR_NOT_INITIALIZED;
+        }
+        nsCOMPtr<nsIDOMHTMLElement> bodyElement;
+        domHTMLDocument->GetBody(getter_AddRefs(bodyElement));
+        nsCOMPtr<nsIContent> content = do_QueryInterface(bodyElement);
+        if (content) {
+            content->List();
+        }
 #endif
-  return NS_OK;
-}
-
-NS_IMETHODIMP
-EditorBase::DebugUnitTests(int32_t* outNumTests,
-                           int32_t* outNumTestsFailed)
-{
+        return NS_OK;
+    }
+    
+    NS_IMETHODIMP
+    EditorBase::DebugUnitTests(int32_t* outNumTests,
+                               int32_t* outNumTestsFailed)
+    {
 #ifdef DEBUG
-  NS_NOTREACHED("This should never get called. Overridden by subclasses");
+        NS_NOTREACHED("This should never get called. Overridden by subclasses");
 #endif
-  return NS_OK;
-}
-
-bool
-EditorBase::ArePreservingSelection()
-{
-  return !(mSavedSel.IsEmpty());
-}
-
-void
-EditorBase::PreserveSelectionAcrossActions(Selection* aSel)
-{
-  mSavedSel.SaveSelection(aSel);
-  mRangeUpdater.RegisterSelectionState(mSavedSel);
-}
-
-nsresult
-EditorBase::RestorePreservedSelection(Selection* aSel)
-{
-  if (mSavedSel.IsEmpty()) {
-    return NS_ERROR_FAILURE;
-  }
-  mSavedSel.RestoreSelection(aSel);
-  StopPreservingSelection();
-  return NS_OK;
-}
-
-void
-EditorBase::StopPreservingSelection()
-{
-  mRangeUpdater.DropSelectionState(mSavedSel);
-  mSavedSel.MakeEmpty();
-}
-
-bool
-EditorBase::EnsureComposition(WidgetCompositionEvent* aCompositionEvent)
-{
-  if (mComposition) {
-    return true;
-  }
-  // The compositionstart event must cause creating new TextComposition
-  // instance at being dispatched by IMEStateManager.
-  mComposition = IMEStateManager::GetTextCompositionFor(aCompositionEvent);
-  if (!mComposition) {
-    // However, TextComposition may be committed before the composition
-    // event comes here.
-    return false;
-  }
-  mComposition->StartHandlingComposition(this);
-  return true;
-}
-
-nsresult
-EditorBase::BeginIMEComposition(WidgetCompositionEvent* aCompositionEvent)
-{
-  MOZ_ASSERT(!mComposition, "There is composition already");
-  if (!EnsureComposition(aCompositionEvent)) {
-    return NS_OK;
-  }
-  return NS_OK;
-}
-
-void
-EditorBase::EndIMEComposition()
-{
-  NS_ENSURE_TRUE_VOID(mComposition); // nothing to do
-
-  // commit the IME transaction..we can get at it via the transaction mgr.
-  // Note that this means IME won't work without an undo stack!
-  if (mTxnMgr) {
-    nsCOMPtr<nsITransaction> txn = mTxnMgr->PeekUndoStack();
-    nsCOMPtr<nsIAbsorbingTransaction> plcTxn = do_QueryInterface(txn);
-    if (plcTxn) {
-      DebugOnly<nsresult> rv = plcTxn->Commit();
-      NS_ASSERTION(NS_SUCCEEDED(rv),
-                   "nsIAbsorbingTransaction::Commit() failed");
-    }
-  }
-
-  // Composition string may have hidden the caret.  Therefore, we need to
-  // cancel it here.
-  HideCaret(false);
-
-  /* reset the data we need to construct a transaction */
-  mIMETextNode = nullptr;
-  mIMETextOffset = 0;
-  mIMETextLength = 0;
-  mComposition->EndHandlingComposition(this);
-  mComposition = nullptr;
-
-  // notify editor observers of action
-  NotifyEditorObservers(eNotifyEditorObserversOfEnd);
-}
-
-NS_IMETHODIMP
-EditorBase::ForceCompositionEnd()
-{
-  nsCOMPtr<nsIPresShell> ps = GetPresShell();
-  if (!ps) {
-    return NS_ERROR_NOT_AVAILABLE;
-  }
-  nsPresContext* pc = ps->GetPresContext();
-  if (!pc) {
-    return NS_ERROR_NOT_AVAILABLE;
-  }
-
-  return mComposition ?
-    IMEStateManager::NotifyIME(REQUEST_TO_COMMIT_COMPOSITION, pc) : NS_OK;
-}
-
-NS_IMETHODIMP
-EditorBase::GetPreferredIMEState(IMEState* aState)
-{
-  NS_ENSURE_ARG_POINTER(aState);
-  aState->mEnabled = IMEState::ENABLED;
-  aState->mOpen = IMEState::DONT_CHANGE_OPEN_STATE;
-
-  if (IsReadonly() || IsDisabled()) {
-    aState->mEnabled = IMEState::DISABLED;
-    return NS_OK;
-  }
-
-  nsCOMPtr<nsIContent> content = GetRoot();
-  NS_ENSURE_TRUE(content, NS_ERROR_FAILURE);
-
-  nsIFrame* frame = content->GetPrimaryFrame();
-  NS_ENSURE_TRUE(frame, NS_ERROR_FAILURE);
-
-  switch (frame->StyleUIReset()->mIMEMode) {
-    case NS_STYLE_IME_MODE_AUTO:
-      if (IsPasswordEditor())
-        aState->mEnabled = IMEState::PASSWORD;
-      break;
-    case NS_STYLE_IME_MODE_DISABLED:
-      // we should use password state for |ime-mode: disabled;|.
-      aState->mEnabled = IMEState::PASSWORD;
-      break;
-    case NS_STYLE_IME_MODE_ACTIVE:
-      aState->mOpen = IMEState::OPEN;
-      break;
-    case NS_STYLE_IME_MODE_INACTIVE:
-      aState->mOpen = IMEState::CLOSED;
-      break;
-  }
-
-  return NS_OK;
-}
-
-NS_IMETHODIMP
-EditorBase::GetComposing(bool* aResult)
-{
-  NS_ENSURE_ARG_POINTER(aResult);
-  *aResult = IsIMEComposing();
-  return NS_OK;
-}
-
-NS_IMETHODIMP
-EditorBase::GetRootElement(nsIDOMElement** aRootElement)
-{
-  NS_ENSURE_ARG_POINTER(aRootElement);
-  NS_ENSURE_TRUE(mRootElement, NS_ERROR_NOT_AVAILABLE);
-  nsCOMPtr<nsIDOMElement> rootElement = do_QueryInterface(mRootElement);
-  rootElement.forget(aRootElement);
-  return NS_OK;
-}
-
-/**
- * All editor operations which alter the doc should be prefaced
- * with a call to StartOperation, naming the action and direction.
- */
-NS_IMETHODIMP
-EditorBase::StartOperation(EditAction opID,
-                           nsIEditor::EDirection aDirection)
-{
-  mAction = opID;
-  mDirection = aDirection;
-  return NS_OK;
-}
-
-/**
- * All editor operations which alter the doc should be followed
- * with a call to EndOperation.
- */
-NS_IMETHODIMP
-EditorBase::EndOperation()
-{
-  mAction = EditAction::none;
-  mDirection = eNone;
-  return NS_OK;
-}
-
-NS_IMETHODIMP
-EditorBase::CloneAttribute(const nsAString& aAttribute,
-                           nsIDOMNode* aDestNode,
-                           nsIDOMNode* aSourceNode)
-{
-  NS_ENSURE_TRUE(aDestNode && aSourceNode, NS_ERROR_NULL_POINTER);
-  if (NS_WARN_IF(aAttribute.IsEmpty())) {
-    return NS_ERROR_FAILURE;
-  }
-
-  nsCOMPtr<Element> destElement = do_QueryInterface(aDestNode);
-  nsCOMPtr<Element> sourceElement = do_QueryInterface(aSourceNode);
-  NS_ENSURE_TRUE(destElement && sourceElement, NS_ERROR_NO_INTERFACE);
-
-  nsCOMPtr<nsIAtom> attribute = NS_Atomize(aAttribute);
-  return CloneAttribute(attribute, destElement, sourceElement);
-}
-
-nsresult
-EditorBase::CloneAttribute(nsIAtom* aAttribute,
-                           Element* aDestElement,
-                           Element* aSourceElement)
-{
-  nsAutoString attrValue;
-  if (aSourceElement->GetAttr(kNameSpaceID_None, aAttribute, attrValue)) {
-    return SetAttribute(aDestElement, aAttribute, attrValue);
-  }
-  return RemoveAttribute(aDestElement, aAttribute);
-}
-
-/**
- * @param aDest     Must be a DOM element.
- * @param aSource   Must be a DOM element.
- */
-NS_IMETHODIMP
-EditorBase::CloneAttributes(nsIDOMNode* aDest,
-                            nsIDOMNode* aSource)
-{
-  NS_ENSURE_TRUE(aDest && aSource, NS_ERROR_NULL_POINTER);
-
-  nsCOMPtr<Element> dest = do_QueryInterface(aDest);
-  nsCOMPtr<Element> source = do_QueryInterface(aSource);
-  NS_ENSURE_TRUE(dest && source, NS_ERROR_NO_INTERFACE);
-
-  CloneAttributes(dest, source);
-
-  return NS_OK;
-}
-
-void
-EditorBase::CloneAttributes(Element* aDest,
-                            Element* aSource)
-{
-  MOZ_ASSERT(aDest && aSource);
-
-  AutoEditBatch beginBatching(this);
-
-  // Use transaction system for undo only if destination is already in the
-  // document
-  NS_ENSURE_TRUE(GetRoot(), );
-  bool destInBody = GetRoot()->Contains(aDest);
-
-  // Clear existing attributes
-  RefPtr<nsDOMAttributeMap> destAttributes = aDest->Attributes();
-  while (RefPtr<Attr> attr = destAttributes->Item(0)) {
-    if (destInBody) {
-      RemoveAttribute(aDest, attr->NodeInfo()->NameAtom());
-    } else {
-      aDest->UnsetAttr(kNameSpaceID_None, attr->NodeInfo()->NameAtom(), true);
-    }
-  }
-
-  // Set just the attributes that the source element has
-  RefPtr<nsDOMAttributeMap> sourceAttributes = aSource->Attributes();
-  uint32_t sourceCount = sourceAttributes->Length();
-  for (uint32_t i = 0; i < sourceCount; i++) {
-    RefPtr<Attr> attr = sourceAttributes->Item(i);
-    nsAutoString value;
-    attr->GetValue(value);
-    if (destInBody) {
-      SetAttributeOrEquivalent(aDest, attr->NodeInfo()->NameAtom(), value,
-                               false);
-    } else {
-      // The element is not inserted in the document yet, we don't want to put
-      // a transaction on the UndoStack
-      SetAttributeOrEquivalent(aDest, attr->NodeInfo()->NameAtom(), value,
-                               true);
-    }
-  }
-}
-
-nsresult
-EditorBase::ScrollSelectionIntoView(bool aScrollToAnchor)
-{
-  nsCOMPtr<nsISelectionController> selectionController =
-    GetSelectionController();
-  if (!selectionController) {
-    return NS_OK;
-  }
-
-  int16_t region = nsISelectionController::SELECTION_FOCUS_REGION;
-  if (aScrollToAnchor) {
-    region = nsISelectionController::SELECTION_ANCHOR_REGION;
-  }
-  selectionController->ScrollSelectionIntoView(
-                         nsISelectionController::SELECTION_NORMAL,
-                         region,
-                         nsISelectionController::SCROLL_OVERFLOW_HIDDEN);
-  return NS_OK;
-}
-
-void
-EditorBase::FindBetterInsertionPoint(nsCOMPtr<nsIDOMNode>& aNode,
-                                     int32_t& aOffset)
-{
-  nsCOMPtr<nsINode> node = do_QueryInterface(aNode);
-  FindBetterInsertionPoint(node, aOffset);
-  aNode = do_QueryInterface(node);
-}
-
-void
-EditorBase::FindBetterInsertionPoint(nsCOMPtr<nsINode>& aNode,
-                                     int32_t& aOffset)
-{
-  if (aNode->IsNodeOfType(nsINode::eTEXT)) {
-    // There is no "better" insertion point.
-    return;
-  }
-
-  if (!IsPlaintextEditor()) {
-    // We cannot find "better" insertion point in HTML editor.
-    // WARNING: When you add some code to find better node in HTML editor,
-    //          you need to call this before calling InsertTextImpl() in
-    //          HTMLEditRules.
-    return;
-  }
-
-  nsCOMPtr<nsINode> node = aNode;
-  int32_t offset = aOffset;
-
-  nsCOMPtr<nsINode> root = GetRoot();
-  if (aNode == root) {
-    // In some cases, aNode is the anonymous DIV, and offset is 0.  To avoid
-    // injecting unneeded text nodes, we first look to see if we have one
-    // available.  In that case, we'll just adjust node and offset accordingly.
-    if (!offset && node->HasChildren() &&
-        node->GetFirstChild()->IsNodeOfType(nsINode::eTEXT)) {
-      aNode = node->GetFirstChild();
-      aOffset = 0;
-      return;
-    }
-
-    // In some other cases, aNode is the anonymous DIV, and offset points to the
-    // terminating mozBR.  In that case, we'll adjust aInOutNode and
-    // aInOutOffset to the preceding text node, if any.
-    if (offset > 0 && node->GetChildAt(offset - 1) &&
-        node->GetChildAt(offset - 1)->IsNodeOfType(nsINode::eTEXT)) {
-      NS_ENSURE_TRUE_VOID(node->Length() <= INT32_MAX);
-      aNode = node->GetChildAt(offset - 1);
-      aOffset = static_cast<int32_t>(aNode->Length());
-      return;
-    }
-  }
-
-  // Sometimes, aNode is the mozBR element itself.  In that case, we'll adjust
-  // the insertion point to the previous text node, if one exists, or to the
-  // parent anonymous DIV.
-  if (TextEditUtils::IsMozBR(node) && !offset) {
-    if (node->GetPreviousSibling() &&
-        node->GetPreviousSibling()->IsNodeOfType(nsINode::eTEXT)) {
-      NS_ENSURE_TRUE_VOID(node->Length() <= INT32_MAX);
-      aNode = node->GetPreviousSibling();
-      aOffset = static_cast<int32_t>(aNode->Length());
-      return;
-    }
-
-    if (node->GetParentNode() && node->GetParentNode() == root) {
-      aNode = node->GetParentNode();
-      aOffset = 0;
-      return;
-    }
-  }
-}
-
-nsresult
-EditorBase::InsertTextImpl(const nsAString& aStringToInsert,
-                           nsCOMPtr<nsINode>* aInOutNode,
-                           int32_t* aInOutOffset,
-                           nsIDocument* aDoc)
-{
-  // NOTE: caller *must* have already used AutoTransactionsConserveSelection
-  // stack-based class to turn off txn selection updating.  Caller also turned
-  // on rules sniffing if desired.
-
-  NS_ENSURE_TRUE(aInOutNode && *aInOutNode && aInOutOffset && aDoc,
-                 NS_ERROR_NULL_POINTER);
-
-  if (!ShouldHandleIMEComposition() && aStringToInsert.IsEmpty()) {
-    return NS_OK;
-  }
-
-  // This method doesn't support over INT32_MAX length text since aInOutOffset
-  // is int32_t*.
-  CheckedInt<int32_t> lengthToInsert(aStringToInsert.Length());
-  NS_ENSURE_TRUE(lengthToInsert.isValid(), NS_ERROR_INVALID_ARG);
-
-  nsCOMPtr<nsINode> node = *aInOutNode;
-  int32_t offset = *aInOutOffset;
-
-  // In some cases, the node may be the anonymous div elemnt or a mozBR
-  // element.  Let's try to look for better insertion point in the nearest
-  // text node if there is.
-  FindBetterInsertionPoint(node, offset);
-
-  // If a neighboring text node already exists, use that
-  if (!node->IsNodeOfType(nsINode::eTEXT)) {
-    if (offset && node->GetChildAt(offset - 1)->IsNodeOfType(nsINode::eTEXT)) {
-      node = node->GetChildAt(offset - 1);
-      offset = node->Length();
-    } else if (offset < static_cast<int32_t>(node->Length()) &&
-               node->GetChildAt(offset)->IsNodeOfType(nsINode::eTEXT)) {
-      node = node->GetChildAt(offset);
-      offset = 0;
-    }
-  }
-
-  if (ShouldHandleIMEComposition()) {
-    CheckedInt<int32_t> newOffset;
-    if (!node->IsNodeOfType(nsINode::eTEXT)) {
-      // create a text node
-      RefPtr<nsTextNode> newNode = aDoc->CreateTextNode(EmptyString());
-      // then we insert it into the dom tree
-      nsresult rv = InsertNode(*newNode, *node, offset);
-      NS_ENSURE_SUCCESS(rv, rv);
-      node = newNode;
-      offset = 0;
-      newOffset = lengthToInsert;
-    } else {
-      newOffset = lengthToInsert + offset;
-      NS_ENSURE_TRUE(newOffset.isValid(), NS_ERROR_FAILURE);
-    }
-    nsresult rv =
-      InsertTextIntoTextNodeImpl(aStringToInsert, *node->GetAsText(), offset);
-    NS_ENSURE_SUCCESS(rv, rv);
-    offset = newOffset.value();
-  } else {
-    if (node->IsNodeOfType(nsINode::eTEXT)) {
-      CheckedInt<int32_t> newOffset = lengthToInsert + offset;
-      NS_ENSURE_TRUE(newOffset.isValid(), NS_ERROR_FAILURE);
-      // we are inserting text into an existing text node.
-      nsresult rv =
-        InsertTextIntoTextNodeImpl(aStringToInsert, *node->GetAsText(), offset);
-      NS_ENSURE_SUCCESS(rv, rv);
-      offset = newOffset.value();
-    } else {
-      // we are inserting text into a non-text node.  first we have to create a
-      // textnode (this also populates it with the text)
-      RefPtr<nsTextNode> newNode = aDoc->CreateTextNode(aStringToInsert);
-      // then we insert it into the dom tree
-      nsresult rv = InsertNode(*newNode, *node, offset);
-      NS_ENSURE_SUCCESS(rv, rv);
-      node = newNode;
-      offset = lengthToInsert.value();
-    }
-  }
-
-  *aInOutNode = node;
-  *aInOutOffset = offset;
-  return NS_OK;
-}
-
-nsresult
-EditorBase::InsertTextIntoTextNodeImpl(const nsAString& aStringToInsert,
+        return NS_OK;
+    }
+    
+    bool
+    EditorBase::ArePreservingSelection()
+    {
+        return !(mSavedSel.IsEmpty());
+    }
+    
+    void
+    EditorBase::PreserveSelectionAcrossActions(Selection* aSel)
+    {
+        mSavedSel.SaveSelection(aSel);
+        mRangeUpdater.RegisterSelectionState(mSavedSel);
+    }
+    
+    nsresult
+    EditorBase::RestorePreservedSelection(Selection* aSel)
+    {
+        if (mSavedSel.IsEmpty()) {
+            return NS_ERROR_FAILURE;
+        }
+        mSavedSel.RestoreSelection(aSel);
+        StopPreservingSelection();
+        return NS_OK;
+    }
+    
+    void
+    EditorBase::StopPreservingSelection()
+    {
+        mRangeUpdater.DropSelectionState(mSavedSel);
+        mSavedSel.MakeEmpty();
+    }
+    
+    bool
+    EditorBase::EnsureComposition(WidgetCompositionEvent* aCompositionEvent)
+    {
+        if (mComposition) {
+            return true;
+        }
+        // The compositionstart event must cause creating new TextComposition
+        // instance at being dispatched by IMEStateManager.
+        mComposition = IMEStateManager::GetTextCompositionFor(aCompositionEvent);
+        if (!mComposition) {
+            // However, TextComposition may be committed before the composition
+            // event comes here.
+            return false;
+        }
+        mComposition->StartHandlingComposition(this);
+        return true;
+    }
+    
+    nsresult
+    EditorBase::BeginIMEComposition(WidgetCompositionEvent* aCompositionEvent)
+    {
+        MOZ_ASSERT(!mComposition, "There is composition already");
+        if (!EnsureComposition(aCompositionEvent)) {
+            return NS_OK;
+        }
+        return NS_OK;
+    }
+    
+    void
+    EditorBase::EndIMEComposition()
+    {
+        NS_ENSURE_TRUE_VOID(mComposition); // nothing to do
+        
+        // commit the IME transaction..we can get at it via the transaction mgr.
+        // Note that this means IME won't work without an undo stack!
+        if (mTxnMgr) {
+            nsCOMPtr<nsITransaction> txn = mTxnMgr->PeekUndoStack();
+            nsCOMPtr<nsIAbsorbingTransaction> plcTxn = do_QueryInterface(txn);
+            if (plcTxn) {
+                DebugOnly<nsresult> rv = plcTxn->Commit();
+                NS_ASSERTION(NS_SUCCEEDED(rv),
+                             "nsIAbsorbingTransaction::Commit() failed");
+            }
+        }
+        
+        // Composition string may have hidden the caret.  Therefore, we need to
+        // cancel it here.
+        HideCaret(false);
+        
+        /* reset the data we need to construct a transaction */
+        mIMETextNode = nullptr;
+        mIMETextOffset = 0;
+        mIMETextLength = 0;
+        mComposition->EndHandlingComposition(this);
+        mComposition = nullptr;
+        
+        // notify editor observers of action
+        NotifyEditorObservers(eNotifyEditorObserversOfEnd);
+    }
+    
+    NS_IMETHODIMP
+    EditorBase::ForceCompositionEnd()
+    {
+        nsCOMPtr<nsIPresShell> ps = GetPresShell();
+        if (!ps) {
+            return NS_ERROR_NOT_AVAILABLE;
+        }
+        nsPresContext* pc = ps->GetPresContext();
+        if (!pc) {
+            return NS_ERROR_NOT_AVAILABLE;
+        }
+        
+        return mComposition ?
+        IMEStateManager::NotifyIME(REQUEST_TO_COMMIT_COMPOSITION, pc) : NS_OK;
+    }
+    
+    NS_IMETHODIMP
+    EditorBase::GetPreferredIMEState(IMEState* aState)
+    {
+        NS_ENSURE_ARG_POINTER(aState);
+        aState->mEnabled = IMEState::ENABLED;
+        aState->mOpen = IMEState::DONT_CHANGE_OPEN_STATE;
+        
+        if (IsReadonly() || IsDisabled()) {
+            aState->mEnabled = IMEState::DISABLED;
+            return NS_OK;
+        }
+        
+        nsCOMPtr<nsIContent> content = GetRoot();
+        NS_ENSURE_TRUE(content, NS_ERROR_FAILURE);
+        
+        nsIFrame* frame = content->GetPrimaryFrame();
+        NS_ENSURE_TRUE(frame, NS_ERROR_FAILURE);
+        
+        switch (frame->StyleUIReset()->mIMEMode) {
+            case NS_STYLE_IME_MODE_AUTO:
+                if (IsPasswordEditor())
+                    aState->mEnabled = IMEState::PASSWORD;
+                break;
+            case NS_STYLE_IME_MODE_DISABLED:
+                // we should use password state for |ime-mode: disabled;|.
+                aState->mEnabled = IMEState::PASSWORD;
+                break;
+            case NS_STYLE_IME_MODE_ACTIVE:
+                aState->mOpen = IMEState::OPEN;
+                break;
+            case NS_STYLE_IME_MODE_INACTIVE:
+                aState->mOpen = IMEState::CLOSED;
+                break;
+        }
+        
+        return NS_OK;
+    }
+    
+    NS_IMETHODIMP
+    EditorBase::GetComposing(bool* aResult)
+    {
+        NS_ENSURE_ARG_POINTER(aResult);
+        *aResult = IsIMEComposing();
+        return NS_OK;
+    }
+    
+    NS_IMETHODIMP
+    EditorBase::GetRootElement(nsIDOMElement** aRootElement)
+    {
+        NS_ENSURE_ARG_POINTER(aRootElement);
+        NS_ENSURE_TRUE(mRootElement, NS_ERROR_NOT_AVAILABLE);
+        nsCOMPtr<nsIDOMElement> rootElement = do_QueryInterface(mRootElement);
+        rootElement.forget(aRootElement);
+        return NS_OK;
+    }
+    
+    /**
+     * All editor operations which alter the doc should be prefaced
+     * with a call to StartOperation, naming the action and direction.
+     */
+    NS_IMETHODIMP
+    EditorBase::StartOperation(EditAction opID,
+                               nsIEditor::EDirection aDirection)
+    {
+        mAction = opID;
+        mDirection = aDirection;
+        return NS_OK;
+    }
+    
+    /**
+     * All editor operations which alter the doc should be followed
+     * with a call to EndOperation.
+     */
+    NS_IMETHODIMP
+    EditorBase::EndOperation()
+    {
+        mAction = EditAction::none;
+        mDirection = eNone;
+        return NS_OK;
+    }
+    
+    NS_IMETHODIMP
+    EditorBase::CloneAttribute(const nsAString& aAttribute,
+                               nsIDOMNode* aDestNode,
+                               nsIDOMNode* aSourceNode)
+    {
+        NS_ENSURE_TRUE(aDestNode && aSourceNode, NS_ERROR_NULL_POINTER);
+        if (NS_WARN_IF(aAttribute.IsEmpty())) {
+            return NS_ERROR_FAILURE;
+        }
+        
+        nsCOMPtr<Element> destElement = do_QueryInterface(aDestNode);
+        nsCOMPtr<Element> sourceElement = do_QueryInterface(aSourceNode);
+        NS_ENSURE_TRUE(destElement && sourceElement, NS_ERROR_NO_INTERFACE);
+        
+        nsCOMPtr<nsIAtom> attribute = NS_Atomize(aAttribute);
+        return CloneAttribute(attribute, destElement, sourceElement);
+    }
+    
+    nsresult
+    EditorBase::CloneAttribute(nsIAtom* aAttribute,
+                               Element* aDestElement,
+                               Element* aSourceElement)
+    {
+        nsAutoString attrValue;
+        if (aSourceElement->GetAttr(kNameSpaceID_None, aAttribute, attrValue)) {
+            return SetAttribute(aDestElement, aAttribute, attrValue);
+        }
+        return RemoveAttribute(aDestElement, aAttribute);
+    }
+    
+    /**
+     * @param aDest     Must be a DOM element.
+     * @param aSource   Must be a DOM element.
+     */
+    NS_IMETHODIMP
+    EditorBase::CloneAttributes(nsIDOMNode* aDest,
+                                nsIDOMNode* aSource)
+    {
+        NS_ENSURE_TRUE(aDest && aSource, NS_ERROR_NULL_POINTER);
+        
+        nsCOMPtr<Element> dest = do_QueryInterface(aDest);
+        nsCOMPtr<Element> source = do_QueryInterface(aSource);
+        NS_ENSURE_TRUE(dest && source, NS_ERROR_NO_INTERFACE);
+        
+        CloneAttributes(dest, source);
+        
+        return NS_OK;
+    }
+    
+    void
+    EditorBase::CloneAttributes(Element* aDest,
+                                Element* aSource)
+    {
+        MOZ_ASSERT(aDest && aSource);
+        
+        AutoEditBatch beginBatching(this);
+        
+        // Use transaction system for undo only if destination is already in the
+        // document
+        NS_ENSURE_TRUE(GetRoot(), );
+        bool destInBody = GetRoot()->Contains(aDest);
+        
+        // Clear existing attributes
+        RefPtr<nsDOMAttributeMap> destAttributes = aDest->Attributes();
+        while (RefPtr<Attr> attr = destAttributes->Item(0)) {
+            if (destInBody) {
+                RemoveAttribute(aDest, attr->NodeInfo()->NameAtom());
+            } else {
+                aDest->UnsetAttr(kNameSpaceID_None, attr->NodeInfo()->NameAtom(), true);
+            }
+        }
+        
+        // Set just the attributes that the source element has
+        RefPtr<nsDOMAttributeMap> sourceAttributes = aSource->Attributes();
+        uint32_t sourceCount = sourceAttributes->Length();
+        for (uint32_t i = 0; i < sourceCount; i++) {
+            RefPtr<Attr> attr = sourceAttributes->Item(i);
+            nsAutoString value;
+            attr->GetValue(value);
+            if (destInBody) {
+                SetAttributeOrEquivalent(aDest, attr->NodeInfo()->NameAtom(), value,
+                                         false);
+            } else {
+                // The element is not inserted in the document yet, we don't want to put
+                // a transaction on the UndoStack
+                SetAttributeOrEquivalent(aDest, attr->NodeInfo()->NameAtom(), value,
+                                         true);
+            }
+        }
+    }
+    
+    nsresult
+    EditorBase::ScrollSelectionIntoView(bool aScrollToAnchor)
+    {
+        nsCOMPtr<nsISelectionController> selectionController =
+        GetSelectionController();
+        if (!selectionController) {
+            return NS_OK;
+        }
+        
+        int16_t region = nsISelectionController::SELECTION_FOCUS_REGION;
+        if (aScrollToAnchor) {
+            region = nsISelectionController::SELECTION_ANCHOR_REGION;
+        }
+        selectionController->ScrollSelectionIntoView(
+                                                     nsISelectionController::SELECTION_NORMAL,
+                                                     region,
+                                                     nsISelectionController::SCROLL_OVERFLOW_HIDDEN);
+        return NS_OK;
+    }
+    
+    void
+    EditorBase::FindBetterInsertionPoint(nsCOMPtr<nsIDOMNode>& aNode,
+                                         int32_t& aOffset)
+    {
+        nsCOMPtr<nsINode> node = do_QueryInterface(aNode);
+        FindBetterInsertionPoint(node, aOffset);
+        aNode = do_QueryInterface(node);
+    }
+    
+    void
+    EditorBase::FindBetterInsertionPoint(nsCOMPtr<nsINode>& aNode,
+                                         int32_t& aOffset)
+    {
+        if (aNode->IsNodeOfType(nsINode::eTEXT)) {
+            // There is no "better" insertion point.
+            return;
+        }
+        
+        if (!IsPlaintextEditor()) {
+            // We cannot find "better" insertion point in HTML editor.
+            // WARNING: When you add some code to find better node in HTML editor,
+            //          you need to call this before calling InsertTextImpl() in
+            //          HTMLEditRules.
+            return;
+        }
+        
+        nsCOMPtr<nsINode> node = aNode;
+        int32_t offset = aOffset;
+        
+        nsCOMPtr<nsINode> root = GetRoot();
+        if (aNode == root) {
+            // In some cases, aNode is the anonymous DIV, and offset is 0.  To avoid
+            // injecting unneeded text nodes, we first look to see if we have one
+            // available.  In that case, we'll just adjust node and offset accordingly.
+            if (!offset && node->HasChildren() &&
+                node->GetFirstChild()->IsNodeOfType(nsINode::eTEXT)) {
+                aNode = node->GetFirstChild();
+                aOffset = 0;
+                return;
+            }
+            
+            // In some other cases, aNode is the anonymous DIV, and offset points to the
+            // terminating mozBR.  In that case, we'll adjust aInOutNode and
+            // aInOutOffset to the preceding text node, if any.
+            if (offset > 0 && node->GetChildAt(offset - 1) &&
+                node->GetChildAt(offset - 1)->IsNodeOfType(nsINode::eTEXT)) {
+                NS_ENSURE_TRUE_VOID(node->Length() <= INT32_MAX);
+                aNode = node->GetChildAt(offset - 1);
+                aOffset = static_cast<int32_t>(aNode->Length());
+                return;
+            }
+        }
+        
+        // Sometimes, aNode is the mozBR element itself.  In that case, we'll adjust
+        // the insertion point to the previous text node, if one exists, or to the
+        // parent anonymous DIV.
+        if (TextEditUtils::IsMozBR(node) && !offset) {
+            if (node->GetPreviousSibling() &&
+                node->GetPreviousSibling()->IsNodeOfType(nsINode::eTEXT)) {
+                NS_ENSURE_TRUE_VOID(node->Length() <= INT32_MAX);
+                aNode = node->GetPreviousSibling();
+                aOffset = static_cast<int32_t>(aNode->Length());
+                return;
+            }
+            
+            if (node->GetParentNode() && node->GetParentNode() == root) {
+                aNode = node->GetParentNode();
+                aOffset = 0;
+                return;
+            }
+        }
+    }
+    
+    nsresult
+    EditorBase::InsertTextImpl(const nsAString& aStringToInsert,
+                               nsCOMPtr<nsINode>* aInOutNode,
+                               int32_t* aInOutOffset,
+                               nsIDocument* aDoc)
+    {
+        // NOTE: caller *must* have already used AutoTransactionsConserveSelection
+        // stack-based class to turn off txn selection updating.  Caller also turned
+        // on rules sniffing if desired.
+        
+        NS_ENSURE_TRUE(aInOutNode && *aInOutNode && aInOutOffset && aDoc,
+                       NS_ERROR_NULL_POINTER);
+        
+        if (!ShouldHandleIMEComposition() && aStringToInsert.IsEmpty()) {
+            return NS_OK;
+        }
+        
+        // This method doesn't support over INT32_MAX length text since aInOutOffset
+        // is int32_t*.
+        CheckedInt<int32_t> lengthToInsert(aStringToInsert.Length());
+        NS_ENSURE_TRUE(lengthToInsert.isValid(), NS_ERROR_INVALID_ARG);
+        
+        nsCOMPtr<nsINode> node = *aInOutNode;
+        int32_t offset = *aInOutOffset;
+        
+        // In some cases, the node may be the anonymous div elemnt or a mozBR
+        // element.  Let's try to look for better insertion point in the nearest
+        // text node if there is.
+        FindBetterInsertionPoint(node, offset);
+        
+        // If a neighboring text node already exists, use that
+        if (!node->IsNodeOfType(nsINode::eTEXT)) {
+            if (offset && node->GetChildAt(offset - 1)->IsNodeOfType(nsINode::eTEXT)) {
+                node = node->GetChildAt(offset - 1);
+                offset = node->Length();
+            } else if (offset < static_cast<int32_t>(node->Length()) &&
+                       node->GetChildAt(offset)->IsNodeOfType(nsINode::eTEXT)) {
+                node = node->GetChildAt(offset);
+                offset = 0;
+            }
+        }
+        
+        if (ShouldHandleIMEComposition()) {
+            CheckedInt<int32_t> newOffset;
+            if (!node->IsNodeOfType(nsINode::eTEXT)) {
+                // create a text node
+                RefPtr<nsTextNode> newNode = aDoc->CreateTextNode(EmptyString());
+                // then we insert it into the dom tree
+                nsresult rv = InsertNode(*newNode, *node, offset);
+                NS_ENSURE_SUCCESS(rv, rv);
+                node = newNode;
+                offset = 0;
+                newOffset = lengthToInsert;
+            } else {
+                newOffset = lengthToInsert + offset;
+                NS_ENSURE_TRUE(newOffset.isValid(), NS_ERROR_FAILURE);
+            }
+            nsresult rv =
+            InsertTextIntoTextNodeImpl(aStringToInsert, *node->GetAsText(), offset);
+            NS_ENSURE_SUCCESS(rv, rv);
+            offset = newOffset.value();
+        } else {
+            if (node->IsNodeOfType(nsINode::eTEXT)) {
+                CheckedInt<int32_t> newOffset = lengthToInsert + offset;
+                NS_ENSURE_TRUE(newOffset.isValid(), NS_ERROR_FAILURE);
+                // we are inserting text into an existing text node.
+                nsresult rv =
+                InsertTextIntoTextNodeImpl(aStringToInsert, *node->GetAsText(), offset);
+                NS_ENSURE_SUCCESS(rv, rv);
+                offset = newOffset.value();
+            } else {
+                // we are inserting text into a non-text node.  first we have to create a
+                // textnode (this also populates it with the text)
+                RefPtr<nsTextNode> newNode = aDoc->CreateTextNode(aStringToInsert);
+                // then we insert it into the dom tree
+                nsresult rv = InsertNode(*newNode, *node, offset);
+                NS_ENSURE_SUCCESS(rv, rv);
+                node = newNode;
+                offset = lengthToInsert.value();
+            }
+        }
+        
+        *aInOutNode = node;
+        *aInOutOffset = offset;
+        return NS_OK;
+    }
+    
+    nsresult
+    EditorBase::InsertTextIntoTextNodeImpl(const nsAString& aStringToInsert,
+                                           Text& aTextNode,
+                                           int32_t aOffset,
+                                           bool aSuppressIME)
+    {
+        RefPtr<EditTransactionBase> transaction;
+        bool isIMETransaction = false;
+        RefPtr<Text> insertedTextNode = &aTextNode;
+        int32_t insertedOffset = aOffset;
+        // aSuppressIME is used when editor must insert text, yet this text is not
+        // part of the current IME operation. Example: adjusting whitespace around an
+        // IME insertion.
+        if (ShouldHandleIMEComposition() && !aSuppressIME) {
+            if (!mIMETextNode) {
+                mIMETextNode = &aTextNode;
+                mIMETextOffset = aOffset;
+            }
+            transaction = CreateTxnForComposition(aStringToInsert);
+            isIMETransaction = true;
+            // All characters of the composition string will be replaced with
+            // aStringToInsert.  So, we need to emulate to remove the composition
+            // string.
+            insertedTextNode = mIMETextNode;
+            insertedOffset = mIMETextOffset;
+            mIMETextLength = aStringToInsert.Length();
+        } else {
+            transaction = CreateTxnForInsertText(aStringToInsert, aTextNode, aOffset);
+        }
+        
+        // Let listeners know what's up
+        {
+            AutoActionListenerArray listeners(mActionListeners);
+            for (auto& listener : listeners) {
+                listener->WillInsertText(
+                                         static_cast<nsIDOMCharacterData*>(insertedTextNode->AsDOMNode()),
+                                         insertedOffset, aStringToInsert);
+            }
+        }
+        
+        // XXX We may not need these view batches anymore.  This is handled at a
+        // higher level now I believe.
+        BeginUpdateViewBatch();
+        nsresult rv = DoTransaction(transaction);
+        EndUpdateViewBatch();
+        
+        // let listeners know what happened
+        {
+            AutoActionListenerArray listeners(mActionListeners);
+            for (auto& listener : listeners) {
+                listener->DidInsertText(
+                                        static_cast<nsIDOMCharacterData*>(insertedTextNode->AsDOMNode()),
+                                        insertedOffset, aStringToInsert, rv);
+            }
+        }
+        
+        // Added some cruft here for bug 43366.  Layout was crashing because we left
+        // an empty text node lying around in the document.  So I delete empty text
+        // nodes caused by IME.  I have to mark the IME transaction as "fixed", which
+        // means that furure IME txns won't merge with it.  This is because we don't
+        // want future IME txns trying to put their text into a node that is no
+        // longer in the document.  This does not break undo/redo, because all these
+        // txns are wrapped in a parent PlaceHolder txn, and placeholder txns are
+        // already savvy to having multiple ime txns inside them.
+        
+        // Delete empty IME text node if there is one
+        if (isIMETransaction && mIMETextNode) {
+            uint32_t len = mIMETextNode->Length();
+            if (!len) {
+                DeleteNode(mIMETextNode);
+                mIMETextNode = nullptr;
+                static_cast<CompositionTransaction*>(transaction.get())->MarkFixed();
+            }
+        }
+        
+        return rv;
+    }
+    
+    nsresult
+    EditorBase::SelectEntireDocument(Selection* aSelection)
+    {
+        if (!aSelection) {
+            return NS_ERROR_NULL_POINTER;
+        }
+        
+        nsCOMPtr<nsIDOMElement> rootElement = do_QueryInterface(GetRoot());
+        if (!rootElement) {
+            return NS_ERROR_NOT_INITIALIZED;
+        }
+        
+        return aSelection->SelectAllChildren(rootElement);
+    }
+    
+    nsINode*
+    EditorBase::GetFirstEditableNode(nsINode* aRoot)
+    {
+        MOZ_ASSERT(aRoot);
+        
+        nsIContent* node = GetLeftmostChild(aRoot);
+        if (node && !IsEditable(node)) {
+            node = GetNextNode(node, /* aEditableNode = */ true);
+        }
+        
+        return (node != aRoot) ? node : nullptr;
+    }
+    
+    nsresult
+    EditorBase::NotifyDocumentListeners(
+                                        TDocumentListenerNotification aNotificationType)
+    {
+        if (!mDocStateListeners.Length()) {
+            // Maybe there just aren't any.
+            return NS_OK;
+        }
+        
+        AutoDocumentStateListenerArray listeners(mDocStateListeners);
+        nsresult rv = NS_OK;
+        
+        switch (aNotificationType) {
+            case eDocumentCreated:
+                for (auto& listener : listeners) {
+                    rv = listener->NotifyDocumentCreated();
+                    if (NS_FAILED(rv)) {
+                        break;
+                    }
+                }
+                break;
+                
+            case eDocumentToBeDestroyed:
+                for (auto& listener : listeners) {
+                    rv = listener->NotifyDocumentWillBeDestroyed();
+                    if (NS_FAILED(rv)) {
+                        break;
+                    }
+                }
+                break;
+                
+            case eDocumentStateChanged: {
+                bool docIsDirty;
+                rv = GetDocumentModified(&docIsDirty);
+                NS_ENSURE_SUCCESS(rv, rv);
+                
+                if (static_cast<int8_t>(docIsDirty) == mDocDirtyState) {
+                    return NS_OK;
+                }
+                
+                mDocDirtyState = docIsDirty;
+                
+                for (auto& listener : listeners) {
+                    rv = listener->NotifyDocumentStateChanged(mDocDirtyState);
+                    if (NS_FAILED(rv)) {
+                        break;
+                    }
+                }
+                break;
+            }
+            default:
+                NS_NOTREACHED("Unknown notification");
+        }
+        
+        return rv;
+    }
+    
+    nsresult
+    EditorBase::SetTextImpl(Selection& aSelection, const nsAString& aString,
+                            Text& aCharData)
+    {
+        SetTextTransaction transaction(aCharData, aString, *this, &mRangeUpdater);
+        
+        uint32_t length = aCharData.Length();
+        
+        AutoRules beginRulesSniffing(this, EditAction::setText,
+                                     nsIEditor::eNext);
+        
+        // Let listeners know what's up
+        {
+            AutoActionListenerArray listeners(mActionListeners);
+            for (auto& listener : listeners) {
+                if (length) {
+                    listener->WillDeleteText(
+                                             static_cast<nsIDOMCharacterData*>(aCharData.AsDOMNode()), 0,
+                                             length);
+                }
+                if (!aString.IsEmpty()) {
+                    listener->WillInsertText(
+                                             static_cast<nsIDOMCharacterData*>(aCharData.AsDOMNode()), 0,
+                                             aString);
+                }
+            }
+        }
+        
+        // We don't support undo here, so we don't really need all of the transaction
+        // machinery, therefore we can run our transaction directly, breaking all of
+        // the rules!
+        nsresult rv = transaction.DoTransaction();
+        
+        // Let listeners know what happened
+        {
+            AutoActionListenerArray listeners(mActionListeners);
+            for (auto& listener : listeners) {
+                if (length) {
+                    listener->DidDeleteText(
+                                            static_cast<nsIDOMCharacterData*>(aCharData.AsDOMNode()), 0,
+                                            length, rv);
+                }
+                if (!aString.IsEmpty()) {
+                    listener->DidInsertText(
+                                            static_cast<nsIDOMCharacterData*>(aCharData.AsDOMNode()), 0,
+                                            aString, rv);
+                }
+            }
+        }
+        
+        return rv;
+    }
+    
+    already_AddRefed<InsertTextTransaction>
+    EditorBase::CreateTxnForInsertText(const nsAString& aStringToInsert,
                                        Text& aTextNode,
-                                       int32_t aOffset,
-                                       bool aSuppressIME)
-{
-  RefPtr<EditTransactionBase> transaction;
-  bool isIMETransaction = false;
-  RefPtr<Text> insertedTextNode = &aTextNode;
-  int32_t insertedOffset = aOffset;
-  // aSuppressIME is used when editor must insert text, yet this text is not
-  // part of the current IME operation. Example: adjusting whitespace around an
-  // IME insertion.
-  if (ShouldHandleIMEComposition() && !aSuppressIME) {
-    if (!mIMETextNode) {
-      mIMETextNode = &aTextNode;
-      mIMETextOffset = aOffset;
-    }
-    transaction = CreateTxnForComposition(aStringToInsert);
-    isIMETransaction = true;
-    // All characters of the composition string will be replaced with
-    // aStringToInsert.  So, we need to emulate to remove the composition
-    // string.
-    insertedTextNode = mIMETextNode;
-    insertedOffset = mIMETextOffset;
-    mIMETextLength = aStringToInsert.Length();
-  } else {
-    transaction = CreateTxnForInsertText(aStringToInsert, aTextNode, aOffset);
-  }
-
-  // Let listeners know what's up
-  {
-    AutoActionListenerArray listeners(mActionListeners);
-    for (auto& listener : listeners) {
-      listener->WillInsertText(
-        static_cast<nsIDOMCharacterData*>(insertedTextNode->AsDOMNode()),
-        insertedOffset, aStringToInsert);
-    }
-  }
-
-  // XXX We may not need these view batches anymore.  This is handled at a
-  // higher level now I believe.
-  BeginUpdateViewBatch();
-  nsresult rv = DoTransaction(transaction);
-  EndUpdateViewBatch();
-
-  // let listeners know what happened
-  {
-    AutoActionListenerArray listeners(mActionListeners);
-    for (auto& listener : listeners) {
-      listener->DidInsertText(
-        static_cast<nsIDOMCharacterData*>(insertedTextNode->AsDOMNode()),
-        insertedOffset, aStringToInsert, rv);
-    }
-  }
-
-  // Added some cruft here for bug 43366.  Layout was crashing because we left
-  // an empty text node lying around in the document.  So I delete empty text
-  // nodes caused by IME.  I have to mark the IME transaction as "fixed", which
-  // means that furure IME txns won't merge with it.  This is because we don't
-  // want future IME txns trying to put their text into a node that is no
-  // longer in the document.  This does not break undo/redo, because all these
-  // txns are wrapped in a parent PlaceHolder txn, and placeholder txns are
-  // already savvy to having multiple ime txns inside them.
-
-  // Delete empty IME text node if there is one
-  if (isIMETransaction && mIMETextNode) {
-    uint32_t len = mIMETextNode->Length();
-    if (!len) {
-      DeleteNode(mIMETextNode);
-      mIMETextNode = nullptr;
-      static_cast<CompositionTransaction*>(transaction.get())->MarkFixed();
-    }
-  }
-
-  return rv;
-}
-
-nsresult
-EditorBase::SelectEntireDocument(Selection* aSelection)
-{
-  if (!aSelection) {
-    return NS_ERROR_NULL_POINTER;
-  }
-
-  nsCOMPtr<nsIDOMElement> rootElement = do_QueryInterface(GetRoot());
-  if (!rootElement) {
-    return NS_ERROR_NOT_INITIALIZED;
-  }
-
-  return aSelection->SelectAllChildren(rootElement);
-}
-
-nsINode*
-EditorBase::GetFirstEditableNode(nsINode* aRoot)
-{
-  MOZ_ASSERT(aRoot);
-
-  nsIContent* node = GetLeftmostChild(aRoot);
-  if (node && !IsEditable(node)) {
-    node = GetNextNode(node, /* aEditableNode = */ true);
-  }
-
-  return (node != aRoot) ? node : nullptr;
-}
-
-nsresult
-EditorBase::NotifyDocumentListeners(
-              TDocumentListenerNotification aNotificationType)
-{
-  if (!mDocStateListeners.Length()) {
-    // Maybe there just aren't any.
-    return NS_OK;
-  }
-
-  AutoDocumentStateListenerArray listeners(mDocStateListeners);
-  nsresult rv = NS_OK;
-
-  switch (aNotificationType) {
-    case eDocumentCreated:
-      for (auto& listener : listeners) {
-        rv = listener->NotifyDocumentCreated();
+                                       int32_t aOffset)
+    {
+        RefPtr<InsertTextTransaction> transaction =
+        new InsertTextTransaction(aTextNode, aOffset, aStringToInsert, *this,
+                                  &mRangeUpdater);
+        return transaction.forget();
+    }
+    
+    nsresult
+    EditorBase::DeleteText(nsGenericDOMDataNode& aCharData,
+                           uint32_t aOffset,
+                           uint32_t aLength)
+    {
+        RefPtr<DeleteTextTransaction> transaction =
+        CreateTxnForDeleteText(aCharData, aOffset, aLength);
+        NS_ENSURE_STATE(transaction);
+        
+        AutoRules beginRulesSniffing(this, EditAction::deleteText,
+                                     nsIEditor::ePrevious);
+        
+        // Let listeners know what's up
+        {
+            AutoActionListenerArray listeners(mActionListeners);
+            for (auto& listener : listeners) {
+                listener->WillDeleteText(
+                                         static_cast<nsIDOMCharacterData*>(GetAsDOMNode(&aCharData)), aOffset,
+                                         aLength);
+            }
+        }
+        
+        nsresult rv = DoTransaction(transaction);
+        
+        // Let listeners know what happened
+        {
+            AutoActionListenerArray listeners(mActionListeners);
+            for (auto& listener : listeners) {
+                listener->DidDeleteText(
+                                        static_cast<nsIDOMCharacterData*>(GetAsDOMNode(&aCharData)), aOffset,
+                                        aLength, rv);
+            }
+        }
+        
+        return rv;
+    }
+    
+    already_AddRefed<DeleteTextTransaction>
+    EditorBase::CreateTxnForDeleteText(nsGenericDOMDataNode& aCharData,
+                                       uint32_t aOffset,
+                                       uint32_t aLength)
+    {
+        RefPtr<DeleteTextTransaction> deleteTextTransaction =
+        new DeleteTextTransaction(*this, aCharData, aOffset, aLength,
+                                  &mRangeUpdater);
+        // If it's not editable, the transaction shouldn't be recorded since it
+        // should never be undone/redone.
+        if (NS_WARN_IF(!deleteTextTransaction->CanDoIt())) {
+            return nullptr;
+        }
+        return deleteTextTransaction.forget();
+    }
+    
+    already_AddRefed<SplitNodeTransaction>
+    EditorBase::CreateTxnForSplitNode(nsIContent& aNode,
+                                      uint32_t aOffset)
+    {
+        RefPtr<SplitNodeTransaction> transaction =
+        new SplitNodeTransaction(*this, aNode, aOffset);
+        return transaction.forget();
+    }
+    
+    already_AddRefed<JoinNodeTransaction>
+    EditorBase::CreateTxnForJoinNode(nsINode& aLeftNode,
+                                     nsINode& aRightNode)
+    {
+        RefPtr<JoinNodeTransaction> joinNodeTransaction =
+        new JoinNodeTransaction(*this, aLeftNode, aRightNode);
+        // If it's not editable, the transaction shouldn't be recorded since it
+        // should never be undone/redone.
+        if (NS_WARN_IF(!joinNodeTransaction->CanDoIt())) {
+            return nullptr;
+        }
+        return joinNodeTransaction.forget();
+    }
+    
+    struct SavedRange final
+    {
+        RefPtr<Selection> mSelection;
+        nsCOMPtr<nsINode> mStartContainer;
+        nsCOMPtr<nsINode> mEndContainer;
+        int32_t mStartOffset;
+        int32_t mEndOffset;
+    };
+    
+    nsresult
+    EditorBase::SplitNodeImpl(nsIContent& aExistingRightNode,
+                              int32_t aOffset,
+                              nsIContent& aNewLeftNode)
+    {
+        // Remember all selection points.
+        AutoTArray<SavedRange, 10> savedRanges;
+        for (size_t i = 0; i < kPresentSelectionTypeCount; ++i) {
+            SelectionType selectionType(ToSelectionType(1 << i));
+            SavedRange range;
+            range.mSelection = GetSelection(selectionType);
+            if (selectionType == SelectionType::eNormal) {
+                NS_ENSURE_TRUE(range.mSelection, NS_ERROR_NULL_POINTER);
+            } else if (!range.mSelection) {
+                // For non-normal selections, skip over the non-existing ones.
+                continue;
+            }
+            
+            for (uint32_t j = 0; j < range.mSelection->RangeCount(); ++j) {
+                RefPtr<nsRange> r = range.mSelection->GetRangeAt(j);
+                MOZ_ASSERT(r->IsPositioned());
+                range.mStartContainer = r->GetStartContainer();
+                range.mStartOffset = r->StartOffset();
+                range.mEndContainer = r->GetEndContainer();
+                range.mEndOffset = r->EndOffset();
+                
+                savedRanges.AppendElement(range);
+            }
+        }
+        
+        nsCOMPtr<nsINode> parent = aExistingRightNode.GetParentNode();
+        NS_ENSURE_TRUE(parent, NS_ERROR_NULL_POINTER);
+        
+        ErrorResult rv;
+        nsCOMPtr<nsINode> refNode = &aExistingRightNode;
+        parent->InsertBefore(aNewLeftNode, refNode, rv);
+        NS_ENSURE_TRUE(!rv.Failed(), rv.StealNSResult());
+        
+        // Split the children between the two nodes.  At this point,
+        // aExistingRightNode has all the children.  Move all the children whose
+        // index is < aOffset to aNewLeftNode.
+        if (aOffset < 0) {
+            // This means move no children
+            return NS_OK;
+        }
+        
+        // If it's a text node, just shuffle around some text
+        if (aExistingRightNode.GetAsText() && aNewLeftNode.GetAsText()) {
+            // Fix right node
+            nsAutoString leftText;
+            aExistingRightNode.GetAsText()->SubstringData(0, aOffset, leftText);
+            aExistingRightNode.GetAsText()->DeleteData(0, aOffset);
+            // Fix left node
+            aNewLeftNode.GetAsText()->SetData(leftText);
+        } else {
+            // Otherwise it's an interior node, so shuffle around the children. Go
+            // through list backwards so deletes don't interfere with the iteration.
+            nsCOMPtr<nsINodeList> childNodes = aExistingRightNode.ChildNodes();
+            for (int32_t i = aOffset - 1; i >= 0; i--) {
+                nsCOMPtr<nsIContent> childNode = childNodes->Item(i);
+                if (childNode) {
+                    aExistingRightNode.RemoveChild(*childNode, rv);
+                    if (!rv.Failed()) {
+                        nsCOMPtr<nsIContent> firstChild = aNewLeftNode.GetFirstChild();
+                        aNewLeftNode.InsertBefore(*childNode, firstChild, rv);
+                    }
+                }
+                if (rv.Failed()) {
+                    break;
+                }
+            }
+        }
+        
+        // Handle selection
+        nsCOMPtr<nsIPresShell> ps = GetPresShell();
+        if (ps) {
+            ps->FlushPendingNotifications(FlushType::Frames);
+        }
+        
+        bool shouldSetSelection = GetShouldTxnSetSelection();
+        
+        RefPtr<Selection> previousSelection;
+        for (size_t i = 0; i < savedRanges.Length(); ++i) {
+            // Adjust the selection if needed.
+            SavedRange& range = savedRanges[i];
+            
+            // If we have not seen the selection yet, clear all of its ranges.
+            if (range.mSelection != previousSelection) {
+                nsresult rv = range.mSelection->RemoveAllRanges();
+                NS_ENSURE_SUCCESS(rv, rv);
+                previousSelection = range.mSelection;
+            }
+            
+            if (shouldSetSelection &&
+                range.mSelection->Type() == SelectionType::eNormal) {
+                // If the editor should adjust the selection, don't bother restoring
+                // the ranges for the normal selection here.
+                continue;
+            }
+            
+            // Split the selection into existing node and new node.
+            if (range.mStartContainer == &aExistingRightNode) {
+                if (range.mStartOffset < aOffset) {
+                    range.mStartContainer = &aNewLeftNode;
+                } else {
+                    range.mStartOffset -= aOffset;
+                }
+            }
+            
+            if (range.mEndContainer == &aExistingRightNode) {
+                if (range.mEndOffset < aOffset) {
+                    range.mEndContainer = &aNewLeftNode;
+                } else {
+                    range.mEndOffset -= aOffset;
+                }
+            }
+            
+            RefPtr<nsRange> newRange;
+            nsresult rv = nsRange::CreateRange(range.mStartContainer,
+                                               range.mStartOffset,
+                                               range.mEndContainer,
+                                               range.mEndOffset,
+                                               getter_AddRefs(newRange));
+            NS_ENSURE_SUCCESS(rv, rv);
+            rv = range.mSelection->AddRange(newRange);
+            NS_ENSURE_SUCCESS(rv, rv);
+        }
+        
+        if (shouldSetSelection) {
+            // Editor wants us to set selection at split point.
+            RefPtr<Selection> selection = GetSelection();
+            NS_ENSURE_TRUE(selection, NS_ERROR_NULL_POINTER);
+            selection->Collapse(&aNewLeftNode, aOffset);
+        }
+        
+        return NS_OK;
+    }
+    
+    nsresult
+    EditorBase::JoinNodesImpl(nsINode* aNodeToKeep,
+                              nsINode* aNodeToJoin,
+                              nsINode* aParent)
+    {
+        MOZ_ASSERT(aNodeToKeep);
+        MOZ_ASSERT(aNodeToJoin);
+        MOZ_ASSERT(aParent);
+        
+        uint32_t firstNodeLength = aNodeToJoin->Length();
+        
+        int32_t joinOffset;
+        GetNodeLocation(aNodeToJoin, &joinOffset);
+        int32_t keepOffset;
+        nsINode* parent = GetNodeLocation(aNodeToKeep, &keepOffset);
+        
+        // Remember all selection points.
+        AutoTArray<SavedRange, 10> savedRanges;
+        for (size_t i = 0; i < kPresentSelectionTypeCount; ++i) {
+            SelectionType selectionType(ToSelectionType(1 << i));
+            SavedRange range;
+            range.mSelection = GetSelection(selectionType);
+            if (selectionType == SelectionType::eNormal) {
+                NS_ENSURE_TRUE(range.mSelection, NS_ERROR_NULL_POINTER);
+            } else if (!range.mSelection) {
+                // For non-normal selections, skip over the non-existing ones.
+                continue;
+            }
+            
+            for (uint32_t j = 0; j < range.mSelection->RangeCount(); ++j) {
+                RefPtr<nsRange> r = range.mSelection->GetRangeAt(j);
+                MOZ_ASSERT(r->IsPositioned());
+                range.mStartContainer = r->GetStartContainer();
+                range.mStartOffset = r->StartOffset();
+                range.mEndContainer = r->GetEndContainer();
+                range.mEndOffset = r->EndOffset();
+                
+                // If selection endpoint is between the nodes, remember it as being
+                // in the one that is going away instead.  This simplifies later selection
+                // adjustment logic at end of this method.
+                if (range.mStartContainer) {
+                    if (range.mStartContainer == parent &&
+                        joinOffset < range.mStartOffset &&
+                        range.mStartOffset <= keepOffset) {
+                        range.mStartContainer = aNodeToJoin;
+                        range.mStartOffset = firstNodeLength;
+                    }
+                    if (range.mEndContainer == parent &&
+                        joinOffset < range.mEndOffset &&
+                        range.mEndOffset <= keepOffset) {
+                        range.mEndContainer = aNodeToJoin;
+                        range.mEndOffset = firstNodeLength;
+                    }
+                }
+                
+                savedRanges.AppendElement(range);
+            }
+        }
+        
+        // OK, ready to do join now.
+        // If it's a text node, just shuffle around some text.
+        if (IsTextNode(aNodeToKeep) && IsTextNode(aNodeToJoin)) {
+            nsAutoString rightText;
+            nsAutoString leftText;
+            aNodeToKeep->GetAsText()->GetData(rightText);
+            aNodeToJoin->GetAsText()->GetData(leftText);
+            leftText += rightText;
+            aNodeToKeep->GetAsText()->SetData(leftText);
+        } else {
+            // Otherwise it's an interior node, so shuffle around the children.
+            nsCOMPtr<nsINodeList> childNodes = aNodeToJoin->ChildNodes();
+            MOZ_ASSERT(childNodes);
+            
+            // Remember the first child in aNodeToKeep, we'll insert all the children of aNodeToJoin in front of it
+            // GetFirstChild returns nullptr firstNode if aNodeToKeep has no children, that's OK.
+            nsCOMPtr<nsIContent> firstNode = aNodeToKeep->GetFirstChild();
+            
+            // Have to go through the list backwards to keep deletes from interfering with iteration.
+            for (uint32_t i = childNodes->Length(); i; --i) {
+                nsCOMPtr<nsIContent> childNode = childNodes->Item(i - 1);
+                if (childNode) {
+                    // prepend children of aNodeToJoin
+                    ErrorResult err;
+                    aNodeToKeep->InsertBefore(*childNode, firstNode, err);
+                    NS_ENSURE_TRUE(!err.Failed(), err.StealNSResult());
+                    firstNode = childNode.forget();
+                }
+            }
+        }
+        
+        // Delete the extra node.
+        ErrorResult err;
+        aParent->RemoveChild(*aNodeToJoin, err);
+        
+        bool shouldSetSelection = GetShouldTxnSetSelection();
+        
+        RefPtr<Selection> previousSelection;
+        for (size_t i = 0; i < savedRanges.Length(); ++i) {
+            // And adjust the selection if needed.
+            SavedRange& range = savedRanges[i];
+            
+            // If we have not seen the selection yet, clear all of its ranges.
+            if (range.mSelection != previousSelection) {
+                nsresult rv = range.mSelection->RemoveAllRanges();
+                NS_ENSURE_SUCCESS(rv, rv);
+                previousSelection = range.mSelection;
+            }
+            
+            if (shouldSetSelection &&
+                range.mSelection->Type() == SelectionType::eNormal) {
+                // If the editor should adjust the selection, don't bother restoring
+                // the ranges for the normal selection here.
+                continue;
+            }
+            
+            // Check to see if we joined nodes where selection starts.
+            if (range.mStartContainer == aNodeToJoin) {
+                range.mStartContainer = aNodeToKeep;
+            } else if (range.mStartContainer == aNodeToKeep) {
+                range.mStartOffset += firstNodeLength;
+            }
+            
+            // Check to see if we joined nodes where selection ends.
+            if (range.mEndContainer == aNodeToJoin) {
+                range.mEndContainer = aNodeToKeep;
+            } else if (range.mEndContainer == aNodeToKeep) {
+                range.mEndOffset += firstNodeLength;
+            }
+            
+            RefPtr<nsRange> newRange;
+            nsresult rv = nsRange::CreateRange(range.mStartContainer,
+                                               range.mStartOffset,
+                                               range.mEndContainer,
+                                               range.mEndOffset,
+                                               getter_AddRefs(newRange));
+            NS_ENSURE_SUCCESS(rv, rv);
+            rv = range.mSelection->AddRange(newRange);
+            NS_ENSURE_SUCCESS(rv, rv);
+        }
+        
+        if (shouldSetSelection) {
+            // Editor wants us to set selection at join point.
+            RefPtr<Selection> selection = GetSelection();
+            NS_ENSURE_TRUE(selection, NS_ERROR_NULL_POINTER);
+            selection->Collapse(aNodeToKeep, AssertedCast<int32_t>(firstNodeLength));
+        }
+        
+        return err.StealNSResult();
+    }
+    
+    int32_t
+    EditorBase::GetChildOffset(nsIDOMNode* aChild,
+                               nsIDOMNode* aParent)
+    {
+        MOZ_ASSERT(aChild && aParent);
+        
+        nsCOMPtr<nsINode> parent = do_QueryInterface(aParent);
+        nsCOMPtr<nsINode> child = do_QueryInterface(aChild);
+        MOZ_ASSERT(parent && child);
+        
+        int32_t idx = parent->IndexOf(child);
+        MOZ_ASSERT(idx != -1);
+        return idx;
+    }
+    
+    // static
+    already_AddRefed<nsIDOMNode>
+    EditorBase::GetNodeLocation(nsIDOMNode* aChild,
+                                int32_t* outOffset)
+    {
+        MOZ_ASSERT(aChild && outOffset);
+        NS_ENSURE_TRUE(aChild && outOffset, nullptr);
+        *outOffset = -1;
+        
+        nsCOMPtr<nsIDOMNode> parent;
+        
+        MOZ_ALWAYS_SUCCEEDS(aChild->GetParentNode(getter_AddRefs(parent)));
+        if (parent) {
+            *outOffset = GetChildOffset(aChild, parent);
+        }
+        
+        return parent.forget();
+    }
+    
+    nsINode*
+    EditorBase::GetNodeLocation(nsINode* aChild,
+                                int32_t* aOffset)
+    {
+        MOZ_ASSERT(aChild);
+        MOZ_ASSERT(aOffset);
+        
+        nsINode* parent = aChild->GetParentNode();
+        if (parent) {
+            *aOffset = parent->IndexOf(aChild);
+            MOZ_ASSERT(*aOffset != -1);
+        } else {
+            *aOffset = -1;
+        }
+        return parent;
+    }
+    
+    /**
+     * Returns the number of things inside aNode.  If aNode is text, returns number
+     * of characters. If not, returns number of children nodes.
+     */
+    nsresult
+    EditorBase::GetLengthOfDOMNode(nsIDOMNode* aNode,
+                                   uint32_t& aCount)
+    {
+        aCount = 0;
+        nsCOMPtr<nsINode> node = do_QueryInterface(aNode);
+        NS_ENSURE_TRUE(node, NS_ERROR_NULL_POINTER);
+        aCount = node->Length();
+        return NS_OK;
+    }
+    
+    nsIContent*
+    EditorBase::GetPriorNode(nsINode* aParentNode,
+                             int32_t aOffset,
+                             bool aEditableNode,
+                             bool aNoBlockCrossing)
+    {
+        MOZ_ASSERT(aParentNode);
+        
+        // If we are at the beginning of the node, or it is a text node, then just
+        // look before it.
+        if (!aOffset || aParentNode->NodeType() == nsIDOMNode::TEXT_NODE) {
+            if (aNoBlockCrossing && IsBlockNode(aParentNode)) {
+                // If we aren't allowed to cross blocks, don't look before this block.
+                return nullptr;
+            }
+            return GetPriorNode(aParentNode, aEditableNode, aNoBlockCrossing);
+        }
+        
+        // else look before the child at 'aOffset'
+        if (nsIContent* child = aParentNode->GetChildAt(aOffset)) {
+            return GetPriorNode(child, aEditableNode, aNoBlockCrossing);
+        }
+        
+        // unless there isn't one, in which case we are at the end of the node
+        // and want the deep-right child.
+        nsIContent* resultNode = GetRightmostChild(aParentNode, aNoBlockCrossing);
+        if (!resultNode || !aEditableNode || IsEditable(resultNode)) {
+            return resultNode;
+        }
+        
+        // restart the search from the non-editable node we just found
+        return GetPriorNode(resultNode, aEditableNode, aNoBlockCrossing);
+    }
+    
+    nsIContent*
+    EditorBase::GetNextNode(nsINode* aParentNode,
+                            int32_t aOffset,
+                            bool aEditableNode,
+                            bool aNoBlockCrossing)
+    {
+        MOZ_ASSERT(aParentNode);
+        
+        // if aParentNode is a text node, use its location instead
+        if (aParentNode->NodeType() == nsIDOMNode::TEXT_NODE) {
+            nsINode* parent = aParentNode->GetParentNode();
+            NS_ENSURE_TRUE(parent, nullptr);
+            aOffset = parent->IndexOf(aParentNode) + 1; // _after_ the text node
+            aParentNode = parent;
+        }
+        
+        // look at the child at 'aOffset'
+        nsIContent* child = aParentNode->GetChildAt(aOffset);
+        if (child) {
+            if (aNoBlockCrossing && IsBlockNode(child)) {
+                return child;
+            }
+            
+            nsIContent* resultNode = GetLeftmostChild(child, aNoBlockCrossing);
+            if (!resultNode) {
+                return child;
+            }
+            
+            if (!IsDescendantOfEditorRoot(resultNode)) {
+                return nullptr;
+            }
+            
+            if (!aEditableNode || IsEditable(resultNode)) {
+                return resultNode;
+            }
+            
+            // restart the search from the non-editable node we just found
+            return GetNextNode(resultNode, aEditableNode, aNoBlockCrossing);
+        }
+        
+        // unless there isn't one, in which case we are at the end of the node
+        // and want the next one.
+        if (aNoBlockCrossing && IsBlockNode(aParentNode)) {
+            // don't cross out of parent block
+            return nullptr;
+        }
+        
+        return GetNextNode(aParentNode, aEditableNode, aNoBlockCrossing);
+    }
+    
+    nsIContent*
+    EditorBase::GetPriorNode(nsINode* aCurrentNode,
+                             bool aEditableNode,
+                             bool aNoBlockCrossing /* = false */)
+    {
+        MOZ_ASSERT(aCurrentNode);
+        
+        if (!IsDescendantOfEditorRoot(aCurrentNode)) {
+            return nullptr;
+        }
+        
+        return FindNode(aCurrentNode, false, aEditableNode, aNoBlockCrossing);
+    }
+    
+    nsIContent*
+    EditorBase::FindNextLeafNode(nsINode* aCurrentNode,
+                                 bool aGoForward,
+                                 bool bNoBlockCrossing)
+    {
+        // called only by GetPriorNode so we don't need to check params.
+        NS_PRECONDITION(IsDescendantOfEditorRoot(aCurrentNode) &&
+                        !IsEditorRoot(aCurrentNode),
+                        "Bogus arguments");
+        
+        nsINode* cur = aCurrentNode;
+        for (;;) {
+            // if aCurrentNode has a sibling in the right direction, return
+            // that sibling's closest child (or itself if it has no children)
+            nsIContent* sibling =
+            aGoForward ? cur->GetNextSibling() : cur->GetPreviousSibling();
+            if (sibling) {
+                if (bNoBlockCrossing && IsBlockNode(sibling)) {
+                    // don't look inside prevsib, since it is a block
+                    return sibling;
+                }
+                nsIContent *leaf =
+                aGoForward ? GetLeftmostChild(sibling, bNoBlockCrossing) :
+                GetRightmostChild(sibling, bNoBlockCrossing);
+                if (!leaf) {
+                    return sibling;
+                }
+                
+                return leaf;
+            }
+            
+            nsINode *parent = cur->GetParentNode();
+            if (!parent) {
+                return nullptr;
+            }
+            
+            NS_ASSERTION(IsDescendantOfEditorRoot(parent),
+                         "We started with a proper descendant of root, and should stop "
+                         "if we ever hit the root, so we better have a descendant of "
+                         "root now!");
+            if (IsEditorRoot(parent) ||
+                (bNoBlockCrossing && IsBlockNode(parent))) {
+                return nullptr;
+            }
+            
+            cur = parent;
+        }
+        
+        NS_NOTREACHED("What part of for(;;) do you not understand?");
+        return nullptr;
+    }
+    
+    nsIContent*
+    EditorBase::GetNextNode(nsINode* aCurrentNode,
+                            bool aEditableNode,
+                            bool bNoBlockCrossing)
+    {
+        MOZ_ASSERT(aCurrentNode);
+        
+        if (!IsDescendantOfEditorRoot(aCurrentNode)) {
+            return nullptr;
+        }
+        
+        return FindNode(aCurrentNode, true, aEditableNode, bNoBlockCrossing);
+    }
+    
+    nsIContent*
+    EditorBase::FindNode(nsINode* aCurrentNode,
+                         bool aGoForward,
+                         bool aEditableNode,
+                         bool bNoBlockCrossing)
+    {
+        if (IsEditorRoot(aCurrentNode)) {
+            // Don't allow traversal above the root node! This helps
+            // prevent us from accidentally editing browser content
+            // when the editor is in a text widget.
+            
+            return nullptr;
+        }
+        
+        nsCOMPtr<nsIContent> candidate =
+        FindNextLeafNode(aCurrentNode, aGoForward, bNoBlockCrossing);
+        
+        if (!candidate) {
+            return nullptr;
+        }
+        
+        if (!aEditableNode || IsEditable(candidate)) {
+            return candidate;
+        }
+        
+        return FindNode(candidate, aGoForward, aEditableNode, bNoBlockCrossing);
+    }
+    
+    nsIContent*
+    EditorBase::GetRightmostChild(nsINode* aCurrentNode,
+                                  bool bNoBlockCrossing)
+    {
+        NS_ENSURE_TRUE(aCurrentNode, nullptr);
+        nsIContent *cur = aCurrentNode->GetLastChild();
+        if (!cur) {
+            return nullptr;
+        }
+        for (;;) {
+            if (bNoBlockCrossing && IsBlockNode(cur)) {
+                return cur;
+            }
+            nsIContent* next = cur->GetLastChild();
+            if (!next) {
+                return cur;
+            }
+            cur = next;
+        }
+        
+        NS_NOTREACHED("What part of for(;;) do you not understand?");
+        return nullptr;
+    }
+    
+    nsIContent*
+    EditorBase::GetLeftmostChild(nsINode* aCurrentNode,
+                                 bool bNoBlockCrossing)
+    {
+        NS_ENSURE_TRUE(aCurrentNode, nullptr);
+        nsIContent *cur = aCurrentNode->GetFirstChild();
+        if (!cur) {
+            return nullptr;
+        }
+        for (;;) {
+            if (bNoBlockCrossing && IsBlockNode(cur)) {
+                return cur;
+            }
+            nsIContent *next = cur->GetFirstChild();
+            if (!next) {
+                return cur;
+            }
+            cur = next;
+        }
+        
+        NS_NOTREACHED("What part of for(;;) do you not understand?");
+        return nullptr;
+    }
+    
+    bool
+    EditorBase::IsBlockNode(nsINode* aNode)
+    {
+        // stub to be overridden in HTMLEditor.
+        // screwing around with the class hierarchy here in order
+        // to not duplicate the code in GetNextNode/GetPrevNode
+        // across both EditorBase/HTMLEditor.
+        return false;
+    }
+    
+    bool
+    EditorBase::CanContain(nsINode& aParent,
+                           nsIContent& aChild)
+    {
+        switch (aParent.NodeType()) {
+            case nsIDOMNode::ELEMENT_NODE:
+            case nsIDOMNode::DOCUMENT_FRAGMENT_NODE:
+                return TagCanContain(*aParent.NodeInfo()->NameAtom(), aChild);
+        }
+        return false;
+    }
+    
+    bool
+    EditorBase::CanContainTag(nsINode& aParent,
+                              nsIAtom& aChildTag)
+    {
+        switch (aParent.NodeType()) {
+            case nsIDOMNode::ELEMENT_NODE:
+            case nsIDOMNode::DOCUMENT_FRAGMENT_NODE:
+                return TagCanContainTag(*aParent.NodeInfo()->NameAtom(), aChildTag);
+        }
+        return false;
+    }
+    
+    bool
+    EditorBase::TagCanContain(nsIAtom& aParentTag,
+                              nsIContent& aChild)
+    {
+        switch (aChild.NodeType()) {
+            case nsIDOMNode::TEXT_NODE:
+            case nsIDOMNode::ELEMENT_NODE:
+            case nsIDOMNode::DOCUMENT_FRAGMENT_NODE:
+                return TagCanContainTag(aParentTag, *aChild.NodeInfo()->NameAtom());
+        }
+        return false;
+    }
+    
+    bool
+    EditorBase::TagCanContainTag(nsIAtom& aParentTag,
+                                 nsIAtom& aChildTag)
+    {
+        return true;
+    }
+    
+    bool
+    EditorBase::IsRoot(nsIDOMNode* inNode)
+    {
+        NS_ENSURE_TRUE(inNode, false);
+        
+        nsCOMPtr<nsIDOMNode> rootNode = do_QueryInterface(GetRoot());
+        
+        return inNode == rootNode;
+    }
+    
+    bool
+    EditorBase::IsRoot(nsINode* inNode)
+    {
+        NS_ENSURE_TRUE(inNode, false);
+        
+        nsCOMPtr<nsINode> rootNode = GetRoot();
+        
+        return inNode == rootNode;
+    }
+    
+    bool
+    EditorBase::IsEditorRoot(nsINode* aNode)
+    {
+        NS_ENSURE_TRUE(aNode, false);
+        nsCOMPtr<nsINode> rootNode = GetEditorRoot();
+        return aNode == rootNode;
+    }
+    
+    bool
+    EditorBase::IsDescendantOfRoot(nsIDOMNode* inNode)
+    {
+        nsCOMPtr<nsINode> node = do_QueryInterface(inNode);
+        return IsDescendantOfRoot(node);
+    }
+    
+    bool
+    EditorBase::IsDescendantOfRoot(nsINode* inNode)
+    {
+        NS_ENSURE_TRUE(inNode, false);
+        nsCOMPtr<nsIContent> root = GetRoot();
+        NS_ENSURE_TRUE(root, false);
+        
+        return nsContentUtils::ContentIsDescendantOf(inNode, root);
+    }
+    
+    bool
+    EditorBase::IsDescendantOfEditorRoot(nsINode* aNode)
+    {
+        NS_ENSURE_TRUE(aNode, false);
+        nsCOMPtr<nsIContent> root = GetEditorRoot();
+        NS_ENSURE_TRUE(root, false);
+        
+        return nsContentUtils::ContentIsDescendantOf(aNode, root);
+    }
+    
+    bool
+    EditorBase::IsContainer(nsINode* aNode)
+    {
+        return aNode ? true : false;
+    }
+    
+    bool
+    EditorBase::IsContainer(nsIDOMNode* aNode)
+    {
+        return aNode ? true : false;
+    }
+    
+    bool
+    EditorBase::IsEditable(nsIDOMNode* aNode)
+    {
+        nsCOMPtr<nsIContent> content = do_QueryInterface(aNode);
+        return IsEditable(content);
+    }
+    
+    bool
+    EditorBase::IsEditable(nsINode* aNode)
+    {
+        NS_ENSURE_TRUE(aNode, false);
+        
+        if (!aNode->IsNodeOfType(nsINode::eCONTENT) || IsMozEditorBogusNode(aNode) ||
+            !IsModifiableNode(aNode)) {
+            return false;
+        }
+        
+        switch (aNode->NodeType()) {
+            case nsIDOMNode::ELEMENT_NODE:
+            case nsIDOMNode::TEXT_NODE:
+                return true;
+            default:
+                return false;
+        }
+    }
+    
+    bool
+    EditorBase::IsMozEditorBogusNode(nsINode* element)
+    {
+        return element && element->IsElement() &&
+        element->AsElement()->AttrValueIs(kNameSpaceID_None,
+                                          kMOZEditorBogusNodeAttrAtom, kMOZEditorBogusNodeValue,
+                                          eCaseMatters);
+    }
+    
+    uint32_t
+    EditorBase::CountEditableChildren(nsINode* aNode)
+    {
+        MOZ_ASSERT(aNode);
+        uint32_t count = 0;
+        for (nsIContent* child = aNode->GetFirstChild();
+             child;
+             child = child->GetNextSibling()) {
+            if (IsEditable(child)) {
+                ++count;
+            }
+        }
+        return count;
+    }
+    
+    NS_IMETHODIMP
+    EditorBase::IncrementModificationCount(int32_t inNumMods)
+    {
+        uint32_t oldModCount = mModCount;
+        
+        mModCount += inNumMods;
+        
+        if ((!oldModCount && mModCount) ||
+            (oldModCount && !mModCount)) {
+            NotifyDocumentListeners(eDocumentStateChanged);
+        }
+        return NS_OK;
+    }
+    
+    
+    NS_IMETHODIMP
+    EditorBase::GetModificationCount(int32_t* outModCount)
+    {
+        NS_ENSURE_ARG_POINTER(outModCount);
+        *outModCount = mModCount;
+        return NS_OK;
+    }
+    
+    
+    NS_IMETHODIMP
+    EditorBase::ResetModificationCount()
+    {
+        bool doNotify = (mModCount != 0);
+        
+        mModCount = 0;
+        
+        if (doNotify) {
+            NotifyDocumentListeners(eDocumentStateChanged);
+        }
+        return NS_OK;
+    }
+    
+    nsIAtom*
+    EditorBase::GetTag(nsIDOMNode* aNode)
+    {
+        nsCOMPtr<nsIContent> content = do_QueryInterface(aNode);
+        
+        if (!content) {
+            NS_ASSERTION(aNode, "null node passed to EditorBase::GetTag()");
+            return nullptr;
+        }
+        
+        return content->NodeInfo()->NameAtom();
+    }
+    
+    nsresult
+    EditorBase::GetTagString(nsIDOMNode* aNode,
+                             nsAString& outString)
+    {
+        if (!aNode) {
+            NS_NOTREACHED("null node passed to EditorBase::GetTagString()");
+            return NS_ERROR_NULL_POINTER;
+        }
+        
+        nsIAtom *atom = GetTag(aNode);
+        if (!atom) {
+            return NS_ERROR_FAILURE;
+        }
+        
+        atom->ToString(outString);
+        return NS_OK;
+    }
+    
+    bool
+    EditorBase::NodesSameType(nsIDOMNode* aNode1,
+                              nsIDOMNode* aNode2)
+    {
+        if (!aNode1 || !aNode2) {
+            NS_NOTREACHED("null node passed to EditorBase::NodesSameType()");
+            return false;
+        }
+        
+        nsCOMPtr<nsIContent> content1 = do_QueryInterface(aNode1);
+        NS_ENSURE_TRUE(content1, false);
+        
+        nsCOMPtr<nsIContent> content2 = do_QueryInterface(aNode2);
+        NS_ENSURE_TRUE(content2, false);
+        
+        return AreNodesSameType(content1, content2);
+    }
+    
+    bool
+    EditorBase::AreNodesSameType(nsIContent* aNode1,
+                                 nsIContent* aNode2)
+    {
+        MOZ_ASSERT(aNode1);
+        MOZ_ASSERT(aNode2);
+        return aNode1->NodeInfo()->NameAtom() == aNode2->NodeInfo()->NameAtom();
+    }
+    
+    bool
+    EditorBase::IsTextNode(nsIDOMNode* aNode)
+    {
+        if (!aNode) {
+            NS_NOTREACHED("null node passed to IsTextNode()");
+            return false;
+        }
+        
+        uint16_t nodeType;
+        aNode->GetNodeType(&nodeType);
+        return (nodeType == nsIDOMNode::TEXT_NODE);
+    }
+    
+    bool
+    EditorBase::IsTextNode(nsINode* aNode)
+    {
+        return aNode->NodeType() == nsIDOMNode::TEXT_NODE;
+    }
+    
+    nsCOMPtr<nsIDOMNode>
+    EditorBase::GetChildAt(nsIDOMNode* aParent, int32_t aOffset)
+    {
+        nsCOMPtr<nsIDOMNode> resultNode;
+        
+        nsCOMPtr<nsIContent> parent = do_QueryInterface(aParent);
+        
+        NS_ENSURE_TRUE(parent, resultNode);
+        
+        resultNode = do_QueryInterface(parent->GetChildAt(aOffset));
+        
+        return resultNode;
+    }
+    
+    /**
+     * GetNodeAtRangeOffsetPoint() returns the node at this position in a range,
+     * assuming that aParentOrNode is the node itself if it's a text node, or
+     * the node's parent otherwise.
+     */
+    nsIContent*
+    EditorBase::GetNodeAtRangeOffsetPoint(nsINode* aParentOrNode,
+                                          int32_t aOffset)
+    {
+        if (NS_WARN_IF(!aParentOrNode)) {
+            return nullptr;
+        }
+        if (aParentOrNode->GetAsText()) {
+            return aParentOrNode->AsContent();
+        }
+        return aParentOrNode->GetChildAt(aOffset);
+    }
+    
+    /**
+     * GetStartNodeAndOffset() returns whatever the start parent & offset is of
+     * the first range in the selection.
+     */
+    nsresult
+    EditorBase::GetStartNodeAndOffset(Selection* aSelection,
+                                      nsIDOMNode** outStartNode,
+                                      int32_t* outStartOffset)
+    {
+        NS_ENSURE_TRUE(outStartNode && outStartOffset && aSelection, NS_ERROR_NULL_POINTER);
+        
+        nsCOMPtr<nsINode> startNode;
+        nsresult rv = GetStartNodeAndOffset(aSelection, getter_AddRefs(startNode),
+                                            outStartOffset);
         if (NS_FAILED(rv)) {
-          break;
-        }
-      }
-      break;
-
-    case eDocumentToBeDestroyed:
-      for (auto& listener : listeners) {
-        rv = listener->NotifyDocumentWillBeDestroyed();
-        if (NS_FAILED(rv)) {
-          break;
-        }
-      }
-      break;
-
-    case eDocumentStateChanged: {
-      bool docIsDirty;
-      rv = GetDocumentModified(&docIsDirty);
-      NS_ENSURE_SUCCESS(rv, rv);
-
-      if (static_cast<int8_t>(docIsDirty) == mDocDirtyState) {
-        return NS_OK;
-      }
-
-      mDocDirtyState = docIsDirty;
-
-      for (auto& listener : listeners) {
-        rv = listener->NotifyDocumentStateChanged(mDocDirtyState);
-        if (NS_FAILED(rv)) {
-          break;
-        }
-      }
-      break;
-    }
-    default:
-      NS_NOTREACHED("Unknown notification");
-  }
-
-  return rv;
-}
-
-nsresult
-EditorBase::SetTextImpl(Selection& aSelection, const nsAString& aString,
-                        Text& aCharData)
-{
-  SetTextTransaction transaction(aCharData, aString, *this, &mRangeUpdater);
-
-  uint32_t length = aCharData.Length();
-
-  AutoRules beginRulesSniffing(this, EditAction::setText,
-                               nsIEditor::eNext);
-
-  // Let listeners know what's up
-  {
-    AutoActionListenerArray listeners(mActionListeners);
-    for (auto& listener : listeners) {
-      if (length) {
-        listener->WillDeleteText(
-          static_cast<nsIDOMCharacterData*>(aCharData.AsDOMNode()), 0,
-          length);
-      }
-      if (!aString.IsEmpty()) {
-        listener->WillInsertText(
-          static_cast<nsIDOMCharacterData*>(aCharData.AsDOMNode()), 0,
-          aString);
-      }
-    }
-  }
-
-  // We don't support undo here, so we don't really need all of the transaction
-  // machinery, therefore we can run our transaction directly, breaking all of
-  // the rules!
-  nsresult rv = transaction.DoTransaction();
-
-  // Let listeners know what happened
-  {
-    AutoActionListenerArray listeners(mActionListeners);
-    for (auto& listener : listeners) {
-      if (length) {
-        listener->DidDeleteText(
-          static_cast<nsIDOMCharacterData*>(aCharData.AsDOMNode()), 0,
-          length, rv);
-      }
-      if (!aString.IsEmpty()) {
-        listener->DidInsertText(
-          static_cast<nsIDOMCharacterData*>(aCharData.AsDOMNode()), 0,
-          aString, rv);
-      }
-    }
-  }
-
-  return rv;
-}
-
-already_AddRefed<InsertTextTransaction>
-EditorBase::CreateTxnForInsertText(const nsAString& aStringToInsert,
-                                   Text& aTextNode,
-                                   int32_t aOffset)
-{
-  RefPtr<InsertTextTransaction> transaction =
-    new InsertTextTransaction(aTextNode, aOffset, aStringToInsert, *this,
-                              &mRangeUpdater);
-  return transaction.forget();
-}
-
-nsresult
-EditorBase::DeleteText(nsGenericDOMDataNode& aCharData,
-                       uint32_t aOffset,
-                       uint32_t aLength)
-{
-  RefPtr<DeleteTextTransaction> transaction =
-    CreateTxnForDeleteText(aCharData, aOffset, aLength);
-  NS_ENSURE_STATE(transaction);
-
-  AutoRules beginRulesSniffing(this, EditAction::deleteText,
-                               nsIEditor::ePrevious);
-
-  // Let listeners know what's up
-  {
-    AutoActionListenerArray listeners(mActionListeners);
-    for (auto& listener : listeners) {
-      listener->WillDeleteText(
-          static_cast<nsIDOMCharacterData*>(GetAsDOMNode(&aCharData)), aOffset,
-          aLength);
-    }
-  }
-
-  nsresult rv = DoTransaction(transaction);
-
-  // Let listeners know what happened
-  {
-    AutoActionListenerArray listeners(mActionListeners);
-    for (auto& listener : listeners) {
-      listener->DidDeleteText(
-          static_cast<nsIDOMCharacterData*>(GetAsDOMNode(&aCharData)), aOffset,
-          aLength, rv);
-    }
-  }
-
-  return rv;
-}
-
-already_AddRefed<DeleteTextTransaction>
-EditorBase::CreateTxnForDeleteText(nsGenericDOMDataNode& aCharData,
-                                   uint32_t aOffset,
-                                   uint32_t aLength)
-{
-  RefPtr<DeleteTextTransaction> deleteTextTransaction =
-    new DeleteTextTransaction(*this, aCharData, aOffset, aLength,
-                              &mRangeUpdater);
-  // If it's not editable, the transaction shouldn't be recorded since it
-  // should never be undone/redone.
-  if (NS_WARN_IF(!deleteTextTransaction->CanDoIt())) {
-    return nullptr;
-  }
-  return deleteTextTransaction.forget();
-}
-
-already_AddRefed<SplitNodeTransaction>
-EditorBase::CreateTxnForSplitNode(nsIContent& aNode,
-                                  uint32_t aOffset)
-{
-  RefPtr<SplitNodeTransaction> transaction =
-    new SplitNodeTransaction(*this, aNode, aOffset);
-  return transaction.forget();
-}
-
-already_AddRefed<JoinNodeTransaction>
-EditorBase::CreateTxnForJoinNode(nsINode& aLeftNode,
-                                 nsINode& aRightNode)
-{
-  RefPtr<JoinNodeTransaction> joinNodeTransaction =
-    new JoinNodeTransaction(*this, aLeftNode, aRightNode);
-  // If it's not editable, the transaction shouldn't be recorded since it
-  // should never be undone/redone.
-  if (NS_WARN_IF(!joinNodeTransaction->CanDoIt())) {
-    return nullptr;
-  }
-  return joinNodeTransaction.forget();
-}
-
-struct SavedRange final
-{
-  RefPtr<Selection> mSelection;
-  nsCOMPtr<nsINode> mStartContainer;
-  nsCOMPtr<nsINode> mEndContainer;
-  int32_t mStartOffset;
-  int32_t mEndOffset;
-};
-
-nsresult
-EditorBase::SplitNodeImpl(nsIContent& aExistingRightNode,
-                          int32_t aOffset,
-                          nsIContent& aNewLeftNode)
-{
-  // Remember all selection points.
-  AutoTArray<SavedRange, 10> savedRanges;
-  for (size_t i = 0; i < kPresentSelectionTypeCount; ++i) {
-    SelectionType selectionType(ToSelectionType(1 << i));
-    SavedRange range;
-    range.mSelection = GetSelection(selectionType);
-    if (selectionType == SelectionType::eNormal) {
-      NS_ENSURE_TRUE(range.mSelection, NS_ERROR_NULL_POINTER);
-    } else if (!range.mSelection) {
-      // For non-normal selections, skip over the non-existing ones.
-      continue;
-    }
-
-    for (uint32_t j = 0; j < range.mSelection->RangeCount(); ++j) {
-      RefPtr<nsRange> r = range.mSelection->GetRangeAt(j);
-      MOZ_ASSERT(r->IsPositioned());
-      range.mStartContainer = r->GetStartContainer();
-      range.mStartOffset = r->StartOffset();
-      range.mEndContainer = r->GetEndContainer();
-      range.mEndOffset = r->EndOffset();
-
-      savedRanges.AppendElement(range);
-    }
-  }
-
-  nsCOMPtr<nsINode> parent = aExistingRightNode.GetParentNode();
-  NS_ENSURE_TRUE(parent, NS_ERROR_NULL_POINTER);
-
-  ErrorResult rv;
-  nsCOMPtr<nsINode> refNode = &aExistingRightNode;
-  parent->InsertBefore(aNewLeftNode, refNode, rv);
-  NS_ENSURE_TRUE(!rv.Failed(), rv.StealNSResult());
-
-  // Split the children between the two nodes.  At this point,
-  // aExistingRightNode has all the children.  Move all the children whose
-  // index is < aOffset to aNewLeftNode.
-  if (aOffset < 0) {
-    // This means move no children
-    return NS_OK;
-  }
-
-  // If it's a text node, just shuffle around some text
-  if (aExistingRightNode.GetAsText() && aNewLeftNode.GetAsText()) {
-    // Fix right node
-    nsAutoString leftText;
-    aExistingRightNode.GetAsText()->SubstringData(0, aOffset, leftText);
-    aExistingRightNode.GetAsText()->DeleteData(0, aOffset);
-    // Fix left node
-    aNewLeftNode.GetAsText()->SetData(leftText);
-  } else {
-    // Otherwise it's an interior node, so shuffle around the children. Go
-    // through list backwards so deletes don't interfere with the iteration.
-    nsCOMPtr<nsINodeList> childNodes = aExistingRightNode.ChildNodes();
-    for (int32_t i = aOffset - 1; i >= 0; i--) {
-      nsCOMPtr<nsIContent> childNode = childNodes->Item(i);
-      if (childNode) {
-        aExistingRightNode.RemoveChild(*childNode, rv);
-        if (!rv.Failed()) {
-          nsCOMPtr<nsIContent> firstChild = aNewLeftNode.GetFirstChild();
-          aNewLeftNode.InsertBefore(*childNode, firstChild, rv);
-        }
-      }
-      if (rv.Failed()) {
-        break;
-      }
-    }
-  }
-
-  // Handle selection
-  nsCOMPtr<nsIPresShell> ps = GetPresShell();
-  if (ps) {
-    ps->FlushPendingNotifications(FlushType::Frames);
-  }
-
-  bool shouldSetSelection = GetShouldTxnSetSelection();
-
-  RefPtr<Selection> previousSelection;
-  for (size_t i = 0; i < savedRanges.Length(); ++i) {
-    // Adjust the selection if needed.
-    SavedRange& range = savedRanges[i];
-
-    // If we have not seen the selection yet, clear all of its ranges.
-    if (range.mSelection != previousSelection) {
-      nsresult rv = range.mSelection->RemoveAllRanges();
-      NS_ENSURE_SUCCESS(rv, rv);
-      previousSelection = range.mSelection;
-    }
-
-    if (shouldSetSelection &&
-        range.mSelection->Type() == SelectionType::eNormal) {
-      // If the editor should adjust the selection, don't bother restoring
-      // the ranges for the normal selection here.
-      continue;
-    }
-
-    // Split the selection into existing node and new node.
-    if (range.mStartContainer == &aExistingRightNode) {
-      if (range.mStartOffset < aOffset) {
-        range.mStartContainer = &aNewLeftNode;
-      } else {
-        range.mStartOffset -= aOffset;
-      }
-    }
-
-    if (range.mEndContainer == &aExistingRightNode) {
-      if (range.mEndOffset < aOffset) {
-        range.mEndContainer = &aNewLeftNode;
-      } else {
-        range.mEndOffset -= aOffset;
-      }
-    }
-
-    RefPtr<nsRange> newRange;
-    nsresult rv = nsRange::CreateRange(range.mStartContainer,
-                                       range.mStartOffset,
-                                       range.mEndContainer,
-                                       range.mEndOffset,
-                                       getter_AddRefs(newRange));
-    NS_ENSURE_SUCCESS(rv, rv);
-    rv = range.mSelection->AddRange(newRange);
-    NS_ENSURE_SUCCESS(rv, rv);
-  }
-
-  if (shouldSetSelection) {
-    // Editor wants us to set selection at split point.
-    RefPtr<Selection> selection = GetSelection();
-    NS_ENSURE_TRUE(selection, NS_ERROR_NULL_POINTER);
-    selection->Collapse(&aNewLeftNode, aOffset);
-  }
-
-  return NS_OK;
-}
-
-nsresult
-EditorBase::JoinNodesImpl(nsINode* aNodeToKeep,
-                          nsINode* aNodeToJoin,
-                          nsINode* aParent)
-{
-  MOZ_ASSERT(aNodeToKeep);
-  MOZ_ASSERT(aNodeToJoin);
-  MOZ_ASSERT(aParent);
-
-  uint32_t firstNodeLength = aNodeToJoin->Length();
-
-  int32_t joinOffset;
-  GetNodeLocation(aNodeToJoin, &joinOffset);
-  int32_t keepOffset;
-  nsINode* parent = GetNodeLocation(aNodeToKeep, &keepOffset);
-
-  // Remember all selection points.
-  AutoTArray<SavedRange, 10> savedRanges;
-  for (size_t i = 0; i < kPresentSelectionTypeCount; ++i) {
-    SelectionType selectionType(ToSelectionType(1 << i));
-    SavedRange range;
-    range.mSelection = GetSelection(selectionType);
-    if (selectionType == SelectionType::eNormal) {
-      NS_ENSURE_TRUE(range.mSelection, NS_ERROR_NULL_POINTER);
-    } else if (!range.mSelection) {
-      // For non-normal selections, skip over the non-existing ones.
-      continue;
-    }
-
-    for (uint32_t j = 0; j < range.mSelection->RangeCount(); ++j) {
-      RefPtr<nsRange> r = range.mSelection->GetRangeAt(j);
-      MOZ_ASSERT(r->IsPositioned());
-      range.mStartContainer = r->GetStartContainer();
-      range.mStartOffset = r->StartOffset();
-      range.mEndContainer = r->GetEndContainer();
-      range.mEndOffset = r->EndOffset();
-
-      // If selection endpoint is between the nodes, remember it as being
-      // in the one that is going away instead.  This simplifies later selection
-      // adjustment logic at end of this method.
-      if (range.mStartContainer) {
-        if (range.mStartContainer == parent &&
-            joinOffset < range.mStartOffset &&
-            range.mStartOffset <= keepOffset) {
-          range.mStartContainer = aNodeToJoin;
-          range.mStartOffset = firstNodeLength;
-        }
-        if (range.mEndContainer == parent &&
-            joinOffset < range.mEndOffset &&
-            range.mEndOffset <= keepOffset) {
-          range.mEndContainer = aNodeToJoin;
-          range.mEndOffset = firstNodeLength;
-        }
-      }
-
-      savedRanges.AppendElement(range);
-    }
-  }
-
-  // OK, ready to do join now.
-  // If it's a text node, just shuffle around some text.
-  if (IsTextNode(aNodeToKeep) && IsTextNode(aNodeToJoin)) {
-    nsAutoString rightText;
-    nsAutoString leftText;
-    aNodeToKeep->GetAsText()->GetData(rightText);
-    aNodeToJoin->GetAsText()->GetData(leftText);
-    leftText += rightText;
-    aNodeToKeep->GetAsText()->SetData(leftText);
-  } else {
-    // Otherwise it's an interior node, so shuffle around the children.
-    nsCOMPtr<nsINodeList> childNodes = aNodeToJoin->ChildNodes();
-    MOZ_ASSERT(childNodes);
-
-    // Remember the first child in aNodeToKeep, we'll insert all the children of aNodeToJoin in front of it
-    // GetFirstChild returns nullptr firstNode if aNodeToKeep has no children, that's OK.
-    nsCOMPtr<nsIContent> firstNode = aNodeToKeep->GetFirstChild();
-
-    // Have to go through the list backwards to keep deletes from interfering with iteration.
-    for (uint32_t i = childNodes->Length(); i; --i) {
-      nsCOMPtr<nsIContent> childNode = childNodes->Item(i - 1);
-      if (childNode) {
-        // prepend children of aNodeToJoin
-        ErrorResult err;
-        aNodeToKeep->InsertBefore(*childNode, firstNode, err);
-        NS_ENSURE_TRUE(!err.Failed(), err.StealNSResult());
-        firstNode = childNode.forget();
-      }
-    }
-  }
-
-  // Delete the extra node.
-  ErrorResult err;
-  aParent->RemoveChild(*aNodeToJoin, err);
-
-  bool shouldSetSelection = GetShouldTxnSetSelection();
-
-  RefPtr<Selection> previousSelection;
-  for (size_t i = 0; i < savedRanges.Length(); ++i) {
-    // And adjust the selection if needed.
-    SavedRange& range = savedRanges[i];
-
-    // If we have not seen the selection yet, clear all of its ranges.
-    if (range.mSelection != previousSelection) {
-      nsresult rv = range.mSelection->RemoveAllRanges();
-      NS_ENSURE_SUCCESS(rv, rv);
-      previousSelection = range.mSelection;
-    }
-
-    if (shouldSetSelection &&
-        range.mSelection->Type() == SelectionType::eNormal) {
-      // If the editor should adjust the selection, don't bother restoring
-      // the ranges for the normal selection here.
-      continue;
-    }
-
-    // Check to see if we joined nodes where selection starts.
-    if (range.mStartContainer == aNodeToJoin) {
-      range.mStartContainer = aNodeToKeep;
-    } else if (range.mStartContainer == aNodeToKeep) {
-      range.mStartOffset += firstNodeLength;
-    }
-
-    // Check to see if we joined nodes where selection ends.
-    if (range.mEndContainer == aNodeToJoin) {
-      range.mEndContainer = aNodeToKeep;
-    } else if (range.mEndContainer == aNodeToKeep) {
-      range.mEndOffset += firstNodeLength;
-    }
-
-    RefPtr<nsRange> newRange;
-    nsresult rv = nsRange::CreateRange(range.mStartContainer,
-                                       range.mStartOffset,
-                                       range.mEndContainer,
-                                       range.mEndOffset,
-                                       getter_AddRefs(newRange));
-    NS_ENSURE_SUCCESS(rv, rv);
-    rv = range.mSelection->AddRange(newRange);
-    NS_ENSURE_SUCCESS(rv, rv);
-  }
-
-  if (shouldSetSelection) {
-    // Editor wants us to set selection at join point.
-    RefPtr<Selection> selection = GetSelection();
-    NS_ENSURE_TRUE(selection, NS_ERROR_NULL_POINTER);
-    selection->Collapse(aNodeToKeep, AssertedCast<int32_t>(firstNodeLength));
-  }
-
-  return err.StealNSResult();
-}
-
-int32_t
-EditorBase::GetChildOffset(nsIDOMNode* aChild,
-                           nsIDOMNode* aParent)
-{
-  MOZ_ASSERT(aChild && aParent);
-
-  nsCOMPtr<nsINode> parent = do_QueryInterface(aParent);
-  nsCOMPtr<nsINode> child = do_QueryInterface(aChild);
-  MOZ_ASSERT(parent && child);
-
-  int32_t idx = parent->IndexOf(child);
-  MOZ_ASSERT(idx != -1);
-  return idx;
-}
-
-// static
-already_AddRefed<nsIDOMNode>
-EditorBase::GetNodeLocation(nsIDOMNode* aChild,
-                            int32_t* outOffset)
-{
-  MOZ_ASSERT(aChild && outOffset);
-  NS_ENSURE_TRUE(aChild && outOffset, nullptr);
-  *outOffset = -1;
-
-  nsCOMPtr<nsIDOMNode> parent;
-
-  MOZ_ALWAYS_SUCCEEDS(aChild->GetParentNode(getter_AddRefs(parent)));
-  if (parent) {
-    *outOffset = GetChildOffset(aChild, parent);
-  }
-
-  return parent.forget();
-}
-
-nsINode*
-EditorBase::GetNodeLocation(nsINode* aChild,
-                            int32_t* aOffset)
-{
-  MOZ_ASSERT(aChild);
-  MOZ_ASSERT(aOffset);
-
-  nsINode* parent = aChild->GetParentNode();
-  if (parent) {
-    *aOffset = parent->IndexOf(aChild);
-    MOZ_ASSERT(*aOffset != -1);
-  } else {
-    *aOffset = -1;
-  }
-  return parent;
-}
-
-/**
- * Returns the number of things inside aNode.  If aNode is text, returns number
- * of characters. If not, returns number of children nodes.
- */
-nsresult
-EditorBase::GetLengthOfDOMNode(nsIDOMNode* aNode,
-                               uint32_t& aCount)
-{
-  aCount = 0;
-  nsCOMPtr<nsINode> node = do_QueryInterface(aNode);
-  NS_ENSURE_TRUE(node, NS_ERROR_NULL_POINTER);
-  aCount = node->Length();
-  return NS_OK;
-}
-
-nsIContent*
-EditorBase::GetPriorNode(nsINode* aParentNode,
-                         int32_t aOffset,
-                         bool aEditableNode,
-                         bool aNoBlockCrossing)
-{
-  MOZ_ASSERT(aParentNode);
-
-  // If we are at the beginning of the node, or it is a text node, then just
-  // look before it.
-  if (!aOffset || aParentNode->NodeType() == nsIDOMNode::TEXT_NODE) {
-    if (aNoBlockCrossing && IsBlockNode(aParentNode)) {
-      // If we aren't allowed to cross blocks, don't look before this block.
-      return nullptr;
-    }
-    return GetPriorNode(aParentNode, aEditableNode, aNoBlockCrossing);
-  }
-
-  // else look before the child at 'aOffset'
-  if (nsIContent* child = aParentNode->GetChildAt(aOffset)) {
-    return GetPriorNode(child, aEditableNode, aNoBlockCrossing);
-  }
-
-  // unless there isn't one, in which case we are at the end of the node
-  // and want the deep-right child.
-  nsIContent* resultNode = GetRightmostChild(aParentNode, aNoBlockCrossing);
-  if (!resultNode || !aEditableNode || IsEditable(resultNode)) {
-    return resultNode;
-  }
-
-  // restart the search from the non-editable node we just found
-  return GetPriorNode(resultNode, aEditableNode, aNoBlockCrossing);
-}
-
-nsIContent*
-EditorBase::GetNextNode(nsINode* aParentNode,
-                        int32_t aOffset,
-                        bool aEditableNode,
-                        bool aNoBlockCrossing)
-{
-  MOZ_ASSERT(aParentNode);
-
-  // if aParentNode is a text node, use its location instead
-  if (aParentNode->NodeType() == nsIDOMNode::TEXT_NODE) {
-    nsINode* parent = aParentNode->GetParentNode();
-    NS_ENSURE_TRUE(parent, nullptr);
-    aOffset = parent->IndexOf(aParentNode) + 1; // _after_ the text node
-    aParentNode = parent;
-  }
-
-  // look at the child at 'aOffset'
-  nsIContent* child = aParentNode->GetChildAt(aOffset);
-  if (child) {
-    if (aNoBlockCrossing && IsBlockNode(child)) {
-      return child;
-    }
-
-    nsIContent* resultNode = GetLeftmostChild(child, aNoBlockCrossing);
-    if (!resultNode) {
-      return child;
-    }
-
-    if (!IsDescendantOfEditorRoot(resultNode)) {
-      return nullptr;
-    }
-
-    if (!aEditableNode || IsEditable(resultNode)) {
-      return resultNode;
-    }
-
-    // restart the search from the non-editable node we just found
-    return GetNextNode(resultNode, aEditableNode, aNoBlockCrossing);
-  }
-
-  // unless there isn't one, in which case we are at the end of the node
-  // and want the next one.
-  if (aNoBlockCrossing && IsBlockNode(aParentNode)) {
-    // don't cross out of parent block
-    return nullptr;
-  }
-
-  return GetNextNode(aParentNode, aEditableNode, aNoBlockCrossing);
-}
-
-nsIContent*
-EditorBase::GetPriorNode(nsINode* aCurrentNode,
-                         bool aEditableNode,
-                         bool aNoBlockCrossing /* = false */)
-{
-  MOZ_ASSERT(aCurrentNode);
-
-  if (!IsDescendantOfEditorRoot(aCurrentNode)) {
-    return nullptr;
-  }
-
-  return FindNode(aCurrentNode, false, aEditableNode, aNoBlockCrossing);
-}
-
-nsIContent*
-EditorBase::FindNextLeafNode(nsINode* aCurrentNode,
-                             bool aGoForward,
-                             bool bNoBlockCrossing)
-{
-  // called only by GetPriorNode so we don't need to check params.
-  NS_PRECONDITION(IsDescendantOfEditorRoot(aCurrentNode) &&
-                  !IsEditorRoot(aCurrentNode),
-                  "Bogus arguments");
-
-  nsINode* cur = aCurrentNode;
-  for (;;) {
-    // if aCurrentNode has a sibling in the right direction, return
-    // that sibling's closest child (or itself if it has no children)
-    nsIContent* sibling =
-      aGoForward ? cur->GetNextSibling() : cur->GetPreviousSibling();
-    if (sibling) {
-      if (bNoBlockCrossing && IsBlockNode(sibling)) {
-        // don't look inside prevsib, since it is a block
-        return sibling;
-      }
-      nsIContent *leaf =
-        aGoForward ? GetLeftmostChild(sibling, bNoBlockCrossing) :
-                     GetRightmostChild(sibling, bNoBlockCrossing);
-      if (!leaf) {
-        return sibling;
-      }
-
-      return leaf;
-    }
-
-    nsINode *parent = cur->GetParentNode();
-    if (!parent) {
-      return nullptr;
-    }
-
-    NS_ASSERTION(IsDescendantOfEditorRoot(parent),
-                 "We started with a proper descendant of root, and should stop "
-                 "if we ever hit the root, so we better have a descendant of "
-                 "root now!");
-    if (IsEditorRoot(parent) ||
-        (bNoBlockCrossing && IsBlockNode(parent))) {
-      return nullptr;
-    }
-
-    cur = parent;
-  }
-
-  NS_NOTREACHED("What part of for(;;) do you not understand?");
-  return nullptr;
-}
-
-nsIContent*
-EditorBase::GetNextNode(nsINode* aCurrentNode,
-                        bool aEditableNode,
-                        bool bNoBlockCrossing)
-{
-  MOZ_ASSERT(aCurrentNode);
-
-  if (!IsDescendantOfEditorRoot(aCurrentNode)) {
-    return nullptr;
-  }
-
-  return FindNode(aCurrentNode, true, aEditableNode, bNoBlockCrossing);
-}
-
-nsIContent*
-EditorBase::FindNode(nsINode* aCurrentNode,
-                     bool aGoForward,
-                     bool aEditableNode,
-                     bool bNoBlockCrossing)
-{
-  if (IsEditorRoot(aCurrentNode)) {
-    // Don't allow traversal above the root node! This helps
-    // prevent us from accidentally editing browser content
-    // when the editor is in a text widget.
-
-    return nullptr;
-  }
-
-  nsCOMPtr<nsIContent> candidate =
-    FindNextLeafNode(aCurrentNode, aGoForward, bNoBlockCrossing);
-
-  if (!candidate) {
-    return nullptr;
-  }
-
-  if (!aEditableNode || IsEditable(candidate)) {
-    return candidate;
-  }
-
-  return FindNode(candidate, aGoForward, aEditableNode, bNoBlockCrossing);
-}
-
-nsIContent*
-EditorBase::GetRightmostChild(nsINode* aCurrentNode,
-                              bool bNoBlockCrossing)
-{
-  NS_ENSURE_TRUE(aCurrentNode, nullptr);
-  nsIContent *cur = aCurrentNode->GetLastChild();
-  if (!cur) {
-    return nullptr;
-  }
-  for (;;) {
-    if (bNoBlockCrossing && IsBlockNode(cur)) {
-      return cur;
-    }
-    nsIContent* next = cur->GetLastChild();
-    if (!next) {
-      return cur;
-    }
-    cur = next;
-  }
-
-  NS_NOTREACHED("What part of for(;;) do you not understand?");
-  return nullptr;
-}
-
-nsIContent*
-EditorBase::GetLeftmostChild(nsINode* aCurrentNode,
-                             bool bNoBlockCrossing)
-{
-  NS_ENSURE_TRUE(aCurrentNode, nullptr);
-  nsIContent *cur = aCurrentNode->GetFirstChild();
-  if (!cur) {
-    return nullptr;
-  }
-  for (;;) {
-    if (bNoBlockCrossing && IsBlockNode(cur)) {
-      return cur;
-    }
-    nsIContent *next = cur->GetFirstChild();
-    if (!next) {
-      return cur;
-    }
-    cur = next;
-  }
-
-  NS_NOTREACHED("What part of for(;;) do you not understand?");
-  return nullptr;
-}
-
-bool
-EditorBase::IsBlockNode(nsINode* aNode)
-{
-  // stub to be overridden in HTMLEditor.
-  // screwing around with the class hierarchy here in order
-  // to not duplicate the code in GetNextNode/GetPrevNode
-  // across both EditorBase/HTMLEditor.
-  return false;
-}
-
-bool
-EditorBase::CanContain(nsINode& aParent,
-                       nsIContent& aChild)
-{
-  switch (aParent.NodeType()) {
-    case nsIDOMNode::ELEMENT_NODE:
-    case nsIDOMNode::DOCUMENT_FRAGMENT_NODE:
-      return TagCanContain(*aParent.NodeInfo()->NameAtom(), aChild);
-  }
-  return false;
-}
-
-bool
-EditorBase::CanContainTag(nsINode& aParent,
-                          nsIAtom& aChildTag)
-{
-  switch (aParent.NodeType()) {
-    case nsIDOMNode::ELEMENT_NODE:
-    case nsIDOMNode::DOCUMENT_FRAGMENT_NODE:
-      return TagCanContainTag(*aParent.NodeInfo()->NameAtom(), aChildTag);
-  }
-  return false;
-}
-
-bool
-EditorBase::TagCanContain(nsIAtom& aParentTag,
-                          nsIContent& aChild)
-{
-  switch (aChild.NodeType()) {
-    case nsIDOMNode::TEXT_NODE:
-    case nsIDOMNode::ELEMENT_NODE:
-    case nsIDOMNode::DOCUMENT_FRAGMENT_NODE:
-      return TagCanContainTag(aParentTag, *aChild.NodeInfo()->NameAtom());
-  }
-  return false;
-}
-
-bool
-EditorBase::TagCanContainTag(nsIAtom& aParentTag,
-                             nsIAtom& aChildTag)
-{
-  return true;
-}
-
-bool
-EditorBase::IsRoot(nsIDOMNode* inNode)
-{
-  NS_ENSURE_TRUE(inNode, false);
-
-  nsCOMPtr<nsIDOMNode> rootNode = do_QueryInterface(GetRoot());
-
-  return inNode == rootNode;
-}
-
-bool
-EditorBase::IsRoot(nsINode* inNode)
-{
-  NS_ENSURE_TRUE(inNode, false);
-
-  nsCOMPtr<nsINode> rootNode = GetRoot();
-
-  return inNode == rootNode;
-}
-
-bool
-EditorBase::IsEditorRoot(nsINode* aNode)
-{
-  NS_ENSURE_TRUE(aNode, false);
-  nsCOMPtr<nsINode> rootNode = GetEditorRoot();
-  return aNode == rootNode;
-}
-
-bool
-EditorBase::IsDescendantOfRoot(nsIDOMNode* inNode)
-{
-  nsCOMPtr<nsINode> node = do_QueryInterface(inNode);
-  return IsDescendantOfRoot(node);
-}
-
-bool
-EditorBase::IsDescendantOfRoot(nsINode* inNode)
-{
-  NS_ENSURE_TRUE(inNode, false);
-  nsCOMPtr<nsIContent> root = GetRoot();
-  NS_ENSURE_TRUE(root, false);
-
-  return nsContentUtils::ContentIsDescendantOf(inNode, root);
-}
-
-bool
-EditorBase::IsDescendantOfEditorRoot(nsINode* aNode)
-{
-  NS_ENSURE_TRUE(aNode, false);
-  nsCOMPtr<nsIContent> root = GetEditorRoot();
-  NS_ENSURE_TRUE(root, false);
-
-  return nsContentUtils::ContentIsDescendantOf(aNode, root);
-}
-
-bool
-EditorBase::IsContainer(nsINode* aNode)
-{
-  return aNode ? true : false;
-}
-
-bool
-EditorBase::IsContainer(nsIDOMNode* aNode)
-{
-  return aNode ? true : false;
-}
-
-bool
-EditorBase::IsEditable(nsIDOMNode* aNode)
-{
-  nsCOMPtr<nsIContent> content = do_QueryInterface(aNode);
-  return IsEditable(content);
-}
-
-bool
-EditorBase::IsEditable(nsINode* aNode)
-{
-  NS_ENSURE_TRUE(aNode, false);
-
-  if (!aNode->IsNodeOfType(nsINode::eCONTENT) || IsMozEditorBogusNode(aNode) ||
-      !IsModifiableNode(aNode)) {
-    return false;
-  }
-
-  switch (aNode->NodeType()) {
-    case nsIDOMNode::ELEMENT_NODE:
-    case nsIDOMNode::TEXT_NODE:
-      return true;
-    default:
-      return false;
-  }
-}
-
-bool
-EditorBase::IsMozEditorBogusNode(nsINode* element)
-{
-  return element && element->IsElement() &&
-         element->AsElement()->AttrValueIs(kNameSpaceID_None,
-             kMOZEditorBogusNodeAttrAtom, kMOZEditorBogusNodeValue,
-             eCaseMatters);
-}
-
-uint32_t
-EditorBase::CountEditableChildren(nsINode* aNode)
-{
-  MOZ_ASSERT(aNode);
-  uint32_t count = 0;
-  for (nsIContent* child = aNode->GetFirstChild();
-       child;
-       child = child->GetNextSibling()) {
-    if (IsEditable(child)) {
-      ++count;
-    }
-  }
-  return count;
-}
-
-NS_IMETHODIMP
-EditorBase::IncrementModificationCount(int32_t inNumMods)
-{
-  uint32_t oldModCount = mModCount;
-
-  mModCount += inNumMods;
-
-  if ((!oldModCount && mModCount) ||
-      (oldModCount && !mModCount)) {
-    NotifyDocumentListeners(eDocumentStateChanged);
-  }
-  return NS_OK;
-}
-
-
-NS_IMETHODIMP
-EditorBase::GetModificationCount(int32_t* outModCount)
-{
-  NS_ENSURE_ARG_POINTER(outModCount);
-  *outModCount = mModCount;
-  return NS_OK;
-}
-
-
-NS_IMETHODIMP
-EditorBase::ResetModificationCount()
-{
-  bool doNotify = (mModCount != 0);
-
-  mModCount = 0;
-
-  if (doNotify) {
-    NotifyDocumentListeners(eDocumentStateChanged);
-  }
-  return NS_OK;
-}
-
-nsIAtom*
-EditorBase::GetTag(nsIDOMNode* aNode)
-{
-  nsCOMPtr<nsIContent> content = do_QueryInterface(aNode);
-
-  if (!content) {
-    NS_ASSERTION(aNode, "null node passed to EditorBase::GetTag()");
-    return nullptr;
-  }
-
-  return content->NodeInfo()->NameAtom();
-}
-
-nsresult
-EditorBase::GetTagString(nsIDOMNode* aNode,
-                         nsAString& outString)
-{
-  if (!aNode) {
-    NS_NOTREACHED("null node passed to EditorBase::GetTagString()");
-    return NS_ERROR_NULL_POINTER;
-  }
-
-  nsIAtom *atom = GetTag(aNode);
-  if (!atom) {
-    return NS_ERROR_FAILURE;
-  }
-
-  atom->ToString(outString);
-  return NS_OK;
-}
-
-bool
-EditorBase::NodesSameType(nsIDOMNode* aNode1,
-                          nsIDOMNode* aNode2)
-{
-  if (!aNode1 || !aNode2) {
-    NS_NOTREACHED("null node passed to EditorBase::NodesSameType()");
-    return false;
-  }
-
-  nsCOMPtr<nsIContent> content1 = do_QueryInterface(aNode1);
-  NS_ENSURE_TRUE(content1, false);
-
-  nsCOMPtr<nsIContent> content2 = do_QueryInterface(aNode2);
-  NS_ENSURE_TRUE(content2, false);
-
-  return AreNodesSameType(content1, content2);
-}
-
-bool
-EditorBase::AreNodesSameType(nsIContent* aNode1,
-                             nsIContent* aNode2)
-{
-  MOZ_ASSERT(aNode1);
-  MOZ_ASSERT(aNode2);
-  return aNode1->NodeInfo()->NameAtom() == aNode2->NodeInfo()->NameAtom();
-}
-
-bool
-EditorBase::IsTextNode(nsIDOMNode* aNode)
-{
-  if (!aNode) {
-    NS_NOTREACHED("null node passed to IsTextNode()");
-    return false;
-  }
-
-  uint16_t nodeType;
-  aNode->GetNodeType(&nodeType);
-  return (nodeType == nsIDOMNode::TEXT_NODE);
-}
-
-bool
-EditorBase::IsTextNode(nsINode* aNode)
-{
-  return aNode->NodeType() == nsIDOMNode::TEXT_NODE;
-}
-
-nsCOMPtr<nsIDOMNode>
-EditorBase::GetChildAt(nsIDOMNode* aParent, int32_t aOffset)
-{
-  nsCOMPtr<nsIDOMNode> resultNode;
-
-  nsCOMPtr<nsIContent> parent = do_QueryInterface(aParent);
-
-  NS_ENSURE_TRUE(parent, resultNode);
-
-  resultNode = do_QueryInterface(parent->GetChildAt(aOffset));
-
-  return resultNode;
-}
-
-/**
- * GetNodeAtRangeOffsetPoint() returns the node at this position in a range,
- * assuming that aParentOrNode is the node itself if it's a text node, or
- * the node's parent otherwise.
- */
-nsIContent*
-EditorBase::GetNodeAtRangeOffsetPoint(nsINode* aParentOrNode,
-                                      int32_t aOffset)
-{
-  if (NS_WARN_IF(!aParentOrNode)) {
-    return nullptr;
-  }
-  if (aParentOrNode->GetAsText()) {
-    return aParentOrNode->AsContent();
-  }
-  return aParentOrNode->GetChildAt(aOffset);
-}
-
-/**
- * GetStartNodeAndOffset() returns whatever the start parent & offset is of
- * the first range in the selection.
- */
-nsresult
-EditorBase::GetStartNodeAndOffset(Selection* aSelection,
-                                  nsIDOMNode** outStartNode,
-                                  int32_t* outStartOffset)
-{
-  NS_ENSURE_TRUE(outStartNode && outStartOffset && aSelection, NS_ERROR_NULL_POINTER);
-
-  nsCOMPtr<nsINode> startNode;
-  nsresult rv = GetStartNodeAndOffset(aSelection, getter_AddRefs(startNode),
-                                      outStartOffset);
-  if (NS_FAILED(rv)) {
-    return rv;
-  }
-
-  if (startNode) {
-    NS_ADDREF(*outStartNode = startNode->AsDOMNode());
-  } else {
-    *outStartNode = nullptr;
-  }
-  return NS_OK;
-}
-
-nsresult
-EditorBase::GetStartNodeAndOffset(Selection* aSelection,
-                                  nsINode** aStartContainer,
-                                  int32_t* aStartOffset)
-{
-  MOZ_ASSERT(aSelection);
-  MOZ_ASSERT(aStartContainer);
-  MOZ_ASSERT(aStartOffset);
-
-  *aStartContainer = nullptr;
-  *aStartOffset = 0;
-
-  if (!aSelection->RangeCount()) {
-    return NS_ERROR_FAILURE;
-  }
-
-  const nsRange* range = aSelection->GetRangeAt(0);
-  NS_ENSURE_TRUE(range, NS_ERROR_FAILURE);
-
-  NS_ENSURE_TRUE(range->IsPositioned(), NS_ERROR_FAILURE);
-
-  NS_IF_ADDREF(*aStartContainer = range->GetStartContainer());
-  *aStartOffset = range->StartOffset();
-  return NS_OK;
-}
-
-/**
- * GetEndNodeAndOffset() returns whatever the end parent & offset is of
- * the first range in the selection.
- */
-nsresult
-EditorBase::GetEndNodeAndOffset(Selection* aSelection,
-                                nsIDOMNode** outEndNode,
-                                int32_t* outEndOffset)
-{
-  NS_ENSURE_TRUE(outEndNode && outEndOffset && aSelection, NS_ERROR_NULL_POINTER);
-
-  nsCOMPtr<nsINode> endNode;
-  nsresult rv = GetEndNodeAndOffset(aSelection, getter_AddRefs(endNode),
-                                    outEndOffset);
-  NS_ENSURE_SUCCESS(rv, rv);
-
-  if (endNode) {
-    NS_ADDREF(*outEndNode = endNode->AsDOMNode());
-  } else {
-    *outEndNode = nullptr;
-  }
-  return NS_OK;
-}
-
-nsresult
-EditorBase::GetEndNodeAndOffset(Selection* aSelection,
-                                nsINode** aEndContainer,
-                                int32_t* aEndOffset)
-{
-  MOZ_ASSERT(aSelection);
-  MOZ_ASSERT(aEndContainer);
-  MOZ_ASSERT(aEndOffset);
-
-  *aEndContainer = nullptr;
-  *aEndOffset = 0;
-
-  NS_ENSURE_TRUE(aSelection->RangeCount(), NS_ERROR_FAILURE);
-
-  const nsRange* range = aSelection->GetRangeAt(0);
-  NS_ENSURE_TRUE(range, NS_ERROR_FAILURE);
-
-  NS_ENSURE_TRUE(range->IsPositioned(), NS_ERROR_FAILURE);
-
-  NS_IF_ADDREF(*aEndContainer = range->GetEndContainer());
-  *aEndOffset = range->EndOffset();
-  return NS_OK;
-}
-
-/**
- * IsPreformatted() checks the style info for the node for the preformatted
- * text style.
- */
-nsresult
-EditorBase::IsPreformatted(nsIDOMNode* aNode,
-                           bool* aResult)
-{
-  nsCOMPtr<nsIContent> content = do_QueryInterface(aNode);
-
-  NS_ENSURE_TRUE(aResult && content, NS_ERROR_NULL_POINTER);
-
-  nsCOMPtr<nsIPresShell> ps = GetPresShell();
-  NS_ENSURE_TRUE(ps, NS_ERROR_NOT_INITIALIZED);
-
-  // Look at the node (and its parent if it's not an element), and grab its style context
-  RefPtr<nsStyleContext> elementStyle;
-  if (!content->IsElement()) {
-    content = content->GetParent();
-  }
-  if (content && content->IsElement()) {
-    elementStyle =
-      nsComputedDOMStyle::GetStyleContextNoFlush(content->AsElement(),
-                                                 nullptr, ps);
-  }
-
-  if (!elementStyle) {
-    // Consider nodes without a style context to be NOT preformatted:
-    // For instance, this is true of JS tags inside the body (which show
-    // up as #text nodes but have no style context).
-    *aResult = false;
-    return NS_OK;
-  }
-
-  const nsStyleText* styleText = elementStyle->StyleText();
-
-  *aResult = styleText->WhiteSpaceIsSignificant();
-  return NS_OK;
-}
-
-
-/**
- * This splits a node "deeply", splitting children as appropriate.  The place
- * to split is represented by a DOM point at {splitPointParent,
- * splitPointOffset}.  That DOM point must be inside aNode, which is the node
- * to split.  We return the offset in the parent of aNode where the split
- * terminates - where you would want to insert a new element, for instance, if
- * that's why you were splitting the node.
- *
- * -1 is returned on failure, in unlikely cases like the selection being
- * unavailable or cloning the node failing.  Make sure not to use the returned
- * offset for anything without checking that it's valid!  If you're not using
- * the offset, it's okay to ignore the return value.
- */
-int32_t
-EditorBase::SplitNodeDeep(nsIContent& aNode,
-                          nsIContent& aSplitPointParent,
-                          int32_t aSplitPointOffset,
-                          EmptyContainers aEmptyContainers,
-                          nsIContent** aOutLeftNode,
-                          nsIContent** aOutRightNode)
-{
-  MOZ_ASSERT(&aSplitPointParent == &aNode ||
-             EditorUtils::IsDescendantOf(&aSplitPointParent, &aNode));
-  int32_t offset = aSplitPointOffset;
-
-  nsCOMPtr<nsIContent> leftNode, rightNode;
-  OwningNonNull<nsIContent> nodeToSplit = aSplitPointParent;
-  while (true) {
-    // Need to insert rules code call here to do things like not split a list
-    // if you are after the last <li> or before the first, etc.  For now we
-    // just have some smarts about unneccessarily splitting text nodes, which
-    // should be universal enough to put straight in this EditorBase routine.
-
-    bool didSplit = false;
-
-    if ((aEmptyContainers == EmptyContainers::yes &&
-         !nodeToSplit->GetAsText()) ||
-        (offset && offset != (int32_t)nodeToSplit->Length())) {
-      didSplit = true;
-      ErrorResult rv;
-      nsCOMPtr<nsIContent> newLeftNode = SplitNode(nodeToSplit, offset, rv);
-      NS_ENSURE_TRUE(!NS_FAILED(rv.StealNSResult()), -1);
-
-      rightNode = nodeToSplit;
-      leftNode = newLeftNode;
-    }
-
-    NS_ENSURE_TRUE(nodeToSplit->GetParent(), -1);
-    OwningNonNull<nsIContent> parentNode = *nodeToSplit->GetParent();
-
-    if (!didSplit && offset) {
-      // Must be "end of text node" case, we didn't split it, just move past it
-      offset = parentNode->IndexOf(nodeToSplit) + 1;
-      leftNode = nodeToSplit;
-    } else {
-      offset = parentNode->IndexOf(nodeToSplit);
-      rightNode = nodeToSplit;
-    }
-
-    if (nodeToSplit == &aNode) {
-      // we split all the way up to (and including) aNode; we're done
-      break;
-    }
-
-    nodeToSplit = parentNode;
-  }
-
-  if (aOutLeftNode) {
-    leftNode.forget(aOutLeftNode);
-  }
-  if (aOutRightNode) {
-    rightNode.forget(aOutRightNode);
-  }
-
-  return offset;
-}
-
-/**
- * This joins two like nodes "deeply", joining children as appropriate.
- * Returns the point of the join, or (nullptr, -1) in case of error.
- */
-EditorDOMPoint
-EditorBase::JoinNodeDeep(nsIContent& aLeftNode,
-                         nsIContent& aRightNode)
-{
-  // While the rightmost children and their descendants of the left node match
-  // the leftmost children and their descendants of the right node, join them
-  // up.
-
-  nsCOMPtr<nsIContent> leftNodeToJoin = &aLeftNode;
-  nsCOMPtr<nsIContent> rightNodeToJoin = &aRightNode;
-  nsCOMPtr<nsINode> parentNode = aRightNode.GetParentNode();
-
-  EditorDOMPoint ret;
-
-  while (leftNodeToJoin && rightNodeToJoin && parentNode &&
-         AreNodesSameType(leftNodeToJoin, rightNodeToJoin)) {
-    uint32_t length = leftNodeToJoin->Length();
-
-    ret.node = rightNodeToJoin;
-    ret.offset = length;
-
-    // Do the join
-    nsresult rv = JoinNodes(*leftNodeToJoin, *rightNodeToJoin);
-    NS_ENSURE_SUCCESS(rv, EditorDOMPoint());
-
-    if (parentNode->GetAsText()) {
-      // We've joined all the way down to text nodes, we're done!
-      return ret;
-    }
-
-    // Get new left and right nodes, and begin anew
-    parentNode = rightNodeToJoin;
-    leftNodeToJoin = parentNode->GetChildAt(length - 1);
-    rightNodeToJoin = parentNode->GetChildAt(length);
-
-    // Skip over non-editable nodes
-    while (leftNodeToJoin && !IsEditable(leftNodeToJoin)) {
-      leftNodeToJoin = leftNodeToJoin->GetPreviousSibling();
-    }
-    if (!leftNodeToJoin) {
-      return ret;
-    }
-
-    while (rightNodeToJoin && !IsEditable(rightNodeToJoin)) {
-      rightNodeToJoin = rightNodeToJoin->GetNextSibling();
-    }
-    if (!rightNodeToJoin) {
-      return ret;
-    }
-  }
-
-  return ret;
-}
-
-void
-EditorBase::BeginUpdateViewBatch()
-{
-  NS_PRECONDITION(mUpdateCount >= 0, "bad state");
-
-  if (!mUpdateCount) {
-    // Turn off selection updates and notifications.
-    RefPtr<Selection> selection = GetSelection();
-    if (selection) {
-      selection->StartBatchChanges();
-    }
-  }
-
-  mUpdateCount++;
-}
-
-nsresult
-EditorBase::EndUpdateViewBatch()
-{
-  NS_PRECONDITION(mUpdateCount > 0, "bad state");
-
-  if (mUpdateCount <= 0) {
-    mUpdateCount = 0;
-    return NS_ERROR_FAILURE;
-  }
-
-  mUpdateCount--;
-
-  if (!mUpdateCount) {
-    // Turn selection updating and notifications back on.
-    RefPtr<Selection> selection = GetSelection();
-    if (selection) {
-      selection->EndBatchChanges();
-    }
-  }
-
-  return NS_OK;
-}
-
-bool
-EditorBase::GetShouldTxnSetSelection()
-{
-  return mShouldTxnSetSelection;
-}
-
-NS_IMETHODIMP
-EditorBase::DeleteSelectionImpl(EDirection aAction,
-                                EStripWrappers aStripWrappers)
-{
-  MOZ_ASSERT(aStripWrappers == eStrip || aStripWrappers == eNoStrip);
-
-  RefPtr<Selection> selection = GetSelection();
-  NS_ENSURE_STATE(selection);
-
-  RefPtr<EditAggregateTransaction> deleteSelectionTransaction;
-  nsCOMPtr<nsINode> deleteNode;
-  int32_t deleteCharOffset = 0, deleteCharLength = 0;
-  if (!selection->Collapsed() || aAction != eNone) {
-    deleteSelectionTransaction =
-      CreateTxnForDeleteSelection(aAction,
-                                  getter_AddRefs(deleteNode),
-                                  &deleteCharOffset,
-                                  &deleteCharLength);
-    if (NS_WARN_IF(!deleteSelectionTransaction)) {
-      return NS_ERROR_FAILURE;
-    }
-  }
-
-  nsCOMPtr<nsIDOMCharacterData> deleteCharData(do_QueryInterface(deleteNode));
-  AutoRules beginRulesSniffing(this, EditAction::deleteSelection, aAction);
-  // Notify nsIEditActionListener::WillDelete[Selection|Text|Node]
-  {
-    AutoActionListenerArray listeners(mActionListeners);
-    if (!deleteNode) {
-      for (auto& listener : listeners) {
-        listener->WillDeleteSelection(selection);
-      }
-    } else if (deleteCharData) {
-      for (auto& listener : listeners) {
-        listener->WillDeleteText(deleteCharData, deleteCharOffset, 1);
-      }
-    } else {
-      for (auto& listener : listeners) {
-        listener->WillDeleteNode(deleteNode->AsDOMNode());
-      }
-    }
-  }
-
-  // Delete the specified amount
-  nsresult rv = DoTransaction(deleteSelectionTransaction);
-
-  // Notify nsIEditActionListener::DidDelete[Selection|Text|Node]
-  {
-    AutoActionListenerArray listeners(mActionListeners);
-    if (!deleteNode) {
-      for (auto& listener : mActionListeners) {
-        listener->DidDeleteSelection(selection);
-      }
-    } else if (deleteCharData) {
-      for (auto& listener : mActionListeners) {
-        listener->DidDeleteText(deleteCharData, deleteCharOffset, 1, rv);
-      }
-    } else {
-      for (auto& listener : mActionListeners) {
-        listener->DidDeleteNode(deleteNode->AsDOMNode(), rv);
-      }
-    }
-  }
-
-  return rv;
-}
-
-already_AddRefed<Element>
-EditorBase::DeleteSelectionAndCreateElement(nsIAtom& aTag)
-{
-  nsresult rv = DeleteSelectionAndPrepareToCreateNode();
-  NS_ENSURE_SUCCESS(rv, nullptr);
-
-  RefPtr<Selection> selection = GetSelection();
-  NS_ENSURE_TRUE(selection, nullptr);
-
-  nsCOMPtr<nsINode> node = selection->GetAnchorNode();
-  uint32_t offset = selection->AnchorOffset();
-
-  nsCOMPtr<Element> newElement = CreateNode(&aTag, node, offset);
-
-  // We want the selection to be just after the new node
-  rv = selection->Collapse(node, offset + 1);
-  NS_ENSURE_SUCCESS(rv, nullptr);
-
-  return newElement.forget();
-}
-
-TextComposition*
-EditorBase::GetComposition() const
-{
-  return mComposition;
-}
-
-bool
-EditorBase::IsIMEComposing() const
-{
-  return mComposition && mComposition->IsComposing();
-}
-
-bool
-EditorBase::ShouldHandleIMEComposition() const
-{
-  // When the editor is being reframed, the old value may be restored with
-  // InsertText().  In this time, the text should be inserted as not a part
-  // of the composition.
-  return mComposition && mDidPostCreate;
-}
-
-nsresult
-EditorBase::DeleteSelectionAndPrepareToCreateNode()
-{
-  RefPtr<Selection> selection = GetSelection();
-  NS_ENSURE_TRUE(selection, NS_ERROR_NULL_POINTER);
-  MOZ_ASSERT(selection->GetAnchorFocusRange());
-
-  if (!selection->GetAnchorFocusRange()->Collapsed()) {
-    nsresult rv = DeleteSelection(nsIEditor::eNone, nsIEditor::eStrip);
-    NS_ENSURE_SUCCESS(rv, rv);
-
-    MOZ_ASSERT(selection->GetAnchorFocusRange() &&
-               selection->GetAnchorFocusRange()->Collapsed(),
-               "Selection not collapsed after delete");
-  }
-
-  // If the selection is a chardata node, split it if necessary and compute
-  // where to put the new node
-  nsCOMPtr<nsINode> node = selection->GetAnchorNode();
-  MOZ_ASSERT(node, "Selection has no ranges in it");
-
-  if (node && node->IsNodeOfType(nsINode::eDATA_NODE)) {
-    NS_ASSERTION(node->GetParentNode(),
-                 "It's impossible to insert into chardata with no parent -- "
-                 "fix the caller");
-    NS_ENSURE_STATE(node->GetParentNode());
-
-    uint32_t offset = selection->AnchorOffset();
-
-    if (!offset) {
-      nsresult rv = selection->Collapse(node->GetParentNode(),
-                                        node->GetParentNode()->IndexOf(node));
-      MOZ_ASSERT(NS_SUCCEEDED(rv));
-      NS_ENSURE_SUCCESS(rv, rv);
-    } else if (offset == node->Length()) {
-      nsresult rv =
-        selection->Collapse(node->GetParentNode(),
-                            node->GetParentNode()->IndexOf(node) + 1);
-      MOZ_ASSERT(NS_SUCCEEDED(rv));
-      NS_ENSURE_SUCCESS(rv, rv);
-    } else {
-      nsCOMPtr<nsIDOMNode> tmp;
-      nsresult rv = SplitNode(node->AsDOMNode(), offset, getter_AddRefs(tmp));
-      NS_ENSURE_SUCCESS(rv, rv);
-      rv = selection->Collapse(node->GetParentNode(),
-                               node->GetParentNode()->IndexOf(node));
-      MOZ_ASSERT(NS_SUCCEEDED(rv));
-      NS_ENSURE_SUCCESS(rv, rv);
-    }
-  }
-  return NS_OK;
-}
-
-void
-EditorBase::DoAfterDoTransaction(nsITransaction* aTxn)
-{
-  bool isTransientTransaction;
-  MOZ_ALWAYS_SUCCEEDS(aTxn->GetIsTransient(&isTransientTransaction));
-
-  if (!isTransientTransaction) {
-    // we need to deal here with the case where the user saved after some
-    // edits, then undid one or more times. Then, the undo count is -ve,
-    // but we can't let a do take it back to zero. So we flip it up to
-    // a +ve number.
-    int32_t modCount;
-    GetModificationCount(&modCount);
-    if (modCount < 0) {
-      modCount = -modCount;
-    }
-
-    // don't count transient transactions
-    MOZ_ALWAYS_SUCCEEDS(IncrementModificationCount(1));
-  }
-}
-
-void
-EditorBase::DoAfterUndoTransaction()
-{
-  // all undoable transactions are non-transient
-  MOZ_ALWAYS_SUCCEEDS(IncrementModificationCount(-1));
-}
-
-void
-EditorBase::DoAfterRedoTransaction()
-{
-  // all redoable transactions are non-transient
-  MOZ_ALWAYS_SUCCEEDS(IncrementModificationCount(1));
-}
-
-already_AddRefed<ChangeAttributeTransaction>
-EditorBase::CreateTxnForSetAttribute(Element& aElement,
-                                     nsIAtom& aAttribute,
-                                     const nsAString& aValue)
-{
-  RefPtr<ChangeAttributeTransaction> transaction =
-    new ChangeAttributeTransaction(aElement, aAttribute, &aValue);
-
-  return transaction.forget();
-}
-
-already_AddRefed<ChangeAttributeTransaction>
-EditorBase::CreateTxnForRemoveAttribute(Element& aElement,
-                                        nsIAtom& aAttribute)
-{
-  RefPtr<ChangeAttributeTransaction> transaction =
-    new ChangeAttributeTransaction(aElement, aAttribute, nullptr);
-
-  return transaction.forget();
-}
-
-already_AddRefed<CreateElementTransaction>
-EditorBase::CreateTxnForCreateElement(nsIAtom& aTag,
-                                      nsINode& aParent,
-                                      int32_t aPosition)
-{
-  RefPtr<CreateElementTransaction> transaction =
-    new CreateElementTransaction(*this, aTag, aParent, aPosition);
-
-  return transaction.forget();
-}
-
-
-already_AddRefed<InsertNodeTransaction>
-EditorBase::CreateTxnForInsertNode(nsIContent& aNode,
-                                   nsINode& aParent,
-                                   int32_t aPosition)
-{
-  RefPtr<InsertNodeTransaction> transaction =
-    new InsertNodeTransaction(aNode, aParent, aPosition, *this);
-  return transaction.forget();
-}
-
-already_AddRefed<DeleteNodeTransaction>
-EditorBase::CreateTxnForDeleteNode(nsINode* aNode)
-{
-  if (NS_WARN_IF(!aNode)) {
-    return nullptr;
-  }
-
-  RefPtr<DeleteNodeTransaction> deleteNodeTransaction =
-    new DeleteNodeTransaction(*this, *aNode, &mRangeUpdater);
-  // This should be OK because if currently it cannot delete the node,
-  // it should never be able to undo/redo.
-  if (!deleteNodeTransaction->CanDoIt()) {
-    return nullptr;
-  }
-  return deleteNodeTransaction.forget();
-}
-
-already_AddRefed<CompositionTransaction>
-EditorBase::CreateTxnForComposition(const nsAString& aStringToInsert)
-{
-  MOZ_ASSERT(mIMETextNode);
-  // During handling IME composition, mComposition must have been initialized.
-  // TODO: We can simplify CompositionTransaction::Init() with TextComposition
-  //       class.
-  RefPtr<CompositionTransaction> transaction =
-    new CompositionTransaction(*mIMETextNode, mIMETextOffset, mIMETextLength,
-                               mComposition->GetRanges(), aStringToInsert,
-                               *this, &mRangeUpdater);
-  return transaction.forget();
-}
-
-already_AddRefed<AddStyleSheetTransaction>
-EditorBase::CreateTxnForAddStyleSheet(StyleSheet* aSheet)
-{
-  RefPtr<AddStyleSheetTransaction> transaction =
-    new AddStyleSheetTransaction(*this, aSheet);
-
-  return transaction.forget();
-}
-
-already_AddRefed<RemoveStyleSheetTransaction>
-EditorBase::CreateTxnForRemoveStyleSheet(StyleSheet* aSheet)
-{
-  RefPtr<RemoveStyleSheetTransaction> transaction =
-    new RemoveStyleSheetTransaction(*this, aSheet);
-
-  return transaction.forget();
-}
-
-already_AddRefed<EditAggregateTransaction>
-EditorBase::CreateTxnForDeleteSelection(EDirection aAction,
+            return rv;
+        }
+        
+        if (startNode) {
+            NS_ADDREF(*outStartNode = startNode->AsDOMNode());
+        } else {
+            *outStartNode = nullptr;
+        }
+        return NS_OK;
+    }
+    
+    nsresult
+    EditorBase::GetStartNodeAndOffset(Selection* aSelection,
+                                      nsINode** aStartContainer,
+                                      int32_t* aStartOffset)
+    {
+        MOZ_ASSERT(aSelection);
+        MOZ_ASSERT(aStartContainer);
+        MOZ_ASSERT(aStartOffset);
+        
+        *aStartContainer = nullptr;
+        *aStartOffset = 0;
+        
+        if (!aSelection->RangeCount()) {
+            return NS_ERROR_FAILURE;
+        }
+        
+        const nsRange* range = aSelection->GetRangeAt(0);
+        NS_ENSURE_TRUE(range, NS_ERROR_FAILURE);
+        
+        NS_ENSURE_TRUE(range->IsPositioned(), NS_ERROR_FAILURE);
+        
+        NS_IF_ADDREF(*aStartContainer = range->GetStartContainer());
+        *aStartOffset = range->StartOffset();
+        return NS_OK;
+    }
+    
+    /**
+     * GetEndNodeAndOffset() returns whatever the end parent & offset is of
+     * the first range in the selection.
+     */
+    nsresult
+    EditorBase::GetEndNodeAndOffset(Selection* aSelection,
+                                    nsIDOMNode** outEndNode,
+                                    int32_t* outEndOffset)
+    {
+        NS_ENSURE_TRUE(outEndNode && outEndOffset && aSelection, NS_ERROR_NULL_POINTER);
+        
+        nsCOMPtr<nsINode> endNode;
+        nsresult rv = GetEndNodeAndOffset(aSelection, getter_AddRefs(endNode),
+                                          outEndOffset);
+        NS_ENSURE_SUCCESS(rv, rv);
+        
+        if (endNode) {
+            NS_ADDREF(*outEndNode = endNode->AsDOMNode());
+        } else {
+            *outEndNode = nullptr;
+        }
+        return NS_OK;
+    }
+    
+    nsresult
+    EditorBase::GetEndNodeAndOffset(Selection* aSelection,
+                                    nsINode** aEndContainer,
+                                    int32_t* aEndOffset)
+    {
+        MOZ_ASSERT(aSelection);
+        MOZ_ASSERT(aEndContainer);
+        MOZ_ASSERT(aEndOffset);
+        
+        *aEndContainer = nullptr;
+        *aEndOffset = 0;
+        
+        NS_ENSURE_TRUE(aSelection->RangeCount(), NS_ERROR_FAILURE);
+        
+        const nsRange* range = aSelection->GetRangeAt(0);
+        NS_ENSURE_TRUE(range, NS_ERROR_FAILURE);
+        
+        NS_ENSURE_TRUE(range->IsPositioned(), NS_ERROR_FAILURE);
+        
+        NS_IF_ADDREF(*aEndContainer = range->GetEndContainer());
+        *aEndOffset = range->EndOffset();
+        return NS_OK;
+    }
+    
+    /**
+     * IsPreformatted() checks the style info for the node for the preformatted
+     * text style.
+     */
+    nsresult
+    EditorBase::IsPreformatted(nsIDOMNode* aNode,
+                               bool* aResult)
+    {
+        nsCOMPtr<nsIContent> content = do_QueryInterface(aNode);
+        
+        NS_ENSURE_TRUE(aResult && content, NS_ERROR_NULL_POINTER);
+        
+        nsCOMPtr<nsIPresShell> ps = GetPresShell();
+        NS_ENSURE_TRUE(ps, NS_ERROR_NOT_INITIALIZED);
+        
+        // Look at the node (and its parent if it's not an element), and grab its style context
+        RefPtr<nsStyleContext> elementStyle;
+        if (!content->IsElement()) {
+            content = content->GetParent();
+        }
+        if (content && content->IsElement()) {
+            elementStyle =
+            nsComputedDOMStyle::GetStyleContextNoFlush(content->AsElement(),
+                                                       nullptr, ps);
+        }
+        
+        if (!elementStyle) {
+            // Consider nodes without a style context to be NOT preformatted:
+            // For instance, this is true of JS tags inside the body (which show
+            // up as #text nodes but have no style context).
+            *aResult = false;
+            return NS_OK;
+        }
+        
+        const nsStyleText* styleText = elementStyle->StyleText();
+        
+        *aResult = styleText->WhiteSpaceIsSignificant();
+        return NS_OK;
+    }
+    
+    
+    /**
+     * This splits a node "deeply", splitting children as appropriate.  The place
+     * to split is represented by a DOM point at {splitPointParent,
+     * splitPointOffset}.  That DOM point must be inside aNode, which is the node
+     * to split.  We return the offset in the parent of aNode where the split
+     * terminates - where you would want to insert a new element, for instance, if
+     * that's why you were splitting the node.
+     *
+     * -1 is returned on failure, in unlikely cases like the selection being
+     * unavailable or cloning the node failing.  Make sure not to use the returned
+     * offset for anything without checking that it's valid!  If you're not using
+     * the offset, it's okay to ignore the return value.
+     */
+    int32_t
+    EditorBase::SplitNodeDeep(nsIContent& aNode,
+                              nsIContent& aSplitPointParent,
+                              int32_t aSplitPointOffset,
+                              EmptyContainers aEmptyContainers,
+                              nsIContent** aOutLeftNode,
+                              nsIContent** aOutRightNode)
+    {
+        MOZ_ASSERT(&aSplitPointParent == &aNode ||
+                   EditorUtils::IsDescendantOf(&aSplitPointParent, &aNode));
+        int32_t offset = aSplitPointOffset;
+        
+        nsCOMPtr<nsIContent> leftNode, rightNode;
+        OwningNonNull<nsIContent> nodeToSplit = aSplitPointParent;
+        while (true) {
+            // Need to insert rules code call here to do things like not split a list
+            // if you are after the last <li> or before the first, etc.  For now we
+            // just have some smarts about unneccessarily splitting text nodes, which
+            // should be universal enough to put straight in this EditorBase routine.
+            
+            bool didSplit = false;
+            
+            if ((aEmptyContainers == EmptyContainers::yes &&
+                 !nodeToSplit->GetAsText()) ||
+                (offset && offset != (int32_t)nodeToSplit->Length())) {
+                didSplit = true;
+                ErrorResult rv;
+                nsCOMPtr<nsIContent> newLeftNode = SplitNode(nodeToSplit, offset, rv);
+                NS_ENSURE_TRUE(!NS_FAILED(rv.StealNSResult()), -1);
+                
+                rightNode = nodeToSplit;
+                leftNode = newLeftNode;
+            }
+            
+            NS_ENSURE_TRUE(nodeToSplit->GetParent(), -1);
+            OwningNonNull<nsIContent> parentNode = *nodeToSplit->GetParent();
+            
+            if (!didSplit && offset) {
+                // Must be "end of text node" case, we didn't split it, just move past it
+                offset = parentNode->IndexOf(nodeToSplit) + 1;
+                leftNode = nodeToSplit;
+            } else {
+                offset = parentNode->IndexOf(nodeToSplit);
+                rightNode = nodeToSplit;
+            }
+            
+            if (nodeToSplit == &aNode) {
+                // we split all the way up to (and including) aNode; we're done
+                break;
+            }
+            
+            nodeToSplit = parentNode;
+        }
+        
+        if (aOutLeftNode) {
+            leftNode.forget(aOutLeftNode);
+        }
+        if (aOutRightNode) {
+            rightNode.forget(aOutRightNode);
+        }
+        
+        return offset;
+    }
+    
+    /**
+     * This joins two like nodes "deeply", joining children as appropriate.
+     * Returns the point of the join, or (nullptr, -1) in case of error.
+     */
+    EditorDOMPoint
+    EditorBase::JoinNodeDeep(nsIContent& aLeftNode,
+                             nsIContent& aRightNode)
+    {
+        // While the rightmost children and their descendants of the left node match
+        // the leftmost children and their descendants of the right node, join them
+        // up.
+        
+        nsCOMPtr<nsIContent> leftNodeToJoin = &aLeftNode;
+        nsCOMPtr<nsIContent> rightNodeToJoin = &aRightNode;
+        nsCOMPtr<nsINode> parentNode = aRightNode.GetParentNode();
+        
+        EditorDOMPoint ret;
+        
+        while (leftNodeToJoin && rightNodeToJoin && parentNode &&
+               AreNodesSameType(leftNodeToJoin, rightNodeToJoin)) {
+            uint32_t length = leftNodeToJoin->Length();
+            
+            ret.node = rightNodeToJoin;
+            ret.offset = length;
+            
+            // Do the join
+            nsresult rv = JoinNodes(*leftNodeToJoin, *rightNodeToJoin);
+            NS_ENSURE_SUCCESS(rv, EditorDOMPoint());
+            
+            if (parentNode->GetAsText()) {
+                // We've joined all the way down to text nodes, we're done!
+                return ret;
+            }
+            
+            // Get new left and right nodes, and begin anew
+            parentNode = rightNodeToJoin;
+            leftNodeToJoin = parentNode->GetChildAt(length - 1);
+            rightNodeToJoin = parentNode->GetChildAt(length);
+            
+            // Skip over non-editable nodes
+            while (leftNodeToJoin && !IsEditable(leftNodeToJoin)) {
+                leftNodeToJoin = leftNodeToJoin->GetPreviousSibling();
+            }
+            if (!leftNodeToJoin) {
+                return ret;
+            }
+            
+            while (rightNodeToJoin && !IsEditable(rightNodeToJoin)) {
+                rightNodeToJoin = rightNodeToJoin->GetNextSibling();
+            }
+            if (!rightNodeToJoin) {
+                return ret;
+            }
+        }
+        
+        return ret;
+    }
+    
+    void
+    EditorBase::BeginUpdateViewBatch()
+    {
+        NS_PRECONDITION(mUpdateCount >= 0, "bad state");
+        
+        if (!mUpdateCount) {
+            // Turn off selection updates and notifications.
+            RefPtr<Selection> selection = GetSelection();
+            if (selection) {
+                selection->StartBatchChanges();
+            }
+        }
+        
+        mUpdateCount++;
+    }
+    
+    nsresult
+    EditorBase::EndUpdateViewBatch()
+    {
+        NS_PRECONDITION(mUpdateCount > 0, "bad state");
+        
+        if (mUpdateCount <= 0) {
+            mUpdateCount = 0;
+            return NS_ERROR_FAILURE;
+        }
+        
+        mUpdateCount--;
+        
+        if (!mUpdateCount) {
+            // Turn selection updating and notifications back on.
+            RefPtr<Selection> selection = GetSelection();
+            if (selection) {
+                selection->EndBatchChanges();
+            }
+        }
+        
+        return NS_OK;
+    }
+    
+    bool
+    EditorBase::GetShouldTxnSetSelection()
+    {
+        return mShouldTxnSetSelection;
+    }
+    
+    NS_IMETHODIMP
+    EditorBase::DeleteSelectionImpl(EDirection aAction,
+                                    EStripWrappers aStripWrappers)
+    {
+        MOZ_ASSERT(aStripWrappers == eStrip || aStripWrappers == eNoStrip);
+        
+        RefPtr<Selection> selection = GetSelection();
+        NS_ENSURE_STATE(selection);
+        
+        RefPtr<EditAggregateTransaction> deleteSelectionTransaction;
+        nsCOMPtr<nsINode> deleteNode;
+        int32_t deleteCharOffset = 0, deleteCharLength = 0;
+        if (!selection->Collapsed() || aAction != eNone) {
+            deleteSelectionTransaction =
+            CreateTxnForDeleteSelection(aAction,
+                                        getter_AddRefs(deleteNode),
+                                        &deleteCharOffset,
+                                        &deleteCharLength);
+            if (NS_WARN_IF(!deleteSelectionTransaction)) {
+                return NS_ERROR_FAILURE;
+            }
+        }
+        
+        nsCOMPtr<nsIDOMCharacterData> deleteCharData(do_QueryInterface(deleteNode));
+        AutoRules beginRulesSniffing(this, EditAction::deleteSelection, aAction);
+        // Notify nsIEditActionListener::WillDelete[Selection|Text|Node]
+        {
+            AutoActionListenerArray listeners(mActionListeners);
+            if (!deleteNode) {
+                for (auto& listener : listeners) {
+                    listener->WillDeleteSelection(selection);
+                }
+            } else if (deleteCharData) {
+                for (auto& listener : listeners) {
+                    listener->WillDeleteText(deleteCharData, deleteCharOffset, 1);
+                }
+            } else {
+                for (auto& listener : listeners) {
+                    listener->WillDeleteNode(deleteNode->AsDOMNode());
+                }
+            }
+        }
+        
+        // Delete the specified amount
+        nsresult rv = DoTransaction(deleteSelectionTransaction);
+        
+        // Notify nsIEditActionListener::DidDelete[Selection|Text|Node]
+        {
+            AutoActionListenerArray listeners(mActionListeners);
+            if (!deleteNode) {
+                for (auto& listener : mActionListeners) {
+                    listener->DidDeleteSelection(selection);
+                }
+            } else if (deleteCharData) {
+                for (auto& listener : mActionListeners) {
+                    listener->DidDeleteText(deleteCharData, deleteCharOffset, 1, rv);
+                }
+            } else {
+                for (auto& listener : mActionListeners) {
+                    listener->DidDeleteNode(deleteNode->AsDOMNode(), rv);
+                }
+            }
+        }
+        
+        return rv;
+    }
+    
+    already_AddRefed<Element>
+    EditorBase::DeleteSelectionAndCreateElement(nsIAtom& aTag)
+    {
+        nsresult rv = DeleteSelectionAndPrepareToCreateNode();
+        NS_ENSURE_SUCCESS(rv, nullptr);
+        
+        RefPtr<Selection> selection = GetSelection();
+        NS_ENSURE_TRUE(selection, nullptr);
+        
+        nsCOMPtr<nsINode> node = selection->GetAnchorNode();
+        uint32_t offset = selection->AnchorOffset();
+        
+        nsCOMPtr<Element> newElement = CreateNode(&aTag, node, offset);
+        
+        // We want the selection to be just after the new node
+        rv = selection->Collapse(node, offset + 1);
+        NS_ENSURE_SUCCESS(rv, nullptr);
+        
+        return newElement.forget();
+    }
+    
+    TextComposition*
+    EditorBase::GetComposition() const
+    {
+        return mComposition;
+    }
+    
+    bool
+    EditorBase::IsIMEComposing() const
+    {
+        return mComposition && mComposition->IsComposing();
+    }
+    
+    bool
+    EditorBase::ShouldHandleIMEComposition() const
+    {
+        // When the editor is being reframed, the old value may be restored with
+        // InsertText().  In this time, the text should be inserted as not a part
+        // of the composition.
+        return mComposition && mDidPostCreate;
+    }
+    
+    nsresult
+    EditorBase::DeleteSelectionAndPrepareToCreateNode()
+    {
+        RefPtr<Selection> selection = GetSelection();
+        NS_ENSURE_TRUE(selection, NS_ERROR_NULL_POINTER);
+        MOZ_ASSERT(selection->GetAnchorFocusRange());
+        
+        if (!selection->GetAnchorFocusRange()->Collapsed()) {
+            nsresult rv = DeleteSelection(nsIEditor::eNone, nsIEditor::eStrip);
+            NS_ENSURE_SUCCESS(rv, rv);
+            
+            MOZ_ASSERT(selection->GetAnchorFocusRange() &&
+                       selection->GetAnchorFocusRange()->Collapsed(),
+                       "Selection not collapsed after delete");
+        }
+        
+        // If the selection is a chardata node, split it if necessary and compute
+        // where to put the new node
+        nsCOMPtr<nsINode> node = selection->GetAnchorNode();
+        MOZ_ASSERT(node, "Selection has no ranges in it");
+        
+        if (node && node->IsNodeOfType(nsINode::eDATA_NODE)) {
+            NS_ASSERTION(node->GetParentNode(),
+                         "It's impossible to insert into chardata with no parent -- "
+                         "fix the caller");
+            NS_ENSURE_STATE(node->GetParentNode());
+            
+            uint32_t offset = selection->AnchorOffset();
+            
+            if (!offset) {
+                nsresult rv = selection->Collapse(node->GetParentNode(),
+                                                  node->GetParentNode()->IndexOf(node));
+                MOZ_ASSERT(NS_SUCCEEDED(rv));
+                NS_ENSURE_SUCCESS(rv, rv);
+            } else if (offset == node->Length()) {
+                nsresult rv =
+                selection->Collapse(node->GetParentNode(),
+                                    node->GetParentNode()->IndexOf(node) + 1);
+                MOZ_ASSERT(NS_SUCCEEDED(rv));
+                NS_ENSURE_SUCCESS(rv, rv);
+            } else {
+                nsCOMPtr<nsIDOMNode> tmp;
+                nsresult rv = SplitNode(node->AsDOMNode(), offset, getter_AddRefs(tmp));
+                NS_ENSURE_SUCCESS(rv, rv);
+                rv = selection->Collapse(node->GetParentNode(),
+                                         node->GetParentNode()->IndexOf(node));
+                MOZ_ASSERT(NS_SUCCEEDED(rv));
+                NS_ENSURE_SUCCESS(rv, rv);
+            }
+        }
+        return NS_OK;
+    }
+    
+    void
+    EditorBase::DoAfterDoTransaction(nsITransaction* aTxn)
+    {
+        bool isTransientTransaction;
+        MOZ_ALWAYS_SUCCEEDS(aTxn->GetIsTransient(&isTransientTransaction));
+        
+        if (!isTransientTransaction) {
+            // we need to deal here with the case where the user saved after some
+            // edits, then undid one or more times. Then, the undo count is -ve,
+            // but we can't let a do take it back to zero. So we flip it up to
+            // a +ve number.
+            int32_t modCount;
+            GetModificationCount(&modCount);
+            if (modCount < 0) {
+                modCount = -modCount;
+            }
+            
+            // don't count transient transactions
+            MOZ_ALWAYS_SUCCEEDS(IncrementModificationCount(1));
+        }
+    }
+    
+    void
+    EditorBase::DoAfterUndoTransaction()
+    {
+        // all undoable transactions are non-transient
+        MOZ_ALWAYS_SUCCEEDS(IncrementModificationCount(-1));
+    }
+    
+    void
+    EditorBase::DoAfterRedoTransaction()
+    {
+        // all redoable transactions are non-transient
+        MOZ_ALWAYS_SUCCEEDS(IncrementModificationCount(1));
+    }
+    
+    already_AddRefed<ChangeAttributeTransaction>
+    EditorBase::CreateTxnForSetAttribute(Element& aElement,
+                                         nsIAtom& aAttribute,
+                                         const nsAString& aValue)
+    {
+        RefPtr<ChangeAttributeTransaction> transaction =
+        new ChangeAttributeTransaction(aElement, aAttribute, &aValue);
+        
+        return transaction.forget();
+    }
+    
+    already_AddRefed<ChangeAttributeTransaction>
+    EditorBase::CreateTxnForRemoveAttribute(Element& aElement,
+                                            nsIAtom& aAttribute)
+    {
+        RefPtr<ChangeAttributeTransaction> transaction =
+        new ChangeAttributeTransaction(aElement, aAttribute, nullptr);
+        
+        return transaction.forget();
+    }
+    
+    already_AddRefed<CreateElementTransaction>
+    EditorBase::CreateTxnForCreateElement(nsIAtom& aTag,
+                                          nsINode& aParent,
+                                          int32_t aPosition)
+    {
+        RefPtr<CreateElementTransaction> transaction =
+        new CreateElementTransaction(*this, aTag, aParent, aPosition);
+        
+        return transaction.forget();
+    }
+    
+    
+    already_AddRefed<InsertNodeTransaction>
+    EditorBase::CreateTxnForInsertNode(nsIContent& aNode,
+                                       nsINode& aParent,
+                                       int32_t aPosition)
+    {
+        RefPtr<InsertNodeTransaction> transaction =
+        new InsertNodeTransaction(aNode, aParent, aPosition, *this);
+        return transaction.forget();
+    }
+    
+    already_AddRefed<DeleteNodeTransaction>
+    EditorBase::CreateTxnForDeleteNode(nsINode* aNode)
+    {
+        if (NS_WARN_IF(!aNode)) {
+            return nullptr;
+        }
+        
+        RefPtr<DeleteNodeTransaction> deleteNodeTransaction =
+        new DeleteNodeTransaction(*this, *aNode, &mRangeUpdater);
+        // This should be OK because if currently it cannot delete the node,
+        // it should never be able to undo/redo.
+        if (!deleteNodeTransaction->CanDoIt()) {
+            return nullptr;
+        }
+        return deleteNodeTransaction.forget();
+    }
+    
+    already_AddRefed<CompositionTransaction>
+    EditorBase::CreateTxnForComposition(const nsAString& aStringToInsert)
+    {
+        MOZ_ASSERT(mIMETextNode);
+        // During handling IME composition, mComposition must have been initialized.
+        // TODO: We can simplify CompositionTransaction::Init() with TextComposition
+        //       class.
+        RefPtr<CompositionTransaction> transaction =
+        new CompositionTransaction(*mIMETextNode, mIMETextOffset, mIMETextLength,
+                                   mComposition->GetRanges(), aStringToInsert,
+                                   *this, &mRangeUpdater);
+        return transaction.forget();
+    }
+    
+    already_AddRefed<AddStyleSheetTransaction>
+    EditorBase::CreateTxnForAddStyleSheet(StyleSheet* aSheet)
+    {
+        RefPtr<AddStyleSheetTransaction> transaction =
+        new AddStyleSheetTransaction(*this, aSheet);
+        
+        return transaction.forget();
+    }
+    
+    already_AddRefed<RemoveStyleSheetTransaction>
+    EditorBase::CreateTxnForRemoveStyleSheet(StyleSheet* aSheet)
+    {
+        RefPtr<RemoveStyleSheetTransaction> transaction =
+        new RemoveStyleSheetTransaction(*this, aSheet);
+        
+        return transaction.forget();
+    }
+    
+    already_AddRefed<EditAggregateTransaction>
+    EditorBase::CreateTxnForDeleteSelection(EDirection aAction,
+                                            nsINode** aRemovingNode,
+                                            int32_t* aOffset,
+                                            int32_t* aLength)
+    {
+        RefPtr<Selection> selection = GetSelection();
+        if (NS_WARN_IF(!selection)) {
+            return nullptr;
+        }
+        
+        // Check whether the selection is collapsed and we should do nothing:
+        if (NS_WARN_IF(selection->Collapsed() && aAction == eNone)) {
+            return nullptr;
+        }
+        
+        // allocate the out-param transaction
+        RefPtr<EditAggregateTransaction> aggregateTransaction =
+        new EditAggregateTransaction();
+        
+        for (uint32_t rangeIdx = 0; rangeIdx < selection->RangeCount(); ++rangeIdx) {
+            RefPtr<nsRange> range = selection->GetRangeAt(rangeIdx);
+            if (NS_WARN_IF(!range)) {
+                return nullptr;
+            }
+            
+            // Same with range as with selection; if it is collapsed and action
+            // is eNone, do nothing.
+            if (!range->Collapsed()) {
+                RefPtr<DeleteRangeTransaction> deleteRangeTransaction =
+                new DeleteRangeTransaction(*this, *range, &mRangeUpdater);
+                // XXX Oh, not checking if deleteRangeTransaction can modify the range...
+                aggregateTransaction->AppendChild(deleteRangeTransaction);
+            } else if (aAction != eNone) {
+                // we have an insertion point.  delete the thing in front of it or
+                // behind it, depending on aAction
+                // XXX Odd, when there are two or more ranges, this returns the last
+                //     range information with aRemovingNode, aOffset and aLength.
+                RefPtr<EditTransactionBase> deleteRangeTransaction =
+                CreateTxnForDeleteRange(range, aAction,
+                                        aRemovingNode, aOffset, aLength);
+                // XXX When there are two or more ranges and at least one of them is
+                //     not editable, deleteRangeTransaction may be nullptr.
+                //     In such case, should we stop removing other ranges too?
+                if (NS_WARN_IF(!deleteRangeTransaction)) {
+                    return nullptr;
+                }
+                aggregateTransaction->AppendChild(deleteRangeTransaction);
+            }
+        }
+        
+        return aggregateTransaction.forget();
+    }
+    
+    already_AddRefed<DeleteTextTransaction>
+    EditorBase::CreateTxnForDeleteCharacter(nsGenericDOMDataNode& aData,
+                                            uint32_t aOffset,
+                                            EDirection aDirection)
+    {
+        NS_ASSERTION(aDirection == eNext || aDirection == ePrevious,
+                     "Invalid direction");
+        nsAutoString data;
+        aData.GetData(data);
+        NS_ASSERTION(data.Length(), "Trying to delete from a zero-length node");
+        NS_ENSURE_TRUE(data.Length(), nullptr);
+        
+        uint32_t segOffset = aOffset, segLength = 1;
+        if (aDirection == eNext) {
+            if (segOffset + 1 < data.Length() &&
+                NS_IS_HIGH_SURROGATE(data[segOffset]) &&
+                NS_IS_LOW_SURROGATE(data[segOffset+1])) {
+                // Delete both halves of the surrogate pair
+                ++segLength;
+            }
+        } else if (aOffset > 0) {
+            --segOffset;
+            if (segOffset > 0 &&
+                NS_IS_LOW_SURROGATE(data[segOffset]) &&
+                NS_IS_HIGH_SURROGATE(data[segOffset-1])) {
+                ++segLength;
+                --segOffset;
+            }
+        } else {
+            return nullptr;
+        }
+        return CreateTxnForDeleteText(aData, segOffset, segLength);
+    }
+    
+    //XXX: currently, this doesn't handle edge conditions because GetNext/GetPrior
+    //are not implemented
+    already_AddRefed<EditTransactionBase>
+    EditorBase::CreateTxnForDeleteRange(nsRange* aRangeToDelete,
+                                        EDirection aAction,
                                         nsINode** aRemovingNode,
                                         int32_t* aOffset,
                                         int32_t* aLength)
-{
-  RefPtr<Selection> selection = GetSelection();
-  if (NS_WARN_IF(!selection)) {
-    return nullptr;
-  }
-
-  // Check whether the selection is collapsed and we should do nothing:
-  if (NS_WARN_IF(selection->Collapsed() && aAction == eNone)) {
-    return nullptr;
-  }
-
-  // allocate the out-param transaction
-  RefPtr<EditAggregateTransaction> aggregateTransaction =
-    new EditAggregateTransaction();
-
-  for (uint32_t rangeIdx = 0; rangeIdx < selection->RangeCount(); ++rangeIdx) {
-    RefPtr<nsRange> range = selection->GetRangeAt(rangeIdx);
-    if (NS_WARN_IF(!range)) {
-      return nullptr;
-    }
-
-    // Same with range as with selection; if it is collapsed and action
-    // is eNone, do nothing.
-    if (!range->Collapsed()) {
-      RefPtr<DeleteRangeTransaction> deleteRangeTransaction =
-        new DeleteRangeTransaction(*this, *range, &mRangeUpdater);
-      // XXX Oh, not checking if deleteRangeTransaction can modify the range...
-      aggregateTransaction->AppendChild(deleteRangeTransaction);
-    } else if (aAction != eNone) {
-      // we have an insertion point.  delete the thing in front of it or
-      // behind it, depending on aAction
-      // XXX Odd, when there are two or more ranges, this returns the last
-      //     range information with aRemovingNode, aOffset and aLength.
-      RefPtr<EditTransactionBase> deleteRangeTransaction =
-        CreateTxnForDeleteRange(range, aAction,
-                                aRemovingNode, aOffset, aLength);
-      // XXX When there are two or more ranges and at least one of them is
-      //     not editable, deleteRangeTransaction may be nullptr.
-      //     In such case, should we stop removing other ranges too?
-      if (NS_WARN_IF(!deleteRangeTransaction)) {
-        return nullptr;
-      }
-      aggregateTransaction->AppendChild(deleteRangeTransaction);
-    }
-  }
-
-  return aggregateTransaction.forget();
-}
-
-already_AddRefed<DeleteTextTransaction>
-EditorBase::CreateTxnForDeleteCharacter(nsGenericDOMDataNode& aData,
-                                        uint32_t aOffset,
-                                        EDirection aDirection)
-{
-  NS_ASSERTION(aDirection == eNext || aDirection == ePrevious,
-               "Invalid direction");
-  nsAutoString data;
-  aData.GetData(data);
-  NS_ASSERTION(data.Length(), "Trying to delete from a zero-length node");
-  NS_ENSURE_TRUE(data.Length(), nullptr);
-
-  uint32_t segOffset = aOffset, segLength = 1;
-  if (aDirection == eNext) {
-    if (segOffset + 1 < data.Length() &&
-        NS_IS_HIGH_SURROGATE(data[segOffset]) &&
-        NS_IS_LOW_SURROGATE(data[segOffset+1])) {
-      // Delete both halves of the surrogate pair
-      ++segLength;
-    }
-  } else if (aOffset > 0) {
-    --segOffset;
-    if (segOffset > 0 &&
-      NS_IS_LOW_SURROGATE(data[segOffset]) &&
-      NS_IS_HIGH_SURROGATE(data[segOffset-1])) {
-      ++segLength;
-      --segOffset;
-    }
-  } else {
-    return nullptr;
-  }
-  return CreateTxnForDeleteText(aData, segOffset, segLength);
-}
-
-//XXX: currently, this doesn't handle edge conditions because GetNext/GetPrior
-//are not implemented
-already_AddRefed<EditTransactionBase>
-EditorBase::CreateTxnForDeleteRange(nsRange* aRangeToDelete,
-                                    EDirection aAction,
-                                    nsINode** aRemovingNode,
-                                    int32_t* aOffset,
-                                    int32_t* aLength)
-{
-  MOZ_ASSERT(aAction != eNone);
-
-  // get the node and offset of the insertion point
-  nsCOMPtr<nsINode> node = aRangeToDelete->GetStartContainer();
-  if (NS_WARN_IF(!node)) {
-    return nullptr;
-  }
-
-  int32_t offset = aRangeToDelete->StartOffset();
-
-  // determine if the insertion point is at the beginning, middle, or end of
-  // the node
-
-  uint32_t count = node->Length();
-
-  bool isFirst = !offset;
-  bool isLast  = (count == (uint32_t)offset);
-
-  // XXX: if isFirst && isLast, then we'll need to delete the node
-  //      as well as the 1 child
-
-  // build a transaction for deleting the appropriate data
-  // XXX: this has to come from rule section
-  if (aAction == ePrevious && isFirst) {
-    // we're backspacing from the beginning of the node.  Delete the first
-    // thing to our left
-    nsCOMPtr<nsIContent> priorNode = GetPriorNode(node, true);
-    if (NS_WARN_IF(!priorNode)) {
-      return nullptr;
-    }
-
-    // there is a priorNode, so delete its last child (if chardata, delete the
-    // last char). if it has no children, delete it
-    if (priorNode->IsNodeOfType(nsINode::eDATA_NODE)) {
-      RefPtr<nsGenericDOMDataNode> priorNodeAsCharData =
-        static_cast<nsGenericDOMDataNode*>(priorNode.get());
-      uint32_t length = priorNode->Length();
-      // Bail out for empty chardata XXX: Do we want to do something else?
-      if (NS_WARN_IF(!length)) {
-        return nullptr;
-      }
-      RefPtr<DeleteTextTransaction> deleteTextTransaction =
-        CreateTxnForDeleteCharacter(*priorNodeAsCharData, length, ePrevious);
-      if (NS_WARN_IF(!deleteTextTransaction)) {
-        return nullptr;
-      }
-      *aOffset = deleteTextTransaction->GetOffset();
-      *aLength = deleteTextTransaction->GetNumCharsToDelete();
-      priorNode.forget(aRemovingNode);
-      return deleteTextTransaction.forget();
-    }
-
-    // priorNode is not chardata, so tell its parent to delete it
-    RefPtr<DeleteNodeTransaction> deleteNodeTransaction =
-      CreateTxnForDeleteNode(priorNode);
-    if (NS_WARN_IF(!deleteNodeTransaction)) {
-      return nullptr;
-    }
-    priorNode.forget(aRemovingNode);
-    return deleteNodeTransaction.forget();
-  }
-
-  if (aAction == eNext && isLast) {
-    // we're deleting from the end of the node.  Delete the first thing to our
-    // right
-    nsCOMPtr<nsIContent> nextNode = GetNextNode(node, true);
-    if (NS_WARN_IF(!nextNode)) {
-      return nullptr;
-    }
-
-    // there is a nextNode, so delete its first child (if chardata, delete the
-    // first char). if it has no children, delete it
-    if (nextNode->IsNodeOfType(nsINode::eDATA_NODE)) {
-      RefPtr<nsGenericDOMDataNode> nextNodeAsCharData =
-        static_cast<nsGenericDOMDataNode*>(nextNode.get());
-      uint32_t length = nextNode->Length();
-      // Bail out for empty chardata XXX: Do we want to do something else?
-      if (NS_WARN_IF(!length)) {
-        return nullptr;
-      }
-      RefPtr<DeleteTextTransaction> deleteTextTransaction =
-        CreateTxnForDeleteCharacter(*nextNodeAsCharData, 0, eNext);
-      if (NS_WARN_IF(!deleteTextTransaction)) {
-        return nullptr;
-      }
-      *aOffset = deleteTextTransaction->GetOffset();
-      *aLength = deleteTextTransaction->GetNumCharsToDelete();
-      nextNode.forget(aRemovingNode);
-      return deleteTextTransaction.forget();
-    }
-
-    // nextNode is not chardata, so tell its parent to delete it
-    RefPtr<DeleteNodeTransaction> deleteNodeTransaction =
-      CreateTxnForDeleteNode(nextNode);
-    if (NS_WARN_IF(!deleteNodeTransaction)) {
-      return nullptr;
-    }
-    nextNode.forget(aRemovingNode);
-    return deleteNodeTransaction.forget();
-  }
-
-  if (node->IsNodeOfType(nsINode::eDATA_NODE)) {
-    RefPtr<nsGenericDOMDataNode> nodeAsCharData =
-      static_cast<nsGenericDOMDataNode*>(node.get());
-    // we have chardata, so delete a char at the proper offset
-    RefPtr<DeleteTextTransaction> deleteTextTransaction =
-      CreateTxnForDeleteCharacter(*nodeAsCharData, offset, aAction);
-    if (NS_WARN_IF(!deleteTextTransaction)) {
-      return nullptr;
-    }
-    *aOffset = deleteTextTransaction->GetOffset();
-    *aLength = deleteTextTransaction->GetNumCharsToDelete();
-    node.forget(aRemovingNode);
-    return deleteTextTransaction.forget();
-  }
-
-  // we're either deleting a node or chardata, need to dig into the next/prev
-  // node to find out
-  nsCOMPtr<nsINode> selectedNode;
-  if (aAction == ePrevious) {
-    selectedNode = GetPriorNode(node, offset, true);
-  } else if (aAction == eNext) {
-    selectedNode = GetNextNode(node, offset, true);
-  }
-
-  while (selectedNode &&
-         selectedNode->IsNodeOfType(nsINode::eDATA_NODE) &&
-         !selectedNode->Length()) {
-    // Can't delete an empty chardata node (bug 762183)
-    if (aAction == ePrevious) {
-      selectedNode = GetPriorNode(selectedNode, true);
-    } else if (aAction == eNext) {
-      selectedNode = GetNextNode(selectedNode, true);
-    }
-  }
-
-  if (NS_WARN_IF(!selectedNode)) {
-    return nullptr;
-  }
-
-  if (selectedNode->IsNodeOfType(nsINode::eDATA_NODE)) {
-    RefPtr<nsGenericDOMDataNode> selectedNodeAsCharData =
-      static_cast<nsGenericDOMDataNode*>(selectedNode.get());
-    // we are deleting from a chardata node, so do a character deletion
-    uint32_t position = 0;
-    if (aAction == ePrevious) {
-      position = selectedNode->Length();
-    }
-    RefPtr<DeleteTextTransaction> deleteTextTransaction =
-      CreateTxnForDeleteCharacter(*selectedNodeAsCharData, position,
-                                  aAction);
-    if (NS_WARN_IF(!deleteTextTransaction)) {
-      return nullptr;
-    }
-    *aOffset = deleteTextTransaction->GetOffset();
-    *aLength = deleteTextTransaction->GetNumCharsToDelete();
-    selectedNode.forget(aRemovingNode);
-    return deleteTextTransaction.forget();
-  }
-
-  RefPtr<DeleteNodeTransaction> deleteNodeTransaction =
-    CreateTxnForDeleteNode(selectedNode);
-  if (NS_WARN_IF(!deleteNodeTransaction)) {
-    return nullptr;
-  }
-  selectedNode.forget(aRemovingNode);
-  return deleteNodeTransaction.forget();
-}
-
-nsresult
-EditorBase::CreateRange(nsIDOMNode* aStartContainer,
-                        int32_t aStartOffset,
-                        nsIDOMNode* aEndContainer,
-                        int32_t aEndOffset,
-                        nsRange** aRange)
-{
-  return nsRange::CreateRange(aStartContainer, aStartOffset,
-                              aEndContainer, aEndOffset, aRange);
-}
-
-nsresult
-EditorBase::AppendNodeToSelectionAsRange(nsIDOMNode* aNode)
-{
-  NS_ENSURE_TRUE(aNode, NS_ERROR_NULL_POINTER);
-  RefPtr<Selection> selection = GetSelection();
-  NS_ENSURE_TRUE(selection, NS_ERROR_FAILURE);
-
-  nsCOMPtr<nsIDOMNode> parentNode;
-  nsresult rv = aNode->GetParentNode(getter_AddRefs(parentNode));
-  NS_ENSURE_SUCCESS(rv, rv);
-  NS_ENSURE_TRUE(parentNode, NS_ERROR_NULL_POINTER);
-
-  int32_t offset = GetChildOffset(aNode, parentNode);
-
-  RefPtr<nsRange> range;
-  rv = CreateRange(parentNode, offset, parentNode, offset + 1,
-                   getter_AddRefs(range));
-  NS_ENSURE_SUCCESS(rv, rv);
-  NS_ENSURE_TRUE(range, NS_ERROR_NULL_POINTER);
-
-  return selection->AddRange(range);
-}
-
-nsresult
-EditorBase::ClearSelection()
-{
-  RefPtr<Selection> selection = GetSelection();
-  NS_ENSURE_TRUE(selection, NS_ERROR_FAILURE);
-  return selection->RemoveAllRanges();
-}
-
-already_AddRefed<Element>
-EditorBase::CreateHTMLContent(nsIAtom* aTag)
-{
-  MOZ_ASSERT(aTag);
-
-  nsCOMPtr<nsIDocument> doc = GetDocument();
-  if (!doc) {
-    return nullptr;
-  }
-
-  // XXX Wallpaper over editor bug (editor tries to create elements with an
-  //     empty nodename).
-  if (aTag == nsGkAtoms::_empty) {
-    NS_ERROR("Don't pass an empty tag to EditorBase::CreateHTMLContent, "
-             "check caller.");
-    return nullptr;
-  }
-
-  return doc->CreateElem(nsDependentAtomString(aTag), nullptr,
-                         kNameSpaceID_XHTML);
-}
-
-NS_IMETHODIMP
-EditorBase::SetAttributeOrEquivalent(nsIDOMElement* aElement,
-                                     const nsAString& aAttribute,
-                                     const nsAString& aValue,
-                                     bool aSuppressTransaction)
-{
-  nsCOMPtr<Element> element = do_QueryInterface(aElement);
-  if (NS_WARN_IF(!element)) {
-    return NS_ERROR_NULL_POINTER;
-  }
-  nsCOMPtr<nsIAtom> attribute = NS_Atomize(aAttribute);
-  return SetAttributeOrEquivalent(element, attribute, aValue,
-                                  aSuppressTransaction);
-}
-
-NS_IMETHODIMP
-EditorBase::RemoveAttributeOrEquivalent(nsIDOMElement* aElement,
-                                        const nsAString& aAttribute,
-                                        bool aSuppressTransaction)
-{
-  nsCOMPtr<Element> element = do_QueryInterface(aElement);
-  if (NS_WARN_IF(!element)) {
-    return NS_ERROR_NULL_POINTER;
-  }
-  nsCOMPtr<nsIAtom> attribute = NS_Atomize(aAttribute);
-  return RemoveAttributeOrEquivalent(element, attribute, aSuppressTransaction);
-}
-
-nsresult
-EditorBase::HandleKeyPressEvent(WidgetKeyboardEvent* aKeyboardEvent)
-{
-  // NOTE: When you change this method, you should also change:
-  //   * editor/libeditor/tests/test_texteditor_keyevent_handling.html
-  //   * editor/libeditor/tests/test_htmleditor_keyevent_handling.html
-  //
-  // And also when you add new key handling, you need to change the subclass's
-  // HandleKeyPressEvent()'s switch statement.
-
-  if (NS_WARN_IF(!aKeyboardEvent)) {
-    return NS_ERROR_UNEXPECTED;
-  }
-  MOZ_ASSERT(aKeyboardEvent->mMessage == eKeyPress,
-             "HandleKeyPressEvent gets non-keypress event");
-
-  // if we are readonly or disabled, then do nothing.
-  if (IsReadonly() || IsDisabled()) {
-    // consume backspace for disabled and readonly textfields, to prevent
-    // back in history, which could be confusing to users
-    if (aKeyboardEvent->mKeyCode == NS_VK_BACK) {
-      aKeyboardEvent->PreventDefault();
-    }
-    return NS_OK;
-  }
-
-  switch (aKeyboardEvent->mKeyCode) {
-    case NS_VK_META:
-    case NS_VK_WIN:
-    case NS_VK_SHIFT:
-    case NS_VK_CONTROL:
-    case NS_VK_ALT:
-      aKeyboardEvent->PreventDefault(); // consumed
-      return NS_OK;
-    case NS_VK_BACK:
-      if (aKeyboardEvent->IsControl() || aKeyboardEvent->IsAlt() ||
-          aKeyboardEvent->IsMeta() || aKeyboardEvent->IsOS()) {
-        return NS_OK;
-      }
-      DeleteSelection(nsIEditor::ePrevious, nsIEditor::eStrip);
-      aKeyboardEvent->PreventDefault(); // consumed
-      return NS_OK;
-    case NS_VK_DELETE:
-      // on certain platforms (such as windows) the shift key
-      // modifies what delete does (cmd_cut in this case).
-      // bailing here to allow the keybindings to do the cut.
-      if (aKeyboardEvent->IsShift() || aKeyboardEvent->IsControl() ||
-          aKeyboardEvent->IsAlt() || aKeyboardEvent->IsMeta() ||
-          aKeyboardEvent->IsOS()) {
-        return NS_OK;
-      }
-      DeleteSelection(nsIEditor::eNext, nsIEditor::eStrip);
-      aKeyboardEvent->PreventDefault(); // consumed
-      return NS_OK;
-  }
-  return NS_OK;
-}
-
-nsresult
-EditorBase::HandleInlineSpellCheck(EditAction action,
-                                   Selection* aSelection,
-                                   nsIDOMNode* previousSelectedNode,
-                                   int32_t previousSelectedOffset,
-                                   nsIDOMNode* aStartContainer,
-                                   int32_t aStartOffset,
-                                   nsIDOMNode* aEndContainer,
-                                   int32_t aEndOffset)
-{
-  // Have to cast action here because this method is from an IDL
-  return mInlineSpellChecker ? mInlineSpellChecker->SpellCheckAfterEditorChange(
-                                 (int32_t)action, aSelection,
-                                 previousSelectedNode, previousSelectedOffset,
-                                 aStartContainer, aStartOffset, aEndContainer,
-                                 aEndOffset)
-                             : NS_OK;
-}
-
-already_AddRefed<nsIContent>
-EditorBase::FindSelectionRoot(nsINode* aNode)
-{
-  nsCOMPtr<nsIContent> rootContent = GetRoot();
-  return rootContent.forget();
-}
-
-nsresult
-EditorBase::InitializeSelection(nsIDOMEventTarget* aFocusEventTarget)
-{
-  nsCOMPtr<nsINode> targetNode = do_QueryInterface(aFocusEventTarget);
-  NS_ENSURE_TRUE(targetNode, NS_ERROR_INVALID_ARG);
-  nsCOMPtr<nsIContent> selectionRootContent = FindSelectionRoot(targetNode);
-  if (!selectionRootContent) {
-    return NS_OK;
-  }
-
-  bool isTargetDoc =
-    targetNode->NodeType() == nsIDOMNode::DOCUMENT_NODE &&
-    targetNode->HasFlag(NODE_IS_EDITABLE);
-
-  RefPtr<Selection> selection = GetSelection();
-  NS_ENSURE_STATE(selection);
-
-  nsCOMPtr<nsIPresShell> presShell = GetPresShell();
-  NS_ENSURE_TRUE(presShell, NS_ERROR_NOT_INITIALIZED);
-
-  nsCOMPtr<nsISelectionController> selectionController =
-    GetSelectionController();
-  if (NS_WARN_IF(!selectionController)) {
-    return NS_ERROR_FAILURE;
-  }
-
-  // Init the caret
-  RefPtr<nsCaret> caret = presShell->GetCaret();
-  NS_ENSURE_TRUE(caret, NS_ERROR_UNEXPECTED);
-  caret->SetIgnoreUserModify(false);
-  caret->SetSelection(selection);
-  selectionController->SetCaretReadOnly(IsReadonly());
-  selectionController->SetCaretEnabled(true);
-
-  // Init selection
-  selectionController->SetDisplaySelection(
-                         nsISelectionController::SELECTION_ON);
-  selectionController->SetSelectionFlags(
-                         nsISelectionDisplay::DISPLAY_ALL);
-  selectionController->RepaintSelection(
-                         nsISelectionController::SELECTION_NORMAL);
-  // If the computed selection root isn't root content, we should set it
-  // as selection ancestor limit.  However, if that is root element, it means
-  // there is not limitation of the selection, then, we must set nullptr.
-  // NOTE: If we set a root element to the ancestor limit, some selection
-  // methods don't work fine.
-  if (selectionRootContent->GetParent()) {
-    selection->SetAncestorLimiter(selectionRootContent);
-  } else {
-    selection->SetAncestorLimiter(nullptr);
-  }
-
-  // XXX What case needs this?
-  if (isTargetDoc) {
-    int32_t rangeCount;
-    selection->GetRangeCount(&rangeCount);
-    if (!rangeCount) {
-      BeginningOfDocument();
-    }
-  }
-
-  // If there is composition when this is called, we may need to restore IME
-  // selection because if the editor is reframed, this already forgot IME
-  // selection and the transaction.
-  if (mComposition && !mIMETextNode && mIMETextLength) {
-    // We need to look for the new mIMETextNode from current selection.
-    // XXX If selection is changed during reframe, this doesn't work well!
-    nsRange* firstRange = selection->GetRangeAt(0);
-    NS_ENSURE_TRUE(firstRange, NS_ERROR_FAILURE);
-    nsCOMPtr<nsINode> startNode = firstRange->GetStartContainer();
-    int32_t startOffset = firstRange->StartOffset();
-    FindBetterInsertionPoint(startNode, startOffset);
-    Text* textNode = startNode->GetAsText();
-    MOZ_ASSERT(textNode,
-               "There must be text node if mIMETextLength is larger than 0");
-    if (textNode) {
-      MOZ_ASSERT(textNode->Length() >= mIMETextOffset + mIMETextLength,
-                 "The text node must be different from the old mIMETextNode");
-      CompositionTransaction::SetIMESelection(*this, textNode, mIMETextOffset,
-                                              mIMETextLength,
-                                              mComposition->GetRanges());
-    }
-  }
-
-  return NS_OK;
-}
-
-class RepaintSelectionRunner final : public Runnable {
-public:
-  explicit RepaintSelectionRunner(nsISelectionController* aSelectionController)
-<<<<<<< HEAD
-    : mSelectionController(aSelectionController)
-=======
-    : Runnable("RepaintSelectionRunner")
-    , mSelectionController(aSelectionController)
->>>>>>> 5f1100aa
-  {
-  }
-
-  NS_IMETHOD Run() override
-  {
-    mSelectionController->RepaintSelection(
-                            nsISelectionController::SELECTION_NORMAL);
-    return NS_OK;
-  }
-
-private:
-  nsCOMPtr<nsISelectionController> mSelectionController;
-};
-
-NS_IMETHODIMP
-EditorBase::FinalizeSelection()
-{
-  nsCOMPtr<nsISelectionController> selectionController =
-    GetSelectionController();
-  if (NS_WARN_IF(!selectionController)) {
-    return NS_ERROR_FAILURE;
-  }
-
-  RefPtr<Selection> selection = GetSelection();
-  NS_ENSURE_STATE(selection);
-
-  selection->SetAncestorLimiter(nullptr);
-
-  nsCOMPtr<nsIPresShell> presShell = GetPresShell();
-  NS_ENSURE_TRUE(presShell, NS_ERROR_NOT_INITIALIZED);
-
-  selectionController->SetCaretEnabled(false);
-
-  nsFocusManager* fm = nsFocusManager::GetFocusManager();
-  NS_ENSURE_TRUE(fm, NS_ERROR_NOT_INITIALIZED);
-  fm->UpdateCaretForCaretBrowsingMode();
-
-  if (!HasIndependentSelection()) {
-    // If this editor doesn't have an independent selection, i.e., it must
-    // mean that it is an HTML editor, the selection controller is shared with
-    // presShell.  So, even this editor loses focus, other part of the document
-    // may still have focus.
-    nsCOMPtr<nsIDocument> doc = GetDocument();
-    ErrorResult ret;
-    if (!doc || !doc->HasFocus(ret)) {
-      // If the document already lost focus, mark the selection as disabled.
-      selectionController->SetDisplaySelection(
-                             nsISelectionController::SELECTION_DISABLED);
-    } else {
-      // Otherwise, mark selection as normal because outside of a
-      // contenteditable element should be selected with normal selection
-      // color after here.
-      selectionController->SetDisplaySelection(
-                             nsISelectionController::SELECTION_ON);
-    }
-  } else if (IsFormWidget() || IsPasswordEditor() ||
-             IsReadonly() || IsDisabled() || IsInputFiltered()) {
-    // In <input> or <textarea>, the independent selection should be hidden
-    // while this editor doesn't have focus.
-    selectionController->SetDisplaySelection(
-                           nsISelectionController::SELECTION_HIDDEN);
-  } else {
-    // Otherwise, although we're not sure how this case happens, the
-    // independent selection should be marked as disabled.
-    selectionController->SetDisplaySelection(
-                           nsISelectionController::SELECTION_DISABLED);
-  }
-
-  // FinalizeSelection might be called from ContentRemoved even if selection
-  // isn't updated.  So we need to call RepaintSelection after updated it.
-  nsContentUtils::AddScriptRunner(
-<<<<<<< HEAD
-                    new RepaintSelectionRunner(selCon));
-=======
-                    new RepaintSelectionRunner(selectionController));
->>>>>>> 5f1100aa
-  return NS_OK;
-}
-
-Element*
-EditorBase::GetRoot()
-{
-  if (!mRootElement) {
-    // Let GetRootElement() do the work
-    nsCOMPtr<nsIDOMElement> root;
-    GetRootElement(getter_AddRefs(root));
-  }
-
-  return mRootElement;
-}
-
-Element*
-EditorBase::GetEditorRoot()
-{
-  return GetRoot();
-}
-
-Element*
-EditorBase::GetExposedRoot()
-{
-  Element* rootElement = GetRoot();
-
-  // For plaintext editors, we need to ask the input/textarea element directly.
-  if (rootElement && rootElement->IsRootOfNativeAnonymousSubtree()) {
-    rootElement = rootElement->GetParent()->AsElement();
-  }
-
-  return rootElement;
-}
-
-nsresult
-EditorBase::DetermineCurrentDirection()
-{
-  // Get the current root direction from its frame
-  nsIContent* rootElement = GetExposedRoot();
-  NS_ENSURE_TRUE(rootElement, NS_ERROR_FAILURE);
-
-  // If we don't have an explicit direction, determine our direction
-  // from the content's direction
-  if (!(mFlags & (nsIPlaintextEditor::eEditorLeftToRight |
-                  nsIPlaintextEditor::eEditorRightToLeft))) {
-    nsIFrame* frame = rootElement->GetPrimaryFrame();
-    NS_ENSURE_TRUE(frame, NS_ERROR_FAILURE);
-
-    // Set the flag here, to enable us to use the same code path below.
-    // It will be flipped before returning from the function.
-    if (frame->StyleVisibility()->mDirection == NS_STYLE_DIRECTION_RTL) {
-      mFlags |= nsIPlaintextEditor::eEditorRightToLeft;
-    } else {
-      mFlags |= nsIPlaintextEditor::eEditorLeftToRight;
-    }
-  }
-
-  return NS_OK;
-}
-
-NS_IMETHODIMP
-EditorBase::SwitchTextDirection()
-{
-  // Get the current root direction from its frame
-  nsIContent* rootElement = GetExposedRoot();
-
-  nsresult rv = DetermineCurrentDirection();
-  NS_ENSURE_SUCCESS(rv, rv);
-
-  // Apply the opposite direction
-  if (mFlags & nsIPlaintextEditor::eEditorRightToLeft) {
-    NS_ASSERTION(!(mFlags & nsIPlaintextEditor::eEditorLeftToRight),
-                 "Unexpected mutually exclusive flag");
-    mFlags &= ~nsIPlaintextEditor::eEditorRightToLeft;
-    mFlags |= nsIPlaintextEditor::eEditorLeftToRight;
-    rv = rootElement->SetAttr(kNameSpaceID_None, nsGkAtoms::dir, NS_LITERAL_STRING("ltr"), true);
-  } else if (mFlags & nsIPlaintextEditor::eEditorLeftToRight) {
-    NS_ASSERTION(!(mFlags & nsIPlaintextEditor::eEditorRightToLeft),
-                 "Unexpected mutually exclusive flag");
-    mFlags |= nsIPlaintextEditor::eEditorRightToLeft;
-    mFlags &= ~nsIPlaintextEditor::eEditorLeftToRight;
-    rv = rootElement->SetAttr(kNameSpaceID_None, nsGkAtoms::dir, NS_LITERAL_STRING("rtl"), true);
-  }
-
-  if (NS_SUCCEEDED(rv)) {
-    FireInputEvent();
-  }
-
-  return rv;
-}
-
-void
-EditorBase::SwitchTextDirectionTo(uint32_t aDirection)
-{
-  // Get the current root direction from its frame
-  nsIContent* rootElement = GetExposedRoot();
-
-  nsresult rv = DetermineCurrentDirection();
-  NS_ENSURE_SUCCESS_VOID(rv);
-
-  // Apply the requested direction
-  if (aDirection == nsIPlaintextEditor::eEditorLeftToRight &&
-      (mFlags & nsIPlaintextEditor::eEditorRightToLeft)) {
-    NS_ASSERTION(!(mFlags & nsIPlaintextEditor::eEditorLeftToRight),
-                 "Unexpected mutually exclusive flag");
-    mFlags &= ~nsIPlaintextEditor::eEditorRightToLeft;
-    mFlags |= nsIPlaintextEditor::eEditorLeftToRight;
-    rv = rootElement->SetAttr(kNameSpaceID_None, nsGkAtoms::dir, NS_LITERAL_STRING("ltr"), true);
-  } else if (aDirection == nsIPlaintextEditor::eEditorRightToLeft &&
-             (mFlags & nsIPlaintextEditor::eEditorLeftToRight)) {
-    NS_ASSERTION(!(mFlags & nsIPlaintextEditor::eEditorRightToLeft),
-                 "Unexpected mutually exclusive flag");
-    mFlags |= nsIPlaintextEditor::eEditorRightToLeft;
-    mFlags &= ~nsIPlaintextEditor::eEditorLeftToRight;
-    rv = rootElement->SetAttr(kNameSpaceID_None, nsGkAtoms::dir, NS_LITERAL_STRING("rtl"), true);
-  }
-
-  if (NS_SUCCEEDED(rv)) {
-    FireInputEvent();
-  }
-}
-
+    {
+        MOZ_ASSERT(aAction != eNone);
+        
+        // get the node and offset of the insertion point
+        nsCOMPtr<nsINode> node = aRangeToDelete->GetStartContainer();
+        if (NS_WARN_IF(!node)) {
+            return nullptr;
+        }
+        
+        int32_t offset = aRangeToDelete->StartOffset();
+        
+        // determine if the insertion point is at the beginning, middle, or end of
+        // the node
+        
+        uint32_t count = node->Length();
+        
+        bool isFirst = !offset;
+        bool isLast  = (count == (uint32_t)offset);
+        
+        // XXX: if isFirst && isLast, then we'll need to delete the node
+        //      as well as the 1 child
+        
+        // build a transaction for deleting the appropriate data
+        // XXX: this has to come from rule section
+        if (aAction == ePrevious && isFirst) {
+            // we're backspacing from the beginning of the node.  Delete the first
+            // thing to our left
+            nsCOMPtr<nsIContent> priorNode = GetPriorNode(node, true);
+            if (NS_WARN_IF(!priorNode)) {
+                return nullptr;
+            }
+            
+            // there is a priorNode, so delete its last child (if chardata, delete the
+            // last char). if it has no children, delete it
+            if (priorNode->IsNodeOfType(nsINode::eDATA_NODE)) {
+                RefPtr<nsGenericDOMDataNode> priorNodeAsCharData =
+                static_cast<nsGenericDOMDataNode*>(priorNode.get());
+                uint32_t length = priorNode->Length();
+                // Bail out for empty chardata XXX: Do we want to do something else?
+                if (NS_WARN_IF(!length)) {
+                    return nullptr;
+                }
+                RefPtr<DeleteTextTransaction> deleteTextTransaction =
+                CreateTxnForDeleteCharacter(*priorNodeAsCharData, length, ePrevious);
+                if (NS_WARN_IF(!deleteTextTransaction)) {
+                    return nullptr;
+                }
+                *aOffset = deleteTextTransaction->GetOffset();
+                *aLength = deleteTextTransaction->GetNumCharsToDelete();
+                priorNode.forget(aRemovingNode);
+                return deleteTextTransaction.forget();
+            }
+            
+            // priorNode is not chardata, so tell its parent to delete it
+            RefPtr<DeleteNodeTransaction> deleteNodeTransaction =
+            CreateTxnForDeleteNode(priorNode);
+            if (NS_WARN_IF(!deleteNodeTransaction)) {
+                return nullptr;
+            }
+            priorNode.forget(aRemovingNode);
+            return deleteNodeTransaction.forget();
+        }
+        
+        if (aAction == eNext && isLast) {
+            // we're deleting from the end of the node.  Delete the first thing to our
+            // right
+            nsCOMPtr<nsIContent> nextNode = GetNextNode(node, true);
+            if (NS_WARN_IF(!nextNode)) {
+                return nullptr;
+            }
+            
+            // there is a nextNode, so delete its first child (if chardata, delete the
+            // first char). if it has no children, delete it
+            if (nextNode->IsNodeOfType(nsINode::eDATA_NODE)) {
+                RefPtr<nsGenericDOMDataNode> nextNodeAsCharData =
+                static_cast<nsGenericDOMDataNode*>(nextNode.get());
+                uint32_t length = nextNode->Length();
+                // Bail out for empty chardata XXX: Do we want to do something else?
+                if (NS_WARN_IF(!length)) {
+                    return nullptr;
+                }
+                RefPtr<DeleteTextTransaction> deleteTextTransaction =
+                CreateTxnForDeleteCharacter(*nextNodeAsCharData, 0, eNext);
+                if (NS_WARN_IF(!deleteTextTransaction)) {
+                    return nullptr;
+                }
+                *aOffset = deleteTextTransaction->GetOffset();
+                *aLength = deleteTextTransaction->GetNumCharsToDelete();
+                nextNode.forget(aRemovingNode);
+                return deleteTextTransaction.forget();
+            }
+            
+            // nextNode is not chardata, so tell its parent to delete it
+            RefPtr<DeleteNodeTransaction> deleteNodeTransaction =
+            CreateTxnForDeleteNode(nextNode);
+            if (NS_WARN_IF(!deleteNodeTransaction)) {
+                return nullptr;
+            }
+            nextNode.forget(aRemovingNode);
+            return deleteNodeTransaction.forget();
+        }
+        
+        if (node->IsNodeOfType(nsINode::eDATA_NODE)) {
+            RefPtr<nsGenericDOMDataNode> nodeAsCharData =
+            static_cast<nsGenericDOMDataNode*>(node.get());
+            // we have chardata, so delete a char at the proper offset
+            RefPtr<DeleteTextTransaction> deleteTextTransaction =
+            CreateTxnForDeleteCharacter(*nodeAsCharData, offset, aAction);
+            if (NS_WARN_IF(!deleteTextTransaction)) {
+                return nullptr;
+            }
+            *aOffset = deleteTextTransaction->GetOffset();
+            *aLength = deleteTextTransaction->GetNumCharsToDelete();
+            node.forget(aRemovingNode);
+            return deleteTextTransaction.forget();
+        }
+        
+        // we're either deleting a node or chardata, need to dig into the next/prev
+        // node to find out
+        nsCOMPtr<nsINode> selectedNode;
+        if (aAction == ePrevious) {
+            selectedNode = GetPriorNode(node, offset, true);
+        } else if (aAction == eNext) {
+            selectedNode = GetNextNode(node, offset, true);
+        }
+        
+        while (selectedNode &&
+               selectedNode->IsNodeOfType(nsINode::eDATA_NODE) &&
+               !selectedNode->Length()) {
+            // Can't delete an empty chardata node (bug 762183)
+            if (aAction == ePrevious) {
+                selectedNode = GetPriorNode(selectedNode, true);
+            } else if (aAction == eNext) {
+                selectedNode = GetNextNode(selectedNode, true);
+            }
+        }
+        
+        if (NS_WARN_IF(!selectedNode)) {
+            return nullptr;
+        }
+        
+        if (selectedNode->IsNodeOfType(nsINode::eDATA_NODE)) {
+            RefPtr<nsGenericDOMDataNode> selectedNodeAsCharData =
+            static_cast<nsGenericDOMDataNode*>(selectedNode.get());
+            // we are deleting from a chardata node, so do a character deletion
+            uint32_t position = 0;
+            if (aAction == ePrevious) {
+                position = selectedNode->Length();
+            }
+            RefPtr<DeleteTextTransaction> deleteTextTransaction =
+            CreateTxnForDeleteCharacter(*selectedNodeAsCharData, position,
+                                        aAction);
+            if (NS_WARN_IF(!deleteTextTransaction)) {
+                return nullptr;
+            }
+            *aOffset = deleteTextTransaction->GetOffset();
+            *aLength = deleteTextTransaction->GetNumCharsToDelete();
+            selectedNode.forget(aRemovingNode);
+            return deleteTextTransaction.forget();
+        }
+        
+        RefPtr<DeleteNodeTransaction> deleteNodeTransaction =
+        CreateTxnForDeleteNode(selectedNode);
+        if (NS_WARN_IF(!deleteNodeTransaction)) {
+            return nullptr;
+        }
+        selectedNode.forget(aRemovingNode);
+        return deleteNodeTransaction.forget();
+    }
+    
+    nsresult
+    EditorBase::CreateRange(nsIDOMNode* aStartContainer,
+                            int32_t aStartOffset,
+                            nsIDOMNode* aEndContainer,
+                            int32_t aEndOffset,
+                            nsRange** aRange)
+    {
+        return nsRange::CreateRange(aStartContainer, aStartOffset,
+                                    aEndContainer, aEndOffset, aRange);
+    }
+    
+    nsresult
+    EditorBase::AppendNodeToSelectionAsRange(nsIDOMNode* aNode)
+    {
+        NS_ENSURE_TRUE(aNode, NS_ERROR_NULL_POINTER);
+        RefPtr<Selection> selection = GetSelection();
+        NS_ENSURE_TRUE(selection, NS_ERROR_FAILURE);
+        
+        nsCOMPtr<nsIDOMNode> parentNode;
+        nsresult rv = aNode->GetParentNode(getter_AddRefs(parentNode));
+        NS_ENSURE_SUCCESS(rv, rv);
+        NS_ENSURE_TRUE(parentNode, NS_ERROR_NULL_POINTER);
+        
+        int32_t offset = GetChildOffset(aNode, parentNode);
+        
+        RefPtr<nsRange> range;
+        rv = CreateRange(parentNode, offset, parentNode, offset + 1,
+                         getter_AddRefs(range));
+        NS_ENSURE_SUCCESS(rv, rv);
+        NS_ENSURE_TRUE(range, NS_ERROR_NULL_POINTER);
+        
+        return selection->AddRange(range);
+    }
+    
+    nsresult
+    EditorBase::ClearSelection()
+    {
+        RefPtr<Selection> selection = GetSelection();
+        NS_ENSURE_TRUE(selection, NS_ERROR_FAILURE);
+        return selection->RemoveAllRanges();
+    }
+    
+    already_AddRefed<Element>
+    EditorBase::CreateHTMLContent(nsIAtom* aTag)
+    {
+        MOZ_ASSERT(aTag);
+        
+        nsCOMPtr<nsIDocument> doc = GetDocument();
+        if (!doc) {
+            return nullptr;
+        }
+        
+        // XXX Wallpaper over editor bug (editor tries to create elements with an
+        //     empty nodename).
+        if (aTag == nsGkAtoms::_empty) {
+            NS_ERROR("Don't pass an empty tag to EditorBase::CreateHTMLContent, "
+                     "check caller.");
+            return nullptr;
+        }
+        
+        return doc->CreateElem(nsDependentAtomString(aTag), nullptr,
+                               kNameSpaceID_XHTML);
+    }
+    
+    NS_IMETHODIMP
+    EditorBase::SetAttributeOrEquivalent(nsIDOMElement* aElement,
+                                         const nsAString& aAttribute,
+                                         const nsAString& aValue,
+                                         bool aSuppressTransaction)
+    {
+        nsCOMPtr<Element> element = do_QueryInterface(aElement);
+        if (NS_WARN_IF(!element)) {
+            return NS_ERROR_NULL_POINTER;
+        }
+        nsCOMPtr<nsIAtom> attribute = NS_Atomize(aAttribute);
+        return SetAttributeOrEquivalent(element, attribute, aValue,
+                                        aSuppressTransaction);
+    }
+    
+    NS_IMETHODIMP
+    EditorBase::RemoveAttributeOrEquivalent(nsIDOMElement* aElement,
+                                            const nsAString& aAttribute,
+                                            bool aSuppressTransaction)
+    {
+        nsCOMPtr<Element> element = do_QueryInterface(aElement);
+        if (NS_WARN_IF(!element)) {
+            return NS_ERROR_NULL_POINTER;
+        }
+        nsCOMPtr<nsIAtom> attribute = NS_Atomize(aAttribute);
+        return RemoveAttributeOrEquivalent(element, attribute, aSuppressTransaction);
+    }
+    
+    nsresult
+    EditorBase::HandleKeyPressEvent(WidgetKeyboardEvent* aKeyboardEvent)
+    {
+        // NOTE: When you change this method, you should also change:
+        //   * editor/libeditor/tests/test_texteditor_keyevent_handling.html
+        //   * editor/libeditor/tests/test_htmleditor_keyevent_handling.html
+        //
+        // And also when you add new key handling, you need to change the subclass's
+        // HandleKeyPressEvent()'s switch statement.
+        
+        if (NS_WARN_IF(!aKeyboardEvent)) {
+            return NS_ERROR_UNEXPECTED;
+        }
+        MOZ_ASSERT(aKeyboardEvent->mMessage == eKeyPress,
+                   "HandleKeyPressEvent gets non-keypress event");
+        
+        // if we are readonly or disabled, then do nothing.
+        if (IsReadonly() || IsDisabled()) {
+            // consume backspace for disabled and readonly textfields, to prevent
+            // back in history, which could be confusing to users
+            if (aKeyboardEvent->mKeyCode == NS_VK_BACK) {
+                aKeyboardEvent->PreventDefault();
+            }
+            return NS_OK;
+        }
+        
+        switch (aKeyboardEvent->mKeyCode) {
+            case NS_VK_META:
+            case NS_VK_WIN:
+            case NS_VK_SHIFT:
+            case NS_VK_CONTROL:
+            case NS_VK_ALT:
+                aKeyboardEvent->PreventDefault(); // consumed
+                return NS_OK;
+            case NS_VK_BACK:
+                if (aKeyboardEvent->IsControl() || aKeyboardEvent->IsAlt() ||
+                    aKeyboardEvent->IsMeta() || aKeyboardEvent->IsOS()) {
+                    return NS_OK;
+                }
+                DeleteSelection(nsIEditor::ePrevious, nsIEditor::eStrip);
+                aKeyboardEvent->PreventDefault(); // consumed
+                return NS_OK;
+            case NS_VK_DELETE:
+                // on certain platforms (such as windows) the shift key
+                // modifies what delete does (cmd_cut in this case).
+                // bailing here to allow the keybindings to do the cut.
+                if (aKeyboardEvent->IsShift() || aKeyboardEvent->IsControl() ||
+                    aKeyboardEvent->IsAlt() || aKeyboardEvent->IsMeta() ||
+                    aKeyboardEvent->IsOS()) {
+                    return NS_OK;
+                }
+                DeleteSelection(nsIEditor::eNext, nsIEditor::eStrip);
+                aKeyboardEvent->PreventDefault(); // consumed
+                return NS_OK;
+        }
+        return NS_OK;
+    }
+    
+    nsresult
+    EditorBase::HandleInlineSpellCheck(EditAction action,
+                                       Selection* aSelection,
+                                       nsIDOMNode* previousSelectedNode,
+                                       int32_t previousSelectedOffset,
+                                       nsIDOMNode* aStartContainer,
+                                       int32_t aStartOffset,
+                                       nsIDOMNode* aEndContainer,
+                                       int32_t aEndOffset)
+    {
+        // Have to cast action here because this method is from an IDL
+        return mInlineSpellChecker ? mInlineSpellChecker->SpellCheckAfterEditorChange(
+                                                                                      (int32_t)action, aSelection,
+                                                                                      previousSelectedNode, previousSelectedOffset,
+                                                                                      aStartContainer, aStartOffset, aEndContainer,
+                                                                                      aEndOffset)
+        : NS_OK;
+    }
+    
+    already_AddRefed<nsIContent>
+    EditorBase::FindSelectionRoot(nsINode* aNode)
+    {
+        nsCOMPtr<nsIContent> rootContent = GetRoot();
+        return rootContent.forget();
+    }
+    
+    nsresult
+    EditorBase::InitializeSelection(nsIDOMEventTarget* aFocusEventTarget)
+    {
+        nsCOMPtr<nsINode> targetNode = do_QueryInterface(aFocusEventTarget);
+        NS_ENSURE_TRUE(targetNode, NS_ERROR_INVALID_ARG);
+        nsCOMPtr<nsIContent> selectionRootContent = FindSelectionRoot(targetNode);
+        if (!selectionRootContent) {
+            return NS_OK;
+        }
+        
+        bool isTargetDoc =
+        targetNode->NodeType() == nsIDOMNode::DOCUMENT_NODE &&
+        targetNode->HasFlag(NODE_IS_EDITABLE);
+        
+        RefPtr<Selection> selection = GetSelection();
+        NS_ENSURE_STATE(selection);
+        
+        nsCOMPtr<nsIPresShell> presShell = GetPresShell();
+        NS_ENSURE_TRUE(presShell, NS_ERROR_NOT_INITIALIZED);
+        
+        nsCOMPtr<nsISelectionController> selectionController =
+        GetSelectionController();
+        if (NS_WARN_IF(!selectionController)) {
+            return NS_ERROR_FAILURE;
+        }
+        
+        // Init the caret
+        RefPtr<nsCaret> caret = presShell->GetCaret();
+        NS_ENSURE_TRUE(caret, NS_ERROR_UNEXPECTED);
+        caret->SetIgnoreUserModify(false);
+        caret->SetSelection(selection);
+        selectionController->SetCaretReadOnly(IsReadonly());
+        selectionController->SetCaretEnabled(true);
+        
+        // Init selection
+        selectionController->SetDisplaySelection(
+                                                 nsISelectionController::SELECTION_ON);
+        selectionController->SetSelectionFlags(
+                                               nsISelectionDisplay::DISPLAY_ALL);
+        selectionController->RepaintSelection(
+                                              nsISelectionController::SELECTION_NORMAL);
+        // If the computed selection root isn't root content, we should set it
+        // as selection ancestor limit.  However, if that is root element, it means
+        // there is not limitation of the selection, then, we must set nullptr.
+        // NOTE: If we set a root element to the ancestor limit, some selection
+        // methods don't work fine.
+        if (selectionRootContent->GetParent()) {
+            selection->SetAncestorLimiter(selectionRootContent);
+        } else {
+            selection->SetAncestorLimiter(nullptr);
+        }
+        
+        // XXX What case needs this?
+        if (isTargetDoc) {
+            int32_t rangeCount;
+            selection->GetRangeCount(&rangeCount);
+            if (!rangeCount) {
+                BeginningOfDocument();
+            }
+        }
+        
+        // If there is composition when this is called, we may need to restore IME
+        // selection because if the editor is reframed, this already forgot IME
+        // selection and the transaction.
+        if (mComposition && !mIMETextNode && mIMETextLength) {
+            // We need to look for the new mIMETextNode from current selection.
+            // XXX If selection is changed during reframe, this doesn't work well!
+            nsRange* firstRange = selection->GetRangeAt(0);
+            NS_ENSURE_TRUE(firstRange, NS_ERROR_FAILURE);
+            nsCOMPtr<nsINode> startNode = firstRange->GetStartContainer();
+            int32_t startOffset = firstRange->StartOffset();
+            FindBetterInsertionPoint(startNode, startOffset);
+            Text* textNode = startNode->GetAsText();
+            MOZ_ASSERT(textNode,
+                       "There must be text node if mIMETextLength is larger than 0");
+            if (textNode) {
+                MOZ_ASSERT(textNode->Length() >= mIMETextOffset + mIMETextLength,
+                           "The text node must be different from the old mIMETextNode");
+                CompositionTransaction::SetIMESelection(*this, textNode, mIMETextOffset,
+                                                        mIMETextLength,
+                                                        mComposition->GetRanges());
+            }
+        }
+        
+        return NS_OK;
+    }
+    
+    class RepaintSelectionRunner final : public Runnable {
+    public:
+        explicit RepaintSelectionRunner(nsISelectionController* aSelectionController)
+        : Runnable("RepaintSelectionRunner")
+        , mSelectionController(aSelectionController)
+        {
+        }
+        
+        NS_IMETHOD Run() override
+        {
+            mSelectionController->RepaintSelection(
+                                                   nsISelectionController::SELECTION_NORMAL);
+            return NS_OK;
+        }
+        
+    private:
+        nsCOMPtr<nsISelectionController> mSelectionController;
+    };
+    
+    NS_IMETHODIMP
+    EditorBase::FinalizeSelection()
+    {
+        nsCOMPtr<nsISelectionController> selectionController =
+        GetSelectionController();
+        if (NS_WARN_IF(!selectionController)) {
+            return NS_ERROR_FAILURE;
+        }
+        
+        RefPtr<Selection> selection = GetSelection();
+        NS_ENSURE_STATE(selection);
+        
+        selection->SetAncestorLimiter(nullptr);
+        
+        nsCOMPtr<nsIPresShell> presShell = GetPresShell();
+        NS_ENSURE_TRUE(presShell, NS_ERROR_NOT_INITIALIZED);
+        
+        selectionController->SetCaretEnabled(false);
+        
+        nsFocusManager* fm = nsFocusManager::GetFocusManager();
+        NS_ENSURE_TRUE(fm, NS_ERROR_NOT_INITIALIZED);
+        fm->UpdateCaretForCaretBrowsingMode();
+        
+        if (!HasIndependentSelection()) {
+            // If this editor doesn't have an independent selection, i.e., it must
+            // mean that it is an HTML editor, the selection controller is shared with
+            // presShell.  So, even this editor loses focus, other part of the document
+            // may still have focus.
+            nsCOMPtr<nsIDocument> doc = GetDocument();
+            ErrorResult ret;
+            if (!doc || !doc->HasFocus(ret)) {
+                // If the document already lost focus, mark the selection as disabled.
+                selectionController->SetDisplaySelection(
+                                                         nsISelectionController::SELECTION_DISABLED);
+            } else {
+                // Otherwise, mark selection as normal because outside of a
+                // contenteditable element should be selected with normal selection
+                // color after here.
+                selectionController->SetDisplaySelection(
+                                                         nsISelectionController::SELECTION_ON);
+            }
+        } else if (IsFormWidget() || IsPasswordEditor() ||
+                   IsReadonly() || IsDisabled() || IsInputFiltered()) {
+            // In <input> or <textarea>, the independent selection should be hidden
+            // while this editor doesn't have focus.
+            selectionController->SetDisplaySelection(
+                                                     nsISelectionController::SELECTION_HIDDEN);
+        } else {
+            // Otherwise, although we're not sure how this case happens, the
+            // independent selection should be marked as disabled.
+            selectionController->SetDisplaySelection(
+                                                     nsISelectionController::SELECTION_DISABLED);
+        }
+        
+        // FinalizeSelection might be called from ContentRemoved even if selection
+        // isn't updated.  So we need to call RepaintSelection after updated it.
+        nsContentUtils::AddScriptRunner(
+                                        new RepaintSelectionRunner(selectionController));
+        return NS_OK;
+    }
+    
+    Element*
+    EditorBase::GetRoot()
+    {
+        if (!mRootElement) {
+            // Let GetRootElement() do the work
+            nsCOMPtr<nsIDOMElement> root;
+            GetRootElement(getter_AddRefs(root));
+        }
+        
+        return mRootElement;
+    }
+    
+    Element*
+    EditorBase::GetEditorRoot()
+    {
+        return GetRoot();
+    }
+    
+    Element*
+    EditorBase::GetExposedRoot()
+    {
+        Element* rootElement = GetRoot();
+        
+        // For plaintext editors, we need to ask the input/textarea element directly.
+        if (rootElement && rootElement->IsRootOfNativeAnonymousSubtree()) {
+            rootElement = rootElement->GetParent()->AsElement();
+        }
+        
+        return rootElement;
+    }
+    
+    nsresult
+    EditorBase::DetermineCurrentDirection()
+    {
+        // Get the current root direction from its frame
+        nsIContent* rootElement = GetExposedRoot();
+        NS_ENSURE_TRUE(rootElement, NS_ERROR_FAILURE);
+        
+        // If we don't have an explicit direction, determine our direction
+        // from the content's direction
+        if (!(mFlags & (nsIPlaintextEditor::eEditorLeftToRight |
+                        nsIPlaintextEditor::eEditorRightToLeft))) {
+            nsIFrame* frame = rootElement->GetPrimaryFrame();
+            NS_ENSURE_TRUE(frame, NS_ERROR_FAILURE);
+            
+            // Set the flag here, to enable us to use the same code path below.
+            // It will be flipped before returning from the function.
+            if (frame->StyleVisibility()->mDirection == NS_STYLE_DIRECTION_RTL) {
+                mFlags |= nsIPlaintextEditor::eEditorRightToLeft;
+            } else {
+                mFlags |= nsIPlaintextEditor::eEditorLeftToRight;
+            }
+        }
+        
+        return NS_OK;
+    }
+    
+    NS_IMETHODIMP
+    EditorBase::SwitchTextDirection()
+    {
+        // Get the current root direction from its frame
+        nsIContent* rootElement = GetExposedRoot();
+        
+        nsresult rv = DetermineCurrentDirection();
+        NS_ENSURE_SUCCESS(rv, rv);
+        
+        // Apply the opposite direction
+        if (mFlags & nsIPlaintextEditor::eEditorRightToLeft) {
+            NS_ASSERTION(!(mFlags & nsIPlaintextEditor::eEditorLeftToRight),
+                         "Unexpected mutually exclusive flag");
+            mFlags &= ~nsIPlaintextEditor::eEditorRightToLeft;
+            mFlags |= nsIPlaintextEditor::eEditorLeftToRight;
+            rv = rootElement->SetAttr(kNameSpaceID_None, nsGkAtoms::dir, NS_LITERAL_STRING("ltr"), true);
+        } else if (mFlags & nsIPlaintextEditor::eEditorLeftToRight) {
+            NS_ASSERTION(!(mFlags & nsIPlaintextEditor::eEditorRightToLeft),
+                         "Unexpected mutually exclusive flag");
+            mFlags |= nsIPlaintextEditor::eEditorRightToLeft;
+            mFlags &= ~nsIPlaintextEditor::eEditorLeftToRight;
+            rv = rootElement->SetAttr(kNameSpaceID_None, nsGkAtoms::dir, NS_LITERAL_STRING("rtl"), true);
+        }
+        
+        if (NS_SUCCEEDED(rv)) {
+            FireInputEvent();
+        }
+        
+        return rv;
+    }
+    
+    void
+    EditorBase::SwitchTextDirectionTo(uint32_t aDirection)
+    {
+        // Get the current root direction from its frame
+        nsIContent* rootElement = GetExposedRoot();
+        
+        nsresult rv = DetermineCurrentDirection();
+        NS_ENSURE_SUCCESS_VOID(rv);
+        
+        // Apply the requested direction
+        if (aDirection == nsIPlaintextEditor::eEditorLeftToRight &&
+            (mFlags & nsIPlaintextEditor::eEditorRightToLeft)) {
+            NS_ASSERTION(!(mFlags & nsIPlaintextEditor::eEditorLeftToRight),
+                         "Unexpected mutually exclusive flag");
+            mFlags &= ~nsIPlaintextEditor::eEditorRightToLeft;
+            mFlags |= nsIPlaintextEditor::eEditorLeftToRight;
+            rv = rootElement->SetAttr(kNameSpaceID_None, nsGkAtoms::dir, NS_LITERAL_STRING("ltr"), true);
+        } else if (aDirection == nsIPlaintextEditor::eEditorRightToLeft &&
+                   (mFlags & nsIPlaintextEditor::eEditorLeftToRight)) {
+            NS_ASSERTION(!(mFlags & nsIPlaintextEditor::eEditorRightToLeft),
+                         "Unexpected mutually exclusive flag");
+            mFlags |= nsIPlaintextEditor::eEditorRightToLeft;
+            mFlags &= ~nsIPlaintextEditor::eEditorLeftToRight;
+            rv = rootElement->SetAttr(kNameSpaceID_None, nsGkAtoms::dir, NS_LITERAL_STRING("rtl"), true);
+        }
+        
+        if (NS_SUCCEEDED(rv)) {
+            FireInputEvent();
+        }
+    }
+    
 #if DEBUG_JOE
-void
-EditorBase::DumpNode(nsIDOMNode* aNode,
-                     int32_t indent)
-{
-  for (int32_t i = 0; i < indent; i++) {
-    printf("  ");
-  }
-
-  nsCOMPtr<nsIDOMElement> element = do_QueryInterface(aNode);
-  nsCOMPtr<nsIDOMDocumentFragment> docfrag = do_QueryInterface(aNode);
-
-  if (element || docfrag) {
-    if (element) {
-      nsAutoString tag;
-      element->GetTagName(tag);
-      printf("<%s>\n", NS_LossyConvertUTF16toASCII(tag).get());
-    } else {
-      printf("<document fragment>\n");
-    }
-    nsCOMPtr<nsIDOMNodeList> childList;
-    aNode->GetChildNodes(getter_AddRefs(childList));
-    NS_ENSURE_TRUE(childList, NS_ERROR_NULL_POINTER);
-    uint32_t numChildren;
-    childList->GetLength(&numChildren);
-    nsCOMPtr<nsIDOMNode> child, tmp;
-    aNode->GetFirstChild(getter_AddRefs(child));
-    for (uint32_t i = 0; i < numChildren; i++) {
-      DumpNode(child, indent + 1);
-      child->GetNextSibling(getter_AddRefs(tmp));
-      child = tmp;
-    }
-  } else if (IsTextNode(aNode)) {
-    nsCOMPtr<nsIDOMCharacterData> textNode = do_QueryInterface(aNode);
-    nsAutoString str;
-    textNode->GetData(str);
-    nsAutoCString cstr;
-    LossyCopyUTF16toASCII(str, cstr);
-    cstr.ReplaceChar('\n', ' ');
-    printf("<textnode> %s\n", cstr.get());
-  }
-}
+    void
+    EditorBase::DumpNode(nsIDOMNode* aNode,
+                         int32_t indent)
+    {
+        for (int32_t i = 0; i < indent; i++) {
+            printf("  ");
+        }
+        
+        nsCOMPtr<nsIDOMElement> element = do_QueryInterface(aNode);
+        nsCOMPtr<nsIDOMDocumentFragment> docfrag = do_QueryInterface(aNode);
+        
+        if (element || docfrag) {
+            if (element) {
+                nsAutoString tag;
+                element->GetTagName(tag);
+                printf("<%s>\n", NS_LossyConvertUTF16toASCII(tag).get());
+            } else {
+                printf("<document fragment>\n");
+            }
+            nsCOMPtr<nsIDOMNodeList> childList;
+            aNode->GetChildNodes(getter_AddRefs(childList));
+            NS_ENSURE_TRUE(childList, NS_ERROR_NULL_POINTER);
+            uint32_t numChildren;
+            childList->GetLength(&numChildren);
+            nsCOMPtr<nsIDOMNode> child, tmp;
+            aNode->GetFirstChild(getter_AddRefs(child));
+            for (uint32_t i = 0; i < numChildren; i++) {
+                DumpNode(child, indent + 1);
+                child->GetNextSibling(getter_AddRefs(tmp));
+                child = tmp;
+            }
+        } else if (IsTextNode(aNode)) {
+            nsCOMPtr<nsIDOMCharacterData> textNode = do_QueryInterface(aNode);
+            nsAutoString str;
+            textNode->GetData(str);
+            nsAutoCString cstr;
+            LossyCopyUTF16toASCII(str, cstr);
+            cstr.ReplaceChar('\n', ' ');
+            printf("<textnode> %s\n", cstr.get());
+        }
+    }
 #endif
-
-bool
-EditorBase::IsModifiableNode(nsIDOMNode* aNode)
-{
-  return true;
-}
-
-bool
-EditorBase::IsModifiableNode(nsINode* aNode)
-{
-  return true;
-}
-
-already_AddRefed<nsIContent>
-EditorBase::GetFocusedContent()
-{
-  nsCOMPtr<nsIDOMEventTarget> piTarget = GetDOMEventTarget();
-  if (!piTarget) {
-    return nullptr;
-  }
-
-  nsFocusManager* fm = nsFocusManager::GetFocusManager();
-  NS_ENSURE_TRUE(fm, nullptr);
-
-  nsIContent* content = fm->GetFocusedContent();
-  MOZ_ASSERT((content == piTarget) == SameCOMIdentity(content, piTarget));
-
-  return (content == piTarget) ?
-    piTarget.forget().downcast<nsIContent>() : nullptr;
-}
-
-already_AddRefed<nsIContent>
-EditorBase::GetFocusedContentForIME()
-{
-  return GetFocusedContent();
-}
-
-bool
-EditorBase::IsActiveInDOMWindow()
-{
-  nsCOMPtr<nsIDOMEventTarget> piTarget = GetDOMEventTarget();
-  if (!piTarget) {
-    return false;
-  }
-
-  nsFocusManager* fm = nsFocusManager::GetFocusManager();
-  NS_ENSURE_TRUE(fm, false);
-
-  nsCOMPtr<nsIDocument> document = GetDocument();
-  if (NS_WARN_IF(!document)) {
-    return false;
-  }
-  nsPIDOMWindowOuter* ourWindow = document->GetWindow();
-  nsCOMPtr<nsPIDOMWindowOuter> win;
-  nsIContent* content =
-    nsFocusManager::GetFocusedDescendant(ourWindow, false,
-                                         getter_AddRefs(win));
-  return SameCOMIdentity(content, piTarget);
-}
-
-bool
-EditorBase::IsAcceptableInputEvent(WidgetGUIEvent* aGUIEvent)
-{
-  // If the event is trusted, the event should always cause input.
-  if (NS_WARN_IF(!aGUIEvent)) {
-    return false;
-  }
-
-  // If this is dispatched by using cordinates but this editor doesn't have
-  // focus, we shouldn't handle it.
-  if (aGUIEvent->IsUsingCoordinates()) {
-    nsCOMPtr<nsIContent> focusedContent = GetFocusedContent();
-    if (!focusedContent) {
-      return false;
-    }
-  }
-
-  // If a composition event isn't dispatched via widget, we need to ignore them
-  // since they cannot be managed by TextComposition. E.g., the event was
-  // created by chrome JS.
-  // Note that if we allow to handle such events, editor may be confused by
-  // strange event order.
-  bool needsWidget = false;
-  switch (aGUIEvent->mMessage) {
-    case eUnidentifiedEvent:
-      // If events are not created with proper event interface, their message
-      // are initialized with eUnidentifiedEvent.  Let's ignore such event.
-      return false;
-    case eCompositionStart:
-    case eCompositionEnd:
-    case eCompositionUpdate:
-    case eCompositionChange:
-    case eCompositionCommitAsIs:
-      // Don't allow composition events whose internal event are not
-      // WidgetCompositionEvent.
-      if (!aGUIEvent->AsCompositionEvent()) {
-        return false;
-      }
-      needsWidget = true;
-      break;
-    default:
-      break;
-  }
-  if (needsWidget && !aGUIEvent->mWidget) {
-    return false;
-  }
-
-  // Accept all trusted events.
-  if (aGUIEvent->IsTrusted()) {
-    return true;
-  }
-
-  // Ignore untrusted mouse event.
-  // XXX Why are we handling other untrusted input events?
-  if (aGUIEvent->AsMouseEventBase()) {
-    return false;
-  }
-
-  // Otherwise, we shouldn't handle any input events when we're not an active
-  // element of the DOM window.
-  return IsActiveInDOMWindow();
-}
-
-void
-EditorBase::OnFocus(nsIDOMEventTarget* aFocusEventTarget)
-{
-  InitializeSelection(aFocusEventTarget);
-  mSpellCheckerDictionaryUpdated = false;
-  if (mInlineSpellChecker && CanEnableSpellCheck()) {
-    mInlineSpellChecker->UpdateCurrentDictionary();
-    mSpellCheckerDictionaryUpdated = true;
-  }
-}
-
-NS_IMETHODIMP
-EditorBase::GetSuppressDispatchingInputEvent(bool* aSuppressed)
-{
-  // NOTE: If you need to override this method, you need to make
-  //       IsSuppressingDispatchingInputEvent() virtual.
-  if (NS_WARN_IF(aSuppressed)) {
-    return NS_ERROR_INVALID_ARG;
-  }
-  *aSuppressed = IsSuppressingDispatchingInputEvent();
-  return NS_OK;
-}
-
-NS_IMETHODIMP
-EditorBase::SetSuppressDispatchingInputEvent(bool aSuppress)
-{
-  mDispatchInputEvent = !aSuppress;
-  return NS_OK;
-}
-
-NS_IMETHODIMP
-EditorBase::GetIsInEditAction(bool* aIsInEditAction)
-{
-  // NOTE: If you need to override this method, you need to make
-  //       IsInEditAction() virtual.
-  MOZ_ASSERT(aIsInEditAction, "aIsInEditAction must not be null");
-  *aIsInEditAction = IsInEditAction();
-  return NS_OK;
-}
-
-int32_t
-EditorBase::GetIMESelectionStartOffsetIn(nsINode* aTextNode)
-{
-  MOZ_ASSERT(aTextNode, "aTextNode must not be nullptr");
-
-  nsCOMPtr<nsISelectionController> selectionController =
-    GetSelectionController();
-  if (NS_WARN_IF(!selectionController)) {
-    return -1;
-  }
-
-  uint32_t minOffset = UINT32_MAX;
-  static const SelectionType kIMESelectionTypes[] = {
-    SelectionType::eIMERawClause,
-    SelectionType::eIMESelectedRawClause,
-    SelectionType::eIMEConvertedClause,
-    SelectionType::eIMESelectedClause
-  };
-  for (auto selectionType : kIMESelectionTypes) {
-    RefPtr<Selection> selection = GetSelection(selectionType);
-    if (!selection) {
-      continue;
-    }
-    for (uint32_t i = 0; i < selection->RangeCount(); i++) {
-      RefPtr<nsRange> range = selection->GetRangeAt(i);
-      if (NS_WARN_IF(!range)) {
-        continue;
-      }
-      if (NS_WARN_IF(range->GetStartContainer() != aTextNode)) {
-        // ignore the start offset...
-      } else {
-        minOffset = std::min(minOffset, range->StartOffset());
-      }
-      if (NS_WARN_IF(range->GetEndContainer() != aTextNode)) {
-        // ignore the end offset...
-      } else {
-        minOffset = std::min(minOffset, range->EndOffset());
-      }
-    }
-  }
-  return minOffset < INT32_MAX ? minOffset : -1;
-}
-
-void
-EditorBase::HideCaret(bool aHide)
-{
-  if (mHidingCaret == aHide) {
-    return;
-  }
-
-  nsCOMPtr<nsIPresShell> presShell = GetPresShell();
-  NS_ENSURE_TRUE_VOID(presShell);
-  RefPtr<nsCaret> caret = presShell->GetCaret();
-  NS_ENSURE_TRUE_VOID(caret);
-
-  mHidingCaret = aHide;
-  if (aHide) {
-    caret->AddForceHide();
-  } else {
-    caret->RemoveForceHide();
-  }
-}
-
+    
+    bool
+    EditorBase::IsModifiableNode(nsIDOMNode* aNode)
+    {
+        return true;
+    }
+    
+    bool
+    EditorBase::IsModifiableNode(nsINode* aNode)
+    {
+        return true;
+    }
+    
+    already_AddRefed<nsIContent>
+    EditorBase::GetFocusedContent()
+    {
+        nsCOMPtr<nsIDOMEventTarget> piTarget = GetDOMEventTarget();
+        if (!piTarget) {
+            return nullptr;
+        }
+        
+        nsFocusManager* fm = nsFocusManager::GetFocusManager();
+        NS_ENSURE_TRUE(fm, nullptr);
+        
+        nsIContent* content = fm->GetFocusedContent();
+        MOZ_ASSERT((content == piTarget) == SameCOMIdentity(content, piTarget));
+        
+        return (content == piTarget) ?
+        piTarget.forget().downcast<nsIContent>() : nullptr;
+    }
+    
+    already_AddRefed<nsIContent>
+    EditorBase::GetFocusedContentForIME()
+    {
+        return GetFocusedContent();
+    }
+    
+    bool
+    EditorBase::IsActiveInDOMWindow()
+    {
+        nsCOMPtr<nsIDOMEventTarget> piTarget = GetDOMEventTarget();
+        if (!piTarget) {
+            return false;
+        }
+        
+        nsFocusManager* fm = nsFocusManager::GetFocusManager();
+        NS_ENSURE_TRUE(fm, false);
+        
+        nsCOMPtr<nsIDocument> document = GetDocument();
+        if (NS_WARN_IF(!document)) {
+            return false;
+        }
+        nsPIDOMWindowOuter* ourWindow = document->GetWindow();
+        nsCOMPtr<nsPIDOMWindowOuter> win;
+        nsIContent* content =
+        nsFocusManager::GetFocusedDescendant(ourWindow, false,
+                                             getter_AddRefs(win));
+        return SameCOMIdentity(content, piTarget);
+    }
+    
+    bool
+    EditorBase::IsAcceptableInputEvent(WidgetGUIEvent* aGUIEvent)
+    {
+        // If the event is trusted, the event should always cause input.
+        if (NS_WARN_IF(!aGUIEvent)) {
+            return false;
+        }
+        
+        // If this is dispatched by using cordinates but this editor doesn't have
+        // focus, we shouldn't handle it.
+        if (aGUIEvent->IsUsingCoordinates()) {
+            nsCOMPtr<nsIContent> focusedContent = GetFocusedContent();
+            if (!focusedContent) {
+                return false;
+            }
+        }
+        
+        // If a composition event isn't dispatched via widget, we need to ignore them
+        // since they cannot be managed by TextComposition. E.g., the event was
+        // created by chrome JS.
+        // Note that if we allow to handle such events, editor may be confused by
+        // strange event order.
+        bool needsWidget = false;
+        switch (aGUIEvent->mMessage) {
+            case eUnidentifiedEvent:
+                // If events are not created with proper event interface, their message
+                // are initialized with eUnidentifiedEvent.  Let's ignore such event.
+                return false;
+            case eCompositionStart:
+            case eCompositionEnd:
+            case eCompositionUpdate:
+            case eCompositionChange:
+            case eCompositionCommitAsIs:
+                // Don't allow composition events whose internal event are not
+                // WidgetCompositionEvent.
+                if (!aGUIEvent->AsCompositionEvent()) {
+                    return false;
+                }
+                needsWidget = true;
+                break;
+            default:
+                break;
+        }
+        if (needsWidget && !aGUIEvent->mWidget) {
+            return false;
+        }
+        
+        // Accept all trusted events.
+        if (aGUIEvent->IsTrusted()) {
+            return true;
+        }
+        
+        // Ignore untrusted mouse event.
+        // XXX Why are we handling other untrusted input events?
+        if (aGUIEvent->AsMouseEventBase()) {
+            return false;
+        }
+        
+        // Otherwise, we shouldn't handle any input events when we're not an active
+        // element of the DOM window.
+        return IsActiveInDOMWindow();
+    }
+    
+    void
+    EditorBase::OnFocus(nsIDOMEventTarget* aFocusEventTarget)
+    {
+        InitializeSelection(aFocusEventTarget);
+        mSpellCheckerDictionaryUpdated = false;
+        if (mInlineSpellChecker && CanEnableSpellCheck()) {
+            mInlineSpellChecker->UpdateCurrentDictionary();
+            mSpellCheckerDictionaryUpdated = true;
+        }
+    }
+    
+    NS_IMETHODIMP
+    EditorBase::GetSuppressDispatchingInputEvent(bool* aSuppressed)
+    {
+        // NOTE: If you need to override this method, you need to make
+        //       IsSuppressingDispatchingInputEvent() virtual.
+        if (NS_WARN_IF(aSuppressed)) {
+            return NS_ERROR_INVALID_ARG;
+        }
+        *aSuppressed = IsSuppressingDispatchingInputEvent();
+        return NS_OK;
+    }
+    
+    NS_IMETHODIMP
+    EditorBase::SetSuppressDispatchingInputEvent(bool aSuppress)
+    {
+        mDispatchInputEvent = !aSuppress;
+        return NS_OK;
+    }
+    
+    NS_IMETHODIMP
+    EditorBase::GetIsInEditAction(bool* aIsInEditAction)
+    {
+        // NOTE: If you need to override this method, you need to make
+        //       IsInEditAction() virtual.
+        MOZ_ASSERT(aIsInEditAction, "aIsInEditAction must not be null");
+        *aIsInEditAction = IsInEditAction();
+        return NS_OK;
+    }
+    
+    int32_t
+    EditorBase::GetIMESelectionStartOffsetIn(nsINode* aTextNode)
+    {
+        MOZ_ASSERT(aTextNode, "aTextNode must not be nullptr");
+        
+        nsCOMPtr<nsISelectionController> selectionController =
+        GetSelectionController();
+        if (NS_WARN_IF(!selectionController)) {
+            return -1;
+        }
+        
+        uint32_t minOffset = UINT32_MAX;
+        static const SelectionType kIMESelectionTypes[] = {
+            SelectionType::eIMERawClause,
+            SelectionType::eIMESelectedRawClause,
+            SelectionType::eIMEConvertedClause,
+            SelectionType::eIMESelectedClause
+        };
+        for (auto selectionType : kIMESelectionTypes) {
+            RefPtr<Selection> selection = GetSelection(selectionType);
+            if (!selection) {
+                continue;
+            }
+            for (uint32_t i = 0; i < selection->RangeCount(); i++) {
+                RefPtr<nsRange> range = selection->GetRangeAt(i);
+                if (NS_WARN_IF(!range)) {
+                    continue;
+                }
+                if (NS_WARN_IF(range->GetStartContainer() != aTextNode)) {
+                    // ignore the start offset...
+                } else {
+                    minOffset = std::min(minOffset, range->StartOffset());
+                }
+                if (NS_WARN_IF(range->GetEndContainer() != aTextNode)) {
+                    // ignore the end offset...
+                } else {
+                    minOffset = std::min(minOffset, range->EndOffset());
+                }
+            }
+        }
+        return minOffset < INT32_MAX ? minOffset : -1;
+    }
+    
+    void
+    EditorBase::HideCaret(bool aHide)
+    {
+        if (mHidingCaret == aHide) {
+            return;
+        }
+        
+        nsCOMPtr<nsIPresShell> presShell = GetPresShell();
+        NS_ENSURE_TRUE_VOID(presShell);
+        RefPtr<nsCaret> caret = presShell->GetCaret();
+        NS_ENSURE_TRUE_VOID(caret);
+        
+        mHidingCaret = aHide;
+        if (aHide) {
+            caret->AddForceHide();
+        } else {
+            caret->RemoveForceHide();
+        }
+    }
+    
 } // namespace mozilla