# Holds the current milestone.
# Should be in the format of
#
#    x.x.x
#    x.x.x.x
#    x.x.x+
#
# Referenced by milestone.py.
# Hopefully I'll be able to automate replacement of *all*
# hardcoded milestones in the tree from these two files.
#--------------------------------------------------------

<<<<<<< HEAD
55.0.2
=======
55.0.4
>>>>>>> 109ed9fc
<|MERGE_RESOLUTION|>--- conflicted
+++ resolved
@@ -10,8 +10,4 @@
 # hardcoded milestones in the tree from these two files.
 #--------------------------------------------------------
 
-<<<<<<< HEAD
-55.0.2
-=======
-55.0.4
->>>>>>> 109ed9fc
+55.1.0